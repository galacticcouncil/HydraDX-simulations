import copy
import string


def asset_invariant(state: dict, i: int) -> float:
    """Invariant for specific asset"""
    return state['R'][i] * state['Q'][i]


def swap_hdx_delta_Qi(old_state: dict, delta_Ri: float, i: int) -> float:
    return old_state['Q'][i] * (- delta_Ri / (old_state['R'][i] + delta_Ri))


def swap_hdx_delta_Ri(old_state: dict, delta_Qi: float, i: int) -> float:
    return old_state['R'][i] * (- delta_Qi / (old_state['Q'][i] + delta_Qi))


def weight_i(state: dict, i: int) -> float:
    return state['Q'][i] / sum(state['Q'])


def price_i(state: dict, i: int, fee: float = 0) -> float:
    """Price of i denominated in HDX"""
    if state['R'][i] == 0:
        return 0
    else:
        return (state['Q'][i] / state['R'][i]) * (1 - fee)


def adjust_supply(old_state: dict):
    if old_state['H'] <= old_state['T']:
        return old_state

    over_supply = old_state['H'] - old_state['T']
    Q = sum(old_state['Q'])
    Q_burn = min(over_supply, old_state['burn_rate'] * Q)

    new_state = copy.deepcopy(old_state)
    for i in range(len(new_state['Q'])):
        new_state['Q'][i] += Q_burn * old_state['Q'][i] / Q

    new_state['H'] -= Q_burn

    return new_state


def initialize_token_counts(init_d=None) -> dict:
    if init_d is None:
        init_d = {}
    state = {
        'R': copy.deepcopy(init_d['R']),
        'Q': [init_d['P'][i] * init_d['R'][i] for i in range(len(init_d['R']))]
    }
    return state


def initialize_shares(token_counts, init_d=None, agent_d=None) -> dict:
    if agent_d is None:
        agent_d = {}
    if init_d is None:
        init_d = {}

    n = len(token_counts['R'])
    state = copy.deepcopy(token_counts)
    state['S'] = copy.deepcopy(state['R'])
    state['A'] = [0] * n

    agent_shares = [sum([agent_d[agent_id]['s'][i] for agent_id in agent_d]) for i in range(n)]
    state['B'] = [state['S'][i] - agent_shares[i] for i in range(n)]

    state['D'] = 0
    state['T'] = init_d['T'] if 'T' in init_d else None
    state['H'] = init_d['H'] if 'H' in init_d else None

    return state


def initialize_pool_state(init_d=None, agent_d=None) -> dict:
    token_counts = initialize_token_counts(init_d)
    return initialize_shares(token_counts, init_d)


def swap_lhdx(
        old_state: dict,
        old_agents: dict,
        trader_id: string,
        delta_R: float,
        delta_Q: float,
        i: int
) -> tuple:
    """Compute new state after HDX swap"""

    new_state = copy.deepcopy(old_state)
    new_agents = copy.deepcopy(old_agents)

    if delta_Q == 0 and delta_R != 0:
        delta_Q = swap_hdx_delta_Qi(old_state, delta_R, i)
    elif delta_R == 0 and delta_Q != 0:
        delta_R = swap_hdx_delta_Ri(old_state, delta_Q, i)
    else:
        return new_state, new_agents

    # Token amounts update
    if delta_Q < 0:
        new_state['R'][i] += delta_R
        new_state['Q'][i] += delta_Q
        new_agents[trader_id]['r'][i] -= delta_R
        new_agents[trader_id]['q'] -= delta_Q

    else:
        new_state['R'][i] += delta_R
        new_state['Q'][i] = (old_state['Q'][i] + delta_Q) / (old_state['R'][i] + delta_R) * new_state['R'][i]
        new_agents[trader_id]['r'][i] -= delta_R
        new_agents[trader_id]['q'] -= delta_Q

    return new_state, new_agents


def swap_lhdx_fee(
        old_state: dict,
        old_agents: dict,
        trader_id: string,
        delta_R: float,
        delta_Q: float,
        i: int,
        fee_assets: float = 0,
        fee_LHDX: float = 0
) -> tuple:
    """Computed new state for HDX swap with fee"""
    new_state, new_agents = swap_lhdx(old_state, old_agents, trader_id, delta_R, delta_Q, i)
    delta_Q = new_state['Q'][i] - old_state['Q'][i]
    if delta_Q < 0:
        # LHDX fee
        new_agents[trader_id]['q'] += delta_Q * fee_LHDX
        new_state['D'] -= delta_Q * fee_LHDX
    else:
        delta_R = new_state['R'][i] - old_state['R'][i]  # delta_R is negative
        # asset fee
        new_agents[trader_id]['r'][i] += delta_R * fee_assets
        # fee added back as liquidity, distributed to existing LPs (i.e. no new shares minted)
        # eventually, can mint protocol shares to take some cut as POL
        p = price_i(new_state, i)
        new_state['R'][i] -= delta_R * fee_assets
        # LHDX minted so that asset fee level does not change price and increase IL
        new_state['Q'][i] = p * new_state['R'][i]
    return new_state, new_agents


def swap_assets(
        old_state: dict,
        old_agents: dict,
        trader_id: string,
        trade_type: string,
        delta_token: float,
        i_buy: int,
        i_sell: int,
        fee_assets: float = 0,
        fee_LHDX: float = 0
) -> tuple:
    if trade_type == 'sell':
        print('Is this trade type sell called?')
        # swap asset in for LHDX
        first_state, first_agents = swap_lhdx_fee(old_state, old_agents, trader_id, delta_token, 0, i_sell, fee_assets,
                                                  fee_LHDX)
        delta_q = first_agents[trader_id]['q'] - old_agents[trader_id]['q']
        # swap LHDX back in for second asset
        new_state, new_agents = swap_lhdx_fee(first_state, first_agents, trader_id, 0, delta_q, i_buy, fee_assets, fee_LHDX)
        return new_state, new_agents
    elif trade_type == 'buy':
<<<<<<< HEAD
        print('Is this trade type buy called?')
        new_state = copy.deepcopy(old_state)
        new_agents = copy.deepcopy(old_agents)
=======
        # back into correct delta_Ri, then execute sell
>>>>>>> c61608f7
        delta_Qj = -old_state['Q'][i_buy] * delta_token / (old_state['R'][i_buy]*(1 - fee_assets) + delta_token)
        delta_Qi = -delta_Qj/(1 - fee_LHDX)
        delta_Ri = -old_state['R'][i_sell] * delta_Qi / (old_state['Q'][i_sell] + delta_Qi)
        return swap_assets(old_state, old_agents, trader_id, 'sell', delta_Ri, i_buy, i_sell, fee_assets, fee_LHDX)

    else:
        raise


def add_risk_liquidity(
        old_state: dict,
        old_agents: dict,
        LP_id: string,
        delta_R: float,
        i: int
) -> tuple:
    """Compute new state after liquidity addition"""

    assert delta_R > 0, "delta_R must be positive: " + str(delta_R)
    assert i >= 0, "invalid value for i: " + str(i)

    new_state = copy.deepcopy(old_state)
    new_agents = copy.deepcopy(old_agents)

    # Token amounts update
    new_state['R'][i] += delta_R
    new_agents[LP_id]['r'][i] -= delta_R

    # Share update
    new_state['S'][i] *= new_state['R'][i] / old_state['R'][i]
    new_agents[LP_id]['s'][i] += new_state['S'][i] - old_state['S'][i]

    # HDX add
    delta_Q = price_i(old_state, i) * delta_R
    new_state['Q'][i] += delta_Q

    # set price at which liquidity was added
    new_agents[LP_id]['p'][i] = price_i(new_state, i)

    return new_state, new_agents


def remove_risk_liquidity(
        old_state: dict,
        old_agents: dict,
        LP_id: string,
        delta_S: float,
        i: int
) -> tuple:
    """Compute new state after liquidity removal"""
    assert delta_S <= 0, "delta_S cannot be positive: " + str(delta_S)
    assert i >= 0, "invalid value for i: " + str(i)

    new_state = copy.deepcopy(old_state)
    new_agents = copy.deepcopy(old_agents)

    if delta_S == 0:
        return new_state, new_agents

    piq = price_i(old_state, i)
    p0 = new_agents[LP_id]['p'][i]
    mult = (piq - p0) / (piq + p0)

    # Share update
    delta_B = max(mult * delta_S, 0)
    new_state['B'][i] += delta_B
    new_state['S'][i] += delta_S + delta_B
    new_agents[LP_id]['s'][i] += delta_S

    # Token amounts update
    delta_R = old_state['R'][i] * max((delta_S + delta_B) / old_state['S'][i], -1)
    new_state['R'][i] += delta_R
    new_agents[LP_id]['r'][i] -= delta_R
    if piq >= p0:  # prevents rounding errors
        new_agents[LP_id]['q'] -= piq * (
                2 * piq / (piq + p0) * delta_S / old_state['S'][i] * old_state['R'][i] - delta_R)

    # HDX burn
    delta_Q = price_i(old_state, i) * delta_R
    new_state['Q'][i] += delta_Q

    return new_state, new_agents<|MERGE_RESOLUTION|>--- conflicted
+++ resolved
@@ -167,13 +167,7 @@
         new_state, new_agents = swap_lhdx_fee(first_state, first_agents, trader_id, 0, delta_q, i_buy, fee_assets, fee_LHDX)
         return new_state, new_agents
     elif trade_type == 'buy':
-<<<<<<< HEAD
-        print('Is this trade type buy called?')
-        new_state = copy.deepcopy(old_state)
-        new_agents = copy.deepcopy(old_agents)
-=======
         # back into correct delta_Ri, then execute sell
->>>>>>> c61608f7
         delta_Qj = -old_state['Q'][i_buy] * delta_token / (old_state['R'][i_buy]*(1 - fee_assets) + delta_token)
         delta_Qi = -delta_Qj/(1 - fee_LHDX)
         delta_Ri = -old_state['R'][i_sell] * delta_Qi / (old_state['Q'][i_sell] + delta_Qi)
