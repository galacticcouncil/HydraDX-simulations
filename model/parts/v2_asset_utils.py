print("running file: asset_utils.py")
import numpy as np

class V2_Asset(): #args
    """
    Asset class is tracking risk assets in a hydra omipool. 
    This includes the shares and weights of those assets.
    Method for adding new asset yet not in existence in the pool
    """  
    def __init__(self, asset_id, reserve, coefficient, price):
        """
        Asset class initialized with 1 risk asset
        """

        self.pool = {
                        # 'asset_id' : asset_id,
                        asset_id :{
                        'R': reserve,
                        'S': reserve,
                        'C': coefficient,
                        'P': price,
                        'dP': 0,   # delta price
                        }}

    def add_new_asset(self, asset_id, reserve, coefficient, price):
        """
        Asset class initialized with 1 risk asset
        """        
        # if price != 'unknown':
        self.pool.update({
                        # 'asset_id' : asset_id,
                        asset_id :{
                        'R': reserve,
                        'S': reserve,
                        'C': coefficient,
                        'P': price}})
        # else calc price

<<<<<<< HEAD
    def add_liquidity_pool(self, asset_id, delta_R, delta_S, delta_C):
        """
        Liquidity added to the pool for one specific risk asset:
        - R increased by delta_R>0
        - S increased by delta_S>0
        - C increased by delta_C>0
=======
    def add_liquidity_pool(self, asset_id, delta_R, a):
        """
        Liquidity added to the pool for one specific risk asset; spec 6-28-21
        - R increased by delta_R
        - S increased to Si * (Ri + delta_R) / Ri
        - no weight changes
        - Y increased acc to spec
>>>>>>> 049236ea
        """ 
        # JS July 8, 2021: corrected references to 'pool' attribute
        Si = self.get_share(asset_id) 
        Ci = self.get_coefficient(asset_id)
        Ri = self.get_reserve(asset_id)
        #Y = prev_state['Y']
        #a = params['a']
        for key in self.pool.keys():
            # print(self.pool.items()) 
            if key == asset_id:
                self.pool[key]['R'] += delta_R
<<<<<<< HEAD
                self.pool[key]['S'] += delta_S
                self.pool[key]['C'] += delta_C

    def remove_liquidity_pool(self, asset_id, delta_R, delta_S, delta_C):
        """
        Liquidity removed from the pool for one specific risk asset:
        - R decreased by delta_R>0
        - S decreased by delta_S>0
        - C decreased by delta_C>0
        """
=======
                self.pool[key]['S'] = Si * (Ri + delta_R) / Ri
                self.pool[key]['C'] = Ci * ((Ri + delta_R) / Ri) ** (a+1)
                #self.pool[key]['W'] += delta_W
                # JS July 8, 2021: 'Y' is a pool constant and is not part of any individual asset
                # The 'Y' pool constant is updated via a mechanism hub
                #self.pool[key]['Y'] = ((Y ** (-a)) - Ci * (Ri ** (-a)) + Ci_plus * ((Ri + delta_R) ** (-a))) ** (- (1 / a))

    def remove_liquidity_pool(self, asset_id, delta_R, a):
        """
        Liquidity removed from the pool for one specific risk asset; spec 6-28-21; 
        same as add_liquidity pool; BUT delta_R is still assumed as positive, therefore the sign changes
        - R decreased by delta_R
        - S decreased to Si * (Ri - delta_R) / Ri
        """
        # JS July 8, 2021: corrected references to 'pool' attribute
        Si = self.get_share(asset_id) 
        Ci = self.get_coefficient(asset_id)
        Ri = self.get_reserve(asset_id)
        # Y = prev_state['Y']
        # a = params['a']
>>>>>>> 049236ea
        for key in self.pool.keys():
            # print(self.pool.items()) 
            if key == asset_id:
                self.pool[key]['R'] -= delta_R
<<<<<<< HEAD
                self.pool[key]['S'] -= delta_S
                self.pool[key]['C'] -= delta_C
=======
                self.pool[key]['S'] = Si * (Ri - delta_R) / Ri
                self.pool[key]['C'] = Ci * ((Ri - delta_R) / Ri) ** (a+1)
                #self.pool[key]['W'] += delta_W
                # JS July 8, 2021: 'Y' is a pool constant and is not part of any individual asset
                # The 'Y' pool constant is updated via a mechanism hub
                # self.pool[key]['Y'] = ((Y ** (-a)) - Ci * (Ri ** (-a)) + Ci_plus * ((Ri - delta_R) ** (-a))) ** (- (1 / a))
>>>>>>> 049236ea


    def q_to_r_pool(self, asset_id, delta_R):
        """
        In a 'q to r' swap the update of the pool variable for the traded asset:
        - R decreased by delta_R
        """ 
        for key in self.pool.keys():
            # print(self.pool.items()) 
            if key == asset_id:
                self.pool[key]['R'] -= delta_R

    def r_to_q_pool(self, asset_id, delta_R):
        """
        In a 'r to q' swap the update of the pool variable for the traded asset:
        - R increased by delta_R
        """
        for key in self.pool.keys():
            # print(self.pool.items()) 
            if key == asset_id:
                self.pool[key]['R'] += delta_R

    def get_price(self, asset_id):
        """
        returns price P of one specific asset from the pool variable
        """
        for key in self.pool.keys():
            # print(self.pool.items()) 
            if key == asset_id:
                return(self.pool[key]['P'])

    def get_reserve(self, asset_id):
        """
        returns reserve R of one specific asset from the pool variable
        """
        for key in self.pool.keys():
            # print(self.pool.items()) 
            if key == asset_id:
                return(self.pool[key]['R'])

    def get_share(self, asset_id):
        """
        returns share S of one specific asset from the pool variable
        """
        for key in self.pool.keys():
            # print(self.pool.items()) 
            if key == asset_id:
                return(self.pool[key]['S'])

    def get_weight(self, asset_id):
        """
        returns weight W of one specific asset from the pool variable
        """
        for key in self.pool.keys():
            # print(self.pool.items()) 
            if key == asset_id:
                return(self.pool[key]['W'])

    def get_coefficient(self, asset_id):
        """
        returns coefficient C of one specific asset from the pool variable
        """
        for key in self.pool.keys():
            # print(self.pool.items()) 
            if key == asset_id:
                return(self.pool[key]['C'])

    # JS July 8, 2021: this method is not used in the V2 Spec
    ##########
    # def update_price(self, Q, Wq):
    #    """
    #    updates price P of one specific asset from the pool variable and change in price dP for a Q and Sq according to
    #    P = (Q/Sq)/(R/S)
    #    dP = P - P
    #    """        
    #    for key in self.pool.keys():
    #        R = self.pool[key]['R']
    #        S = self.pool[key]['S']
    #        P = self.pool[key]['P']
    #        W = self.pool[key]['W']
    #
    #        self.pool[key]['P'] = (Q/Wq)/(R/W)
    #        self.pool[key]['dP'] = self.pool[key]['P'] - P
    ##########

    # JS July 8, 2021: this method is not used in the V2 Spec
    ##########
    # def update_price_q_i(self, Ki, Q, Sq):
    #    """
    #    updates price according to mechanism specification from 3-3-21
    #    """  
    #    for key in self.pool.keys():
    #        R = self.pool[key]['R']
    #        S = self.pool[key]['S']
    #        P = self.pool[key]['P']

        ###############################################################################################
        ########### YELLOW BOX HYDRA SPEC SWAP RISK ASSETS 3-3-21 #####################################
        #    first_term = Ki / R
        #    second_term_fraction = (Q / Sq) / (R / S)
        #    price_q_i = first_term - second_term_fraction * np.log(R)
        ########### YELLOW BOX HYDRA SPEC SWAP RISK ASSETS 3-3-21 #####################################
        ###############################################################################################

    #       self.pool[key]['P'] = price_q_i
    ##########

    # JS July 8, 2021: method updated according to V2 Spec
    def update_price_a(self, Q, Y, a):
        """
        updates prices for all risk assets according to V2 Spec
        adds an attribute 'dP = P - P_new'
        """  
        for key in self.pool.keys():
            R = self.pool[key]['R']
            P = self.pool[key]['P']
            C = self.pool[key]['C']

            self.pool[key]['P'] = (Q * Y**(a)) * (C / R**(a+1))
            self.pool[key]['dP'] = self.pool[key]['P'] - P

            # print('POOL Class ', ' A value = ', a, ' Spot Price ',spot_price,'Class Price = ', self.pool['i']['P'])
            # print('POOL Class ', ' A value = ', a, 'Asset ', key, ' Class Price = ', self.pool['i']['P'])
        
        # print('POOL Class ', ' A value = ', a, ' R over W= ', R/W,'Q over Wq = ', Q/Wq)

    # JS July 8, 2021: this methiod is not used in the V2 Spec
    ########## 
    # def update_weight(self):
    #    """
    #    updates weight of specific asset from the pool variable according to
    #    W = S
    #    """ 
    #    for key in self.pool.keys():
    #        S = self.pool[key]['S']
    #        self.pool[key]['W'] = S
    ##########

    ## Balance Asset Share Swap
    def swap_share_pool(self, asset_id, delta_S):
        """
        updates share of specific asset from the pool variable for a swap according to
        S = S + delta_S
        """ 
        for key in self.pool.keys():
            # print(self.pool.items()) 
            if key == asset_id:
                self.pool[key]['S'] += delta_S
    
    def swap_weight_pool(self, asset_id, delta_W):
        """
        updates weight of specific asset from the pool variable for a swap according to
        W = W + delta_W
        """ 
        for key in self.pool.keys():
            # print(self.pool.items()) 
            if key == asset_id:
                self.pool[key]['W'] += delta_W

    def __str__(self):
        """
        Print all attributes of an event
        """
        return str(self.__class__) + ": " + str(self.__dict__)     
print("end of file: asset_utils.py")<|MERGE_RESOLUTION|>--- conflicted
+++ resolved
@@ -36,58 +36,32 @@
                         'P': price}})
         # else calc price
 
-<<<<<<< HEAD
     def add_liquidity_pool(self, asset_id, delta_R, delta_S, delta_C):
         """
         Liquidity added to the pool for one specific risk asset:
         - R increased by delta_R>0
         - S increased by delta_S>0
         - C increased by delta_C>0
-=======
-    def add_liquidity_pool(self, asset_id, delta_R, a):
-        """
-        Liquidity added to the pool for one specific risk asset; spec 6-28-21
-        - R increased by delta_R
-        - S increased to Si * (Ri + delta_R) / Ri
-        - no weight changes
-        - Y increased acc to spec
->>>>>>> 049236ea
         """ 
         # JS July 8, 2021: corrected references to 'pool' attribute
-        Si = self.get_share(asset_id) 
-        Ci = self.get_coefficient(asset_id)
-        Ri = self.get_reserve(asset_id)
+        # Si = self.get_share(asset_id) 
+        # Ci = self.get_coefficient(asset_id)
+        # Ri = self.get_reserve(asset_id)
         #Y = prev_state['Y']
         #a = params['a']
         for key in self.pool.keys():
             # print(self.pool.items()) 
             if key == asset_id:
                 self.pool[key]['R'] += delta_R
-<<<<<<< HEAD
                 self.pool[key]['S'] += delta_S
                 self.pool[key]['C'] += delta_C
 
-    def remove_liquidity_pool(self, asset_id, delta_R, delta_S, delta_C):
+    def remove_liquidity_pool(self, asset_id, delta_R, delta_S, delta_C, a):
         """
         Liquidity removed from the pool for one specific risk asset:
         - R decreased by delta_R>0
         - S decreased by delta_S>0
         - C decreased by delta_C>0
-        """
-=======
-                self.pool[key]['S'] = Si * (Ri + delta_R) / Ri
-                self.pool[key]['C'] = Ci * ((Ri + delta_R) / Ri) ** (a+1)
-                #self.pool[key]['W'] += delta_W
-                # JS July 8, 2021: 'Y' is a pool constant and is not part of any individual asset
-                # The 'Y' pool constant is updated via a mechanism hub
-                #self.pool[key]['Y'] = ((Y ** (-a)) - Ci * (Ri ** (-a)) + Ci_plus * ((Ri + delta_R) ** (-a))) ** (- (1 / a))
-
-    def remove_liquidity_pool(self, asset_id, delta_R, a):
-        """
-        Liquidity removed from the pool for one specific risk asset; spec 6-28-21; 
-        same as add_liquidity pool; BUT delta_R is still assumed as positive, therefore the sign changes
-        - R decreased by delta_R
-        - S decreased to Si * (Ri - delta_R) / Ri
         """
         # JS July 8, 2021: corrected references to 'pool' attribute
         Si = self.get_share(asset_id) 
@@ -95,22 +69,21 @@
         Ri = self.get_reserve(asset_id)
         # Y = prev_state['Y']
         # a = params['a']
->>>>>>> 049236ea
-        for key in self.pool.keys():
-            # print(self.pool.items()) 
-            if key == asset_id:
+        for key in self.pool.keys():
+            # print(self.pool.items()) 
+            if key == asset_id:
+                Si = self.pool[key]['S'] 
+                Ci = self.pool[key]['C']
+                Ri = self.pool[key]['R']
                 self.pool[key]['R'] -= delta_R
-<<<<<<< HEAD
                 self.pool[key]['S'] -= delta_S
                 self.pool[key]['C'] -= delta_C
-=======
                 self.pool[key]['S'] = Si * (Ri - delta_R) / Ri
                 self.pool[key]['C'] = Ci * ((Ri - delta_R) / Ri) ** (a+1)
                 #self.pool[key]['W'] += delta_W
                 # JS July 8, 2021: 'Y' is a pool constant and is not part of any individual asset
                 # The 'Y' pool constant is updated via a mechanism hub
                 # self.pool[key]['Y'] = ((Y ** (-a)) - Ci * (Ri ** (-a)) + Ci_plus * ((Ri - delta_R) ** (-a))) ** (- (1 / a))
->>>>>>> 049236ea
 
 
     def q_to_r_pool(self, asset_id, delta_R):
