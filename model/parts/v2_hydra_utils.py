import numpy as np

def addLiquidity_Sq(params, substep, state_history, prev_state, policy_input):
    """
    This function updates and returns shares Sq of the pool after a liquidity add.
    Sq = Sq + delta_Sq
    """
    asset_id = policy_input['asset_id'] # defines asset subscript
    # asset = prev_state['asset']
    # Q = prev_state['Q']
    Sq = prev_state['Sq']
    #Wq = prev_state['Wq']

    delta_R = policy_input['ri_deposit']
    pool = prev_state['pool']
    #     P = asset.loc[asset['id']==asset_id]['P']
    #P = pool.get_price(asset_id) 
    R = pool.get_reserve(asset_id)
    S = pool.get_share(asset_id) 

    # if policy_input['ri_deposit'] == 0:
    #     token_amount = 0
    # else:
    #     token_amount = int(policy_input['ri_deposit'])
    # BTR = Sq / Q
    # delta_Q = delta_R * P
    # delta_Sq = delta_Q * BTR
    # print('addliq - Sq delta Sq', delta_Sq)

    # delta_W = delta_Q * Wq / Q
    # delta_S = delta_W * Sq / Wq
    # print('addliq - Sq delta S', delta_S)
    
    delta_S = S * (delta_R / R )
    
    return ('Sq', Sq + delta_S)

def addLiquidity_Qh(params, substep, state_history, prev_state, policy_input):
    """
    This function updates and returns quantity Q after a deposit in a risk asset; spec 6-28-21
    
    """
    asset_id = policy_input['asset_id'] # defines asset subscript
    pool = prev_state['pool']
    a = params['a']
    delta_R = policy_input['ri_deposit']
    Ri = pool.pool[asset_id]['R']
    Y = prev_state['Y']
    Ci = pool.get_coefficient(asset_id)
    Q = prev_state['Q']
    # Wq = prev_state['Wq']
    Sq = prev_state['Sq']
    # R = pool.get_reserve(asset_id)
    # W = pool.get_weight(asset_id) 
    # S = pool.get_share(asset_id) 
    P = pool.get_price(asset_id) 
   
    Ri_plus = Ri + delta_R
    Ci_plus = Ci * ((Ri + delta_R) / Ri) ** (a+1)
    Y_plus = ((Y ** (-a)) - Ci * (Ri ** (-a)) + Ci_plus * ((Ri + delta_R) ** (-a))) ** (- (1 / a))

    Q_plus = Q * (Ci / Ci_plus) * ((Y / Y_plus) ** (a)) * ((Ri_plus / Ri) ** (a + 1))

    return ('Q', Q_plus)


def calc_price_q_i(Ki, Ri, Q, Si, Sq):
    """
    calculates the price according to specification from 3-3-21
    """
###############################################################################################
########### YELLOW BOX HYDRA SPEC SWAP RISK ASSETS 3-3-21 #####################################
    first_term = Ki / Ri
    second_term_fraction = (Q / Sq) / (Ri / Si)
    price_q_i = first_term - second_term_fraction * np.log(Ri)
########### YELLOW BOX HYDRA SPEC SWAP RISK ASSETS 3-3-21 #####################################
###############################################################################################
    return price_q_i


def r_to_r_swap_Qh(params, substep, state_history, prev_state, policy_input):
    """
    calculates the quantity Q that results from a swap of two assets according to the specification from 3-3-21
    """
###############################################################################################
########### YELLOW BOX HYDRA SPEC SWAP RISK ASSETS 3-3-21 #####################################
    Q = prev_state['Q']
    Sq = prev_state['Sq']

    asset_id = policy_input['asset_id'] # defines asset subscript
    delta_Ri = policy_input['ri_sold'] #amount of Q being sold by the user
    pool = prev_state['pool']
    purchased_asset_id = policy_input['purchased_asset_id'] # defines asset subscript
    Ki = params['Ki']

    Ri = pool.get_reserve(asset_id)
    Wi = pool.get_weight(asset_id)

    Rk = pool.get_reserve(purchased_asset_id)
    Wk = pool.get_weight(purchased_asset_id)

    if delta_Ri == 0:
        return ('Q', Q)
    else:
        W_ratio = Wi / Wk
        inner_term = Ri /(Ri + delta_Ri*(params['fee_numerator']/params['fee_denominator']))
        power = inner_term**W_ratio
        delta_Rk = Rk * (1 - power)

        Si = pool.get_share(asset_id)
        Sk = pool.get_share(purchased_asset_id) 

        price_q_i = calc_price_q_i(Ki, Ri, Q, Si, Sq)
        delta_Q_i = price_q_i * delta_Ri

        price_q_k = calc_price_q_i(Ki, Rk, Q, Sk, Sq)
        delta_Q_k = price_q_k * delta_Rk


########### YELLOW BOX HYDRA SPEC SWAP RISK ASSETS 3-3-21 #####################################
###############################################################################################

        return ('Q', Q + delta_Q_i - delta_Q_k)

def addLiquidity_pool(params, substep, state_history, prev_state, policy_input):
    """
    Updates pool values after an add liquidity event
    Amended 9 July, 2021 to V2 Spec
    """
    asset_id = policy_input['asset_id'] # defines asset subscript
    pool = prev_state['pool']
<<<<<<< HEAD
    
=======
    # KP: can remove most code for spec 6-28-21
>>>>>>> 049236ea
    #Q = prev_state['Q']
    #Sq = prev_state['Sq']
    #Wq = prev_state['Wq']
    # print('Timestep === ', prev_state['timestep'], prev_state['Wq'])
    
    delta_R = policy_input['ri_deposit']
    a = params['a']

<<<<<<< HEAD
    R = pool.get_reserve(asset_id)
    S = pool.get_share(asset_id)
    C = pool.get_coefficient(asset_id)

    a = params['a']
=======
    #P = pool.get_price(asset_id)
    #BTR = Sq / Q
    #delta_Q = delta_R * P
    #delta_Sq = delta_Q * BTR
    #delta_W = delta_Q * Wq / Q
    # JS May 19: weight adjustment for price invariance, a neq 1
    #a = params['a']
    #delta_W = delta_Q * (Wq / Q)**a
>>>>>>> 049236ea
    
    #P = pool.get_price(asset_id)
    #BTR = Sq / Q
    #delta_Q = delta_R * P
    #delta_Sq = delta_Q * BTR
    #delta_W = delta_Q * Wq / Q
    # JS May 19: weight adjustment for price invariance, a neq 1
    #delta_W = delta_Q * (Wq / Q)**a

    delta_S = S * ( delta_R / R )
    delta_C = C * ( ((R + delta_R) / R) ** (a+1) - 1 )

    # print('delta S', delta_Sq)
    # print('POOL ADD LIQUIDITY Timestep === ', prev_state['timestep'],'delta W ', delta_W)
    #a = params['a']
<<<<<<< HEAD
    
    pool.add_liquidity_pool(asset_id, delta_R, delta_S, delta_C)
    
=======
    pool.add_liquidity_pool(asset_id, delta_R, a)
>>>>>>> 049236ea
    # pool.update_price_a(a,Q, Wq)

    return ('pool', pool)

def removeLiquidity_Sq(params, substep, state_history, prev_state, policy_input):
# def removeLiquidity_Sq(params, substep, state_history, prev_state, policy_input):
    """
    This function returns shares Sq after a liquidity removal in a specific risk asset.
    Sq = Sq - delta_Sq
    The delta_Sq is taken prom the policy_input as the amount 'UNI_burn'
    """
    asset_id = policy_input['asset_id'] # defines asset subscript
    delta_S = policy_input['UNI_burn']
    Sq = prev_state['Sq']
    
    return ('Sq', Sq - delta_S)

def r_to_q_Sq_discrete(params, substep, state_history, prev_state, policy_input):
    asset_id = policy_input['asset_id'] # defines asset subscript
    pool = prev_state['pool']

    delta_Ri = policy_input['ri_sold'] #amount of Q being sold by the user
    pool = prev_state['pool']

    Q = prev_state['Q']
    Sq = prev_state['Sq']
    Wq = prev_state['Wq']
    
    Ri = pool.get_reserve(asset_id)
    Wi = pool.get_weight(asset_id)
    Si = pool.get_share(asset_id)

    if delta_Ri == 0:
        return ('Sq', Sq)

    else:
        # Make negative from this perspective agent gains delta q
        delta_Q = Q * ((Ri / (Ri + delta_Ri))**(Sq / Si) - 1) # blue box force negative because sebtracted from pool
        # print('delta_Q', delta_Q)
        delta_Sq = delta_Q / Q * Sq
        # print('delta_Sq', delta_Sq)
        
        return ('Sq', Sq + delta_Sq)

def r_to_q_Sq(params, substep, state_history, prev_state, policy_input):
    asset_id = policy_input['asset_id'] # defines asset subscript
    delta_Ri = policy_input['ri_sold'] #amount of Q being sold by the user
    pool = prev_state['pool']
    Sq = prev_state['Sq']

    Ri = pool.get_reserve(asset_id)

    if delta_Ri == 0:
        return ('Sq', Sq)

    else:

###############################################################################################
########### YELLOW BOX HYDRA SPEC SWAP RISK ASSETS 3-3-21 #####################################
        Si = pool.get_share(asset_id)
        delta_Si = delta_Ri / Ri * Si

########### YELLOW BOX HYDRA SPEC SWAP RISK ASSETS 3-3-21 #####################################
###############################################################################################

        return ('Sq', Sq + delta_Si)

def r_to_r_swap_Sq(params, substep, state_history, prev_state, policy_input):
###############################################################################################
########### YELLOW BOX HYDRA SPEC SWAP RISK ASSETS 3-3-21 #####################################    
    asset_id = policy_input['asset_id'] # defines asset subscript
    Sq = prev_state['Sq']
    delta_Ri = policy_input['ri_sold'] #amount of Q being sold by the user
    pool = prev_state['pool']
    purchased_asset_id = policy_input['purchased_asset_id'] # defines asset subscript

    Ri = pool.get_reserve(asset_id)
    Wi = pool.get_weight(asset_id)

    Rk = pool.get_reserve(purchased_asset_id)
    Wk = pool.get_weight(purchased_asset_id)

    if delta_Ri == 0:
        return ('Sq', Sq)
    else:
        W_ratio = Wi / Wk
        inner_term = Ri /(Ri + delta_Ri*(params['fee_numerator']/params['fee_denominator']))
        power = inner_term**W_ratio
        delta_Rk = Rk * (1 - power)

        Si = pool.get_share(asset_id)
        delta_Si = delta_Ri / Ri * Si

        Sk = pool.get_share(purchased_asset_id) 
        delta_Sk = - delta_Rk / Rk * Sk
########### YELLOW BOX HYDRA SPEC SWAP RISK ASSETS 3-3-21 #####################################
###############################################################################################

    return ('Sq', Sq + delta_Si + delta_Sk) # delta_Sk already negative

def resolve_addLiquidity_H(params, substep, state_history, prev_state, policy_input):
    """
    This function returns the toal amount of H in the system after a deposit in a specific risk asset.
    H = H + delta_Q
    """
    asset_id = policy_input['asset_id'] # defines asset subscript
    pool = prev_state['pool']
    a = params['a']
    delta_R = policy_input['ri_deposit']
    Ri = pool.pool[asset_id]['R']
    Y = prev_state['Y']
    Ci = pool.get_coefficient(asset_id)
    Q = prev_state['Q']
    # Wq = prev_state['Wq']
    Sq = prev_state['Sq']
    # R = pool.get_reserve(asset_id)
    # W = pool.get_weight(asset_id) 
    # S = pool.get_share(asset_id) 
    P = pool.get_price(asset_id) 
   
    Ri_plus = Ri + delta_R
    Ci_plus = Ci * ((Ri + delta_R) / Ri) ** (a+1)
    Y_plus = ((Y ** (-a)) - Ci * (Ri ** (-a)) + Ci_plus * ((Ri + delta_R) ** (-a))) ** (- (1 / a))

    Q_plus = Q * (Ci / Ci_plus) * ((Y / Y_plus) ** (a)) * ((Ri_plus / Ri) ** (a + 1))

    return ('H', Q_plus)


def r_to_r_swap_H(params, substep, state_history, prev_state, policy_input):
    H = prev_state['H']
    """
    calculates the total amount H that results from a swap between two risk assets according to the specification from 3-3-21
    """
###############################################################################################
########### YELLOW BOX HYDRA SPEC SWAP RISK ASSETS 3-3-21 #####################################
    Q = prev_state['Q']
    Sq = prev_state['Sq']

    asset_id = policy_input['asset_id'] # defines asset subscript
    delta_Ri = policy_input['ri_sold'] #amount of Q being sold by the user
    pool = prev_state['pool']
    purchased_asset_id = policy_input['purchased_asset_id'] # defines asset subscript
    Ki = params['Ki']

    Ri = pool.get_reserve(asset_id)
    Wi = pool.get_weight(asset_id)

    Rk = pool.get_reserve(purchased_asset_id)
    Wk = pool.get_weight(purchased_asset_id)

    if delta_Ri == 0:
        return ('H', H)
    else:
        W_ratio = Wi / Wk
        inner_term = Ri /(Ri + delta_Ri*(params['fee_numerator']/params['fee_denominator']))
        power = inner_term**W_ratio
        delta_Rk = Rk * (1 - power)

        Si = pool.get_share(asset_id)
        Sk = pool.get_share(purchased_asset_id) 

        price_q_i = calc_price_q_i(Ki, Ri, Q, Si, Sq)
        delta_Q_i = price_q_i * delta_Ri

        price_q_k = calc_price_q_i(Ki, Rk, Q, Sk, Sq)
        delta_Q_k = price_q_k * delta_Rk


########### YELLOW BOX HYDRA SPEC SWAP RISK ASSETS 3-3-21 #####################################
###############################################################################################

        delta_Q = delta_Q_i - delta_Q_k

        return ('H', H + delta_Q)

def resolve_remove_Liquidity_H(params, substep, state_history, prev_state, policy_input):
    asset_id = policy_input['asset_id'] # defines asset subscript
    pool = prev_state['pool']
    a = params['a']
    delta_S = policy_input['UNI_burn']
    Ri = pool.pool[asset_id]['R']
    Y = prev_state['Y']
    Ci = pool.get_coefficient(asset_id)
    Q = prev_state['Q']
    # Wq = prev_state['Wq']
    Sq = prev_state['Sq']
    # R = pool.get_reserve(asset_id)
    # W = pool.get_weight(asset_id) 
    # S = pool.get_share(asset_id) 
    P = pool.get_price(asset_id) 
    

    delta_R = (delta_S / Sq) * (Q / P)
   
    Ri_plus = Ri - delta_R
    Ci_plus = Ci * ((Ri - delta_R) / Ri) ** (a+1)
    Y_plus = ((Y ** (-a)) - Ci * (Ri ** (-a)) + Ci_plus * ((Ri - delta_R) ** (-a))) ** (- (1 / a))

    Q_plus = Q * (Ci / Ci_plus) * ((Y / Y_plus) ** (a)) * ((Ri_plus / Ri) ** (a + 1))

    return ('H', (Q_plus))

def removeLiquidity_Qh(params, substep, state_history, prev_state, policy_input):
    """
    This function updates and returns the amount Q after a liquidity removal in a specific risk asset; spec 6-28-21
    as delta R is assumed to be positive, the signs are reversed
    """
    asset_id = policy_input['asset_id'] # defines asset subscript
    pool = prev_state['pool']
    a = params['a']
    delta_S = policy_input['UNI_burn']
    Ri = pool.pool[asset_id]['R']
    Y = prev_state['Y']
    Ci = pool.get_coefficient(asset_id)
    Q = prev_state['Q']
    # Wq = prev_state['Wq']
    Sq = prev_state['Sq']
    # R = pool.get_reserve(asset_id)
    # W = pool.get_weight(asset_id) 
    # S = pool.get_share(asset_id) 
    P = pool.get_price(asset_id) 
    

    delta_R = (delta_S / Sq) * (Q / P)
   
    Ri_plus = Ri - delta_R
    Ci_plus = Ci * ((Ri - delta_R) / Ri) ** (a+1)
    Y_plus = ((Y ** (-a)) - Ci * (Ri ** (-a)) + Ci_plus * ((Ri - delta_R) ** (-a))) ** (- (1 / a))

    Q_plus = Q * (Ci / Ci_plus) * ((Y / Y_plus) ** (a)) * ((Ri_plus / Ri) ** (a + 1))

    return ('Q', Q_plus)

def removeLiquidity_pool(params, substep, state_history, prev_state, policy_input):
    """
    Updates pool values after a remove liquidity event
    Amended 9 July, 2021 to V2 Spec
    """
    asset_id = policy_input['asset_id'] # defines asset subscript
    delta_S = policy_input['UNI_burn']
    
    pool = prev_state['pool']
   
    R = pool.get_reserve(asset_id)
    S = pool.get_share(asset_id)
<<<<<<< HEAD
    C = pool.get_coefficient(asset_id)

    a = params['a']
    
    #Wi = pool.get_weight(asset_id)
    #Wq = prev_state['Wq']
    #Sq = prev_state['Sq']
=======
    #Wi = pool.get_weight(asset_id)
    #Wq = prev_state['Wq']
    Sq = prev_state['Sq']
>>>>>>> 049236ea

    # Before weight to share conversion
    # delta_R = delta_S / S * R
    # JS May 19: reserve adjustment for price invariance, a neq 1
<<<<<<< HEAD
    # Q = prev_state['Q']
    # P = pool.get_price(asset_id)
    # delta_R = (delta_S / Sq) * (Q / P)
    # delta_W = (delta_R / R) * Wi

    delta_R = R * ( delta_S / S )
    delta_C = C * ( ((R - delta_R) / R) ** (a+1) - 1 )

=======
    Q = prev_state['Q']
    P = pool.get_price(asset_id)
    delta_R = (delta_S / Sq) * (Q / P)

    a = params['a']
    #delta_W = (delta_R / R) * Wi
>>>>>>> 049236ea
    # delta_R = (Wq / Wi) * (delta_S / Sq) * R
    # delta_W = Wq * delta_S / Sq
    # print('POOL REMOVE LIQUIDITY Timestep === ', prev_state['timestep'],'delta W ', delta_W, 'delta S ', delta_S)
    # print(f"POOL REMOVE LIQUIDITY share fraction of pool = {delta_S / Sq}")
    # print(f"POOL REMOVE LIQUIDITY share fraction of reserve = {delta_R / R}")
    # print(f"POOL REMOVE LIQUIDITY weight fraction of pool = {delta_W / Wi}")
    
<<<<<<< HEAD
    # JS July 9, 2021: Note the minus sign added to delta_C in function call below: 
    # delta_C < 0, but remove_liquidity_pool expects a positive number
    pool.remove_liquidity_pool(asset_id, delta_R, delta_S, -delta_C)
=======
    pool.remove_liquidity_pool(asset_id, delta_R, a)
>>>>>>> 049236ea

    return ('pool', pool)

def q_to_r_Qh_discrete(params, substep, state_history, prev_state, policy_input):
    """
    This function calculates and returns Q after a trade where delta_Q is the amount being sold according to the specification from 3-3-21
    """
    asset_id = policy_input['asset_id'] # defines asset subscript

    delta_Q = policy_input['q_sold'] #amount of Q being sold by the user
    pool = prev_state['pool']
    Q = prev_state['Q']
    pool = prev_state['pool']
    Wq = prev_state['Wq']
    Sq = prev_state['Sq']

    Ri = pool.get_reserve(asset_id)
    Wi = pool.get_weight(asset_id)

    if delta_Q == 0:
        return ('Q', Q)
    else:
        # # CHECKED SIGN because it is being subtracted, made negative, to make positive
        # delta_Ri =- Ri * ((Q / (Q + delta_Q))**(Sq / Si) - 1) # blue box force negative because sebtracted from pool


        # delta_Sq = delta_Q / Q * Sq  # making negative
        # delta_Si = delta_Sq
        return ('Q', Q + delta_Q)

def r_to_q_Qh_discrete(params, substep, state_history, prev_state, policy_input):
    """
    This function calculates and returns Q after a trade where delta_Q is the amount being sold according to the specification from 3-3-21
    """
    asset_id = policy_input['asset_id'] # defines asset subscript

    delta_Ri = policy_input['ri_sold'] #amount of Q being sold by the user

    pool = prev_state['pool']
    Q = prev_state['Q']
    pool = prev_state['pool']
    Wq = prev_state['Wq']
    Sq = prev_state['Sq']

    Ri = pool.get_reserve(asset_id)
    Wi = pool.get_weight(asset_id)
    Si = pool.get_share(asset_id)

    if delta_Ri == 0:
        return ('Q', Q)
    else:

        delta_Q = Q * ((Ri / (Ri + delta_Ri))**(Sq / Si) - 1) # blue box force negative because sebtracted from pool
        # print('delta_Q', delta_Q)

        return ('Q', Q + delta_Q)

def q_to_r_Qh(params, substep, state_history, prev_state, policy_input):
    """
    This function calculates and returns Q after a trade where delta_Q is the amount being sold according to the specification from 3-3-21
    """
    asset_id = policy_input['asset_id'] # defines asset subscript

    delta_Q = policy_input['q_sold'] #amount of Q being sold by the user
    pool = prev_state['pool']
    Q = prev_state['Q']
    pool = prev_state['pool']
    Wq = prev_state['Wq']
    Sq = prev_state['Sq']

    Ri = pool.get_reserve(asset_id)
    Wi = pool.get_weight(asset_id)

    if delta_Q == 0:
        return ('Q', Q)
    else:
        W_ratio = Wi / Wq
        inner_term = Q /(Q+ delta_Q*(params['fee_numerator']/params['fee_denominator']))
        power = inner_term**W_ratio
        delta_Ri = Ri * (1 - power)
###############################################################################################
########### YELLOW BOX HYDRA SPEC SWAP RISK ASSETS 3-3-21 #####################################
        Si = pool.get_share(asset_id)
        delta_Si = delta_Ri / Ri * Si
        
        delta_prime_Q = delta_Q + Q * delta_Si / Sq
########### YELLOW BOX HYDRA SPEC SWAP RISK ASSETS 3-3-21 #####################################
###############################################################################################
    return ('Q', Q + delta_Q - delta_prime_Q)

def q_to_r_Sq_discrete(params, substep, state_history, prev_state, policy_input):
    asset_id = policy_input['asset_id'] # defines asset subscript

    delta_Q = policy_input['q_sold'] #amount of Q being sold by the user
    pool = prev_state['pool']
    Q = prev_state['Q']
    pool = prev_state['pool']
    Wq = prev_state['Wq']
    Sq = prev_state['Sq']

    Ri = pool.get_reserve(asset_id)
    Wi = pool.get_weight(asset_id)

    if delta_Q == 0:
        return ('Sq', Sq)
    else:
        # # CHECKED SIGN because it is being subtracted, made negative, to make positive
        # delta_Ri =- Ri * ((Q / (Q + delta_Q))**(Sq / Si) - 1) # blue box force negative because sebtracted from pool


        delta_Sq = delta_Q / Q * Sq  # making negative
        # delta_Si = delta_Sq
    
        return ('Sq', Sq + delta_Sq) 
        
def q_to_r_Sq(params, substep, state_history, prev_state, policy_input):
    asset_id = policy_input['asset_id'] # defines asset subscript
    Sq = prev_state['Sq']
    delta_Q = policy_input['q_sold'] #amount of Q being sold by the user
    pool = prev_state['pool']
    Q = prev_state['Q']
    Wq = prev_state['Wq']

    Ri = pool.get_reserve(asset_id)
    Wi = pool.get_weight(asset_id)

    if delta_Q == 0:
        return ('Sq', Sq)

    else:
        W_ratio = Wq / Wi
        inner_term = Q /(Q+ delta_Q*(params['fee_numerator']/params['fee_denominator']))
        power = inner_term**W_ratio
        delta_Ri = Ri * (1 - power)
    

###############################################################################################
########### YELLOW BOX HYDRA SPEC SWAP RISK ASSETS 3-3-21 #####################################
        Si = pool.get_share(asset_id)
        delta_Si = - delta_Ri / Ri * Si  # making negative
        

########### YELLOW BOX HYDRA SPEC SWAP RISK ASSETS 3-3-21 #####################################
###############################################################################################
        return ('Sq', Sq - delta_Si) 

def q_to_r_pool_discrete(params, substep, state_history, prev_state, policy_input):
    """
    This function calculates and returns the pool variable after a trade where delta_Q is the amount being sold according to the specification from 3-3-21
    """
    asset_id = policy_input['asset_id'] # defines asset subscript
    delta_Q = policy_input['q_sold'] #amount of Q being sold by the user
    pool = prev_state['pool']
    Q = prev_state['Q']
    Wq = prev_state['Wq']
    Sq = prev_state['Sq']

    Ri = pool.get_reserve(asset_id)
    Wi = pool.get_weight(asset_id)
    Si = pool.get_share(asset_id)

    if delta_Q == 0:
        return ('pool', pool)
    else:
        # CHECKED SIGN because it is being subtracted, made negative, to make positive
        delta_Ri =- Ri * ((Q / (Q + delta_Q))**(Sq / Si) - 1) # blue box force negative because sebtracted from pool
  
        pool.q_to_r_pool(asset_id, delta_Ri) # subtracts from pool

        delta_Sq = delta_Q / Q * Sq  # making negative
        delta_Si = delta_Sq
        pool.swap_share_pool(asset_id, delta_Si) #adds
        # print('delta_Ri', delta_Ri)
        # print('delta_Si', delta_Si)

        return ('pool', pool)

def q_to_r_pool(params, substep, state_history, prev_state, policy_input):
    """
    This function calculates and returns the pool variable after a trade where 
    delta_Q is the amount being sold.
    """

    asset_id = policy_input['asset_id'] # defines asset subscript
    delta_Q  = policy_input['q_sold'] #amount of Q being sold by the user

    pool = prev_state['pool']
    Q    = prev_state['Q']
    Y    = prev_state['Y']
    #Wq = prev_state['Wq']

    Ri = pool.get_reserve(asset_id)
    Ci = pool.get_coefficient(asset_id)
    #Wi = pool.get_weight(asset_id)

    a = params['a']

    if delta_Q == 0 or delta_Q < 0:
        return ('pool', pool)
    else:
        delta_Ri = ( (1/Ci) * ((Q*Y) / (Q + delta_Q))**(-a) - (Y**(-a) / Ci) + Ri**(-a) )**(1/a) - Ri
    
        pool.q_to_r_pool(asset_id, delta_Ri)

        return ('pool', pool)

def r_to_q_pool_discrete(params, substep, state_history, prev_state, policy_input):
    """
    This function calculates and returns the pool variable after a trade between a risk asset and the base asset where delta_R is the amount being sold according to the specification from 3-3-21
    """
    asset_id = policy_input['asset_id'] # defines asset subscript

    delta_Ri = policy_input['ri_sold'] #amount of Q being sold by the user

    pool = prev_state['pool']
    Q = prev_state['Q']
    pool = prev_state['pool']
    Wq = prev_state['Wq']
    Sq = prev_state['Sq']

    Ri = pool.get_reserve(asset_id)
    Wi = pool.get_weight(asset_id)
    Si = pool.get_share(asset_id)

    if delta_Ri == 0:
        return ('pool', pool)

    else:
        pool.r_to_q_pool(asset_id, delta_Ri) # adds delta_Ri to pool
        delta_Q = Q * ((Ri / (Ri + delta_Ri))**(Sq / Si) - 1) # blue box force negative because sebtracted from pool
        # print("delta Q", delta_Q)
        
        delta_Sq = delta_Q / Q * Sq  # making negative

        delta_Si = delta_Sq
        pool.swap_share_pool(asset_id, delta_Si)

########### YELLOW BOX HYDRA SPEC SWAP RISK ASSETS 3-3-21 #####################################
###############################################################################################
        return ('pool', pool)

def r_to_q_pool(params, substep, state_history, prev_state, policy_input):
    """
    This function calculates and returns the pool variable after a trade between a risk asset and the base asset where delta_R is the amount being sold according to the specification from 3-3-21
    """
    asset_id = policy_input['asset_id'] # defines asset subscript
    delta_Ri = policy_input['ri_sold'] #amount of Q being sold by the user
    pool = prev_state['pool']

    Ri = pool.get_reserve(asset_id)

    if delta_Ri == 0:
        return ('pool', pool)

    else:
        pool.r_to_q_pool(asset_id, delta_Ri)

###############################################################################################
########### YELLOW BOX HYDRA SPEC SWAP RISK ASSETS 3-3-21 #####################################
        Si = pool.get_share(asset_id)
        delta_Si = delta_Ri / Ri * Si
        pool.swap_share_pool(asset_id, delta_Si)

########### YELLOW BOX HYDRA SPEC SWAP RISK ASSETS 3-3-21 #####################################
###############################################################################################
        return ('pool', pool)

def r_to_r_pool(params, substep, state_history, prev_state, policy_input):
    """
    This function calculates and returns the pool variable after a trade between two risk assets where delta_R is the amount being sold according to the specification from 3-3-21
    """
    asset_id = policy_input['asset_id'] # defines asset subscript
    delta_Ri = policy_input['ri_sold'] #amount of Q being sold by the user
    pool = prev_state['pool']
    purchased_asset_id = policy_input['purchased_asset_id'] # defines asset subscript

    Ri = pool.get_reserve(asset_id)
    Wi = pool.get_weight(asset_id)

    Rk = pool.get_reserve(purchased_asset_id)
    Wk = pool.get_weight(purchased_asset_id)

    if delta_Ri == 0:
        return ('pool', pool)
    else:
        W_ratio = Wi / Wk
        inner_term = Ri /(Ri + delta_Ri*(params['fee_numerator']/params['fee_denominator']))
        power = inner_term**W_ratio
        delta_Rk = Rk * (1 - power)
    
        pool.r_to_q_pool(asset_id, delta_Ri) # adds Ri to pool
        pool.q_to_r_pool(purchased_asset_id, delta_Rk) # removes Rk from pool
###############################################################################################
########### YELLOW BOX HYDRA SPEC SWAP RISK ASSETS 3-3-21 #####################################
        Si = pool.get_share(asset_id)
        delta_Si = delta_Ri / Ri * Si
        pool.swap_share_pool(asset_id, delta_Si)

        Sk = pool.get_share(purchased_asset_id) 
        delta_Sk = - delta_Rk / Rk * Sk
        pool.swap_share_pool(purchased_asset_id, delta_Sk)
########### YELLOW BOX HYDRA SPEC SWAP RISK ASSETS 3-3-21 #####################################
###############################################################################################

        return ('pool', pool)

def r_to_r_pool_discrete(params, substep, state_history, prev_state, policy_input):
    """
    This function calculates and returns the pool variable after a trade between two risk assets where delta_R is the amount being sold according to the specification from 3-18-21
    """
    asset_id = policy_input['asset_id'] # defines asset subscript
    delta_Ri = policy_input['ri_sold'] #amount of Q being sold by the user
    pool = prev_state['pool']
    purchased_asset_id = policy_input['purchased_asset_id'] # defines asset subscript

    Ri = pool.get_reserve(asset_id)
    Wi = pool.get_weight(asset_id)
    Si = pool.get_share(asset_id)

    Rk = pool.get_reserve(purchased_asset_id)
    Wk = pool.get_weight(purchased_asset_id)
    Sk = pool.get_share(purchased_asset_id) 

    if delta_Ri == 0:
        return ('pool', pool)
    else:
        delta_Si = - (delta_Ri / Ri) * Si**2
        # print('delta_Ri', delta_Ri)
        # print('Ri', Ri)
        # print('Si', Si)
        # print('delta_Si', delta_Si)

        Si_ratio = delta_Si / Si
        delta_Sk = Sk * ((1/(1+Si_ratio))-1)

        # CHECKED SIGN because it is being subtracted, made negative, to make positive
        delta_Rk = - Rk * ((Ri / (Ri + delta_Ri))**(Si / Sk) - 1) # blue box force negative because sebtracted from pool
        # print('delta_Rk', delta_Rk)
        # print('delta_Sk', delta_Sk)

        pool.r_to_q_pool(asset_id, delta_Ri) # adds Ri to pool
        pool.q_to_r_pool(purchased_asset_id, delta_Rk) # SUBTRACTS removes Rk from pool

        pool.swap_share_pool(asset_id, delta_Si) # adds share
        pool.swap_share_pool(purchased_asset_id, delta_Sk) # adds share
###############################################################################################
########### Hydra Mechanism Design, Trade/Swap 3-18-21 #######################################

        return ('pool', pool)

def r_to_r_pool_temp(params, substep, state_history, prev_state, policy_input):
    """
    This function calculates and returns the pool variable after a trade between two risk assets where delta_R is the amount being sold according to the specification from 3-18-21
    """
    asset_id = policy_input['asset_id'] # defines asset subscript
    delta_Ri = policy_input['ri_sold'] #amount of Q being sold by the user
    pool = prev_state['pool']
    purchased_asset_id = policy_input['purchased_asset_id'] # defines asset subscript

    Ri = pool.get_reserve(asset_id)
    Wi = pool.get_weight(asset_id)
    Si = pool.get_share(asset_id)

    Rk = pool.get_reserve(purchased_asset_id)
    Wk = pool.get_weight(purchased_asset_id)
    Sk = pool.get_share(purchased_asset_id) 

    if delta_Ri == 0:
        return ('pool', pool)
    else:
        delta_Si = - (delta_Ri / Ri) * Si**2
        # print('delta_Ri', delta_Ri)
        # print('Ri', Ri)
        # print('Si', Si)
        # print('delta_Si', delta_Si)
        delta_Rk = (delta_Ri / Ri) * (Si / Sk) * Rk # first version not blue box force negative because sebtracted from pool

        delta_Sk = - delta_Si / Si * Sk


        pool.r_to_q_pool(asset_id, delta_Ri) # adds Ri to pool
        pool.q_to_r_pool(purchased_asset_id, delta_Rk) # removes Rk from pool

        pool.swap_share_pool(asset_id, delta_Si) # adds share
        pool.swap_share_pool(purchased_asset_id, delta_Sk) # adds share
###############################################################################################
########### Hydra Mechanism Design, Trade/Swap 3-18-21 #######################################

        return ('pool', pool)

def r_to_r_swap_Qh_discrete(params, substep, state_history, prev_state, policy_input):
    """
    This function calculates and returns the quantity Q after a trade between two risk assets where delta_R is the amount being sold according to the specification from 3-18-21
    """
    asset_id = policy_input['asset_id'] # defines asset subscript
    delta_Ri = policy_input['ri_sold'] #amount of Q being sold by the user
    pool = prev_state['pool']
    purchased_asset_id = policy_input['purchased_asset_id'] # defines asset subscript
    Q = prev_state['Q']
    Sq = prev_state['Sq']

    Ri = pool.get_reserve(asset_id)
    Wi = pool.get_weight(asset_id)
    Si = pool.get_share(asset_id)

    Rk = pool.get_reserve(purchased_asset_id)
    Wk = pool.get_weight(purchased_asset_id)
    Sk = pool.get_share(purchased_asset_id) 

    if delta_Ri == 0:
        return ('Q', Q)

    else:
        delta_Si = - (delta_Ri / Ri) * Si**2

        Si_ratio = delta_Si / Si
        delta_Sk = Sk * ((1/(1+Si_ratio))-1)
        # CHECKED SIGN because it is being subtracted, made negative, to make positive
        delta_Rk = - Rk * ((Ri / (Ri + delta_Ri))**(Si / Sk) - 1) # blue box force negative because sebtracted from pool


        delta_Sq = delta_Si + delta_Sk

        delta_Q = delta_Sq / Sq * Q
###############################################################################################
########### Hydra Mechanism Design, Trade/Swap 3-18-21 #######################################
        # print("Q Swap")
        # print("delta Q", delta_Q)
        return ('Q', Q + delta_Q)

def r_to_r_swap_Qh_temp(params, substep, state_history, prev_state, policy_input):
    """
    This function calculates and returns the quantity Q after a trade between two risk assets where delta_R is the amount being sold according to the specification from 3-18-21
    """
    asset_id = policy_input['asset_id'] # defines asset subscript
    delta_Ri = policy_input['ri_sold'] #amount of Q being sold by the user
    pool = prev_state['pool']
    purchased_asset_id = policy_input['purchased_asset_id'] # defines asset subscript
    Q = prev_state['Q']
    Sq = prev_state['Sq']

    Ri = pool.get_reserve(asset_id)
    Wi = pool.get_weight(asset_id)
    Si = pool.get_share(asset_id)

    Rk = pool.get_reserve(purchased_asset_id)
    Wk = pool.get_weight(purchased_asset_id)
    Sk = pool.get_share(purchased_asset_id) 

    if delta_Ri == 0:
        return ('Q', Q)

    else:
        delta_Si = - (delta_Ri / Ri) * Si**2

        delta_Rk = (delta_Ri / Ri) * (Si / Sk) * Rk # first version not blue box force negative because sebtracted from pool

        delta_Sk = - delta_Si / Si * Sk

        delta_Sq = delta_Si + delta_Sk

        delta_Q = delta_Sq / Sq * Q
###############################################################################################
########### Hydra Mechanism Design, Trade/Swap 3-18-21 #######################################
        # print("Q Swap")
        # print('Q', Q)
        # print("delta Q", delta_Q)
        return ('Q', Q + delta_Q)

def r_to_r_swap_H_discrete(params, substep, state_history, prev_state, policy_input):
    """
    This function calculates and returns the quantity H after a trade between two risk assets where delta_R is the amount being sold according to the specification from 3-18-21
    """
    asset_id = policy_input['asset_id'] # defines asset subscript
    delta_Ri = policy_input['ri_sold'] #amount of Q being sold by the user
    pool = prev_state['pool']
    purchased_asset_id = policy_input['purchased_asset_id'] # defines asset subscript
    Q = prev_state['Q']
    Sq = prev_state['Sq']
    H = prev_state['H']

    Ri = pool.get_reserve(asset_id)
    Wi = pool.get_weight(asset_id)
    Si = pool.get_share(asset_id)

    Rk = pool.get_reserve(purchased_asset_id)
    Wk = pool.get_weight(purchased_asset_id)
    Sk = pool.get_share(purchased_asset_id) 

    if delta_Ri == 0:
        return ('H', H)

    else:
        delta_Si = - (delta_Ri / Ri) * Si**2
        
        Si_ratio = delta_Si / Si
        delta_Sk = Sk * ((1/(1+Si_ratio))-1)
        # CHECKED SIGN because it is being subtracted, made negative, to make positive
        delta_Rk = - Rk * ((Ri / (Ri + delta_Ri))**(Si / Sk) - 1) # blue box force negative because sebtracted from pool


        delta_Sq = delta_Si + delta_Sk

        delta_Q = delta_Sq / Sq * Q
###############################################################################################
########### Hydra Mechanism Design, Trade/Swap 3-18-21 #######################################
        # print("H Swap")
        # print('H', H)
        # print("delta Q", delta_Q)
        return ('H', H + delta_Q)
        
def r_to_r_swap_H_temp(params, substep, state_history, prev_state, policy_input):
    """
    This function calculates and returns the quantity H after a trade between two risk assets where delta_R is the amount being sold according to the specification from 3-18-21
    """
    asset_id = policy_input['asset_id'] # defines asset subscript
    delta_Ri = policy_input['ri_sold'] #amount of Q being sold by the user
    pool = prev_state['pool']
    purchased_asset_id = policy_input['purchased_asset_id'] # defines asset subscript
    Q = prev_state['Q']
    Sq = prev_state['Sq']
    H = prev_state['H']

    Ri = pool.get_reserve(asset_id)
    Wi = pool.get_weight(asset_id)
    Si = pool.get_share(asset_id)

    Rk = pool.get_reserve(purchased_asset_id)
    Wk = pool.get_weight(purchased_asset_id)
    Sk = pool.get_share(purchased_asset_id) 

    if delta_Ri == 0:
        return ('H', H)

    else:
        delta_Si = - (delta_Ri / Ri) * Si**2

        delta_Rk = (delta_Ri / Ri) * (Si / Sk) * Rk # first version not blue box force negative because sebtracted from pool

        delta_Sk = - delta_Si / Si * Sk

        delta_Sq = delta_Si + delta_Sk

        delta_Q = delta_Sq / Sq * Q
###############################################################################################
########### Hydra Mechanism Design, Trade/Swap 3-18-21 #######################################
        # print("H Swap")
        # print('H', H)
        # print("delta Q", delta_Q)
        return ('H', H + delta_Q)

def r_to_r_swap_Sq_discrete(params, substep, state_history, prev_state, policy_input):
    """
    This function calculates and returns the quantity Sq after a trade between two risk assets where delta_R is the amount being sold according to the specification from 3-18-21
    """
    asset_id = policy_input['asset_id'] # defines asset subscript
    delta_Ri = policy_input['ri_sold'] #amount of Q being sold by the user
    pool = prev_state['pool']
    purchased_asset_id = policy_input['purchased_asset_id'] # defines asset subscript
    Q = prev_state['Q']
    Sq = prev_state['Sq']

    Ri = pool.get_reserve(asset_id)
    Wi = pool.get_weight(asset_id)
    Si = pool.get_share(asset_id)

    Rk = pool.get_reserve(purchased_asset_id)
    Wk = pool.get_weight(purchased_asset_id)
    Sk = pool.get_share(purchased_asset_id) 

    if delta_Ri == 0:
        return ('Sq', Sq)

    else:
        delta_Si = - (delta_Ri / Ri) * Si**2
        Si_ratio = delta_Si / Si
        delta_Sk = Sk * ((1/(1+Si_ratio))-1)
        # CHECKED SIGN because it is being subtracted, made negative, to make positive
        delta_Rk = - Rk * ((Ri / (Ri + delta_Ri))**(Si / Sk) - 1) # blue box force negative because sebtracted from pool



        delta_Sq = delta_Si + delta_Sk

        # delta_Q = delta_Sq / Sq * Q
###############################################################################################
########### Hydra Mechanism Design, Trade/Swap 3-18-21 #######################################

        return ('Sq', Sq + delta_Sq)
def r_to_r_swap_Sq_temp(params, substep, state_history, prev_state, policy_input):
    """
    This function calculates and returns the quantity Sq after a trade between two risk assets where delta_R is the amount being sold according to the specification from 3-18-21
    """
    asset_id = policy_input['asset_id'] # defines asset subscript
    delta_Ri = policy_input['ri_sold'] #amount of Q being sold by the user
    pool = prev_state['pool']
    purchased_asset_id = policy_input['purchased_asset_id'] # defines asset subscript
    Q = prev_state['Q']
    Sq = prev_state['Sq']

    Ri = pool.get_reserve(asset_id)
    Wi = pool.get_weight(asset_id)
    Si = pool.get_share(asset_id)

    Rk = pool.get_reserve(purchased_asset_id)
    Wk = pool.get_weight(purchased_asset_id)
    Sk = pool.get_share(purchased_asset_id) 

    if delta_Ri == 0:
        return ('Sq', Sq)

    else:
        delta_Si = - (delta_Ri / Ri) * Si**2

        delta_Rk = (delta_Ri / Ri) * (Si / Sk) * Rk # first version not blue box force negative because sebtracted from pool

        delta_Sk = - delta_Si / Si * Sk

        delta_Sq = delta_Si + delta_Sk

        # delta_Q = delta_Sq / Sq * Q
###############################################################################################
########### Hydra Mechanism Design, Trade/Swap 3-18-21 #######################################

        return ('Sq', Sq + delta_Sq)

####################### POOL CLASS VERSION ########################################################
def r_to_q_Qh(params, substep, state_history, prev_state, policy_input):
    """
    This function calculates and returns the quantity Q after a trade between a risk asset and the base asset where delta_Ri is the amount being sold according to the specification from 3-3-21
    """
    asset_id = policy_input['asset_id'] # defines asset subscript
    delta_Ri = policy_input['ri_sold'] #amount of Q being sold by the user
    pool = prev_state['pool']
    Q = prev_state['Q']
    Wq = prev_state['Wq']
    Sq = prev_state['Sq']

    Ri = pool.get_reserve(asset_id)
    Wi = pool.get_weight(asset_id)


    if delta_Ri == 0:
        return ('Q', Q)
    else:
        W_ratio = Wi / Wq
        inner_term = Ri /(Ri + delta_Ri*(params['fee_numerator']/params['fee_denominator']))
        power = inner_term**W_ratio

        delta_Q = Q * (1 - power)

###############################################################################################
########### YELLOW BOX HYDRA SPEC SWAP RISK ASSETS 3-3-21 #####################################
        Si = pool.get_share(asset_id)
        delta_Si = delta_Ri / Ri * Si
        
        delta_prime_Q = delta_Q + Q * delta_Si / Sq
########### YELLOW BOX HYDRA SPEC SWAP RISK ASSETS 3-3-21 #####################################
###############################################################################################


        return ('Q', Q - delta_Q + delta_prime_Q)

def r_to_q_H_discrete(params, substep, state_history, prev_state, policy_input):
    """
    This function calculates and returns the quantity H after a trade between a risk asset and the base asset where delta_Ri is the amount being sold according to the specification from 3-3-21
    """
    H = prev_state['H']
    delta_Ri = policy_input['ri_sold'] #amount of Q being sold by the user

    if delta_Ri == 0:
        return ('H', H)
    else:
        return ('H', H)

def r_to_q_H(params, substep, state_history, prev_state, policy_input):
    """
    This function calculates and returns the quantity H after a trade between a risk asset and the base asset where delta_Ri is the amount being sold according to the specification from 3-3-21
    """
    H = prev_state['H']

    asset_id = policy_input['asset_id'] # defines asset subscript
    delta_Ri = policy_input['ri_sold'] #amount of Q being sold by the user
    pool = prev_state['pool']
    Q = prev_state['Q']
    Wq = prev_state['Wq']
    Sq = prev_state['Sq']

    Ri = pool.get_reserve(asset_id)
    Wi = pool.get_weight(asset_id)


    if delta_Ri == 0:
        return ('H', H)
    else:
        # W_ratio = Wi / Wq
        # inner_term = Ri /(Ri + delta_Ri*(params['fee_numerator']/params['fee_denominator']))
        # power = inner_term**W_ratio

        # delta_Q = Q * (1 - power)

###############################################################################################
########### YELLOW BOX HYDRA SPEC SWAP RISK ASSETS 3-3-21 #####################################
        Si = pool.get_share(asset_id)
        delta_Si = delta_Ri / Ri * Si
        
        delta_H = Q * delta_Si / Sq
########### YELLOW BOX HYDRA SPEC SWAP RISK ASSETS 3-3-21 #####################################
###############################################################################################

        return ('H', H + delta_H)

def q_to_r_H_discrete(params, substep, state_history, prev_state, policy_input):
    """
    This function calculates and returns the quantity Q after a trade between the base asset and a risk asset where delta_Q is the amount being sold according to the specification from 3-3-21
    """
    H = prev_state['H']
    return ('H',H)

def q_to_r_H(params, substep, state_history, prev_state, policy_input):
    """
    This function calculates and returns the quantity Q after a trade between the base asset and a risk asset where delta_Q is the amount being sold according to the specification from 3-3-21
    """
    H = prev_state['H']

    asset_id = policy_input['asset_id'] # defines asset subscript

    delta_Q = policy_input['q_sold'] #amount of Q being sold by the user
    Q = prev_state['Q']
    pool = prev_state['pool']
    Wq = prev_state['Wq']
    Sq = prev_state['Sq']

    Ri = pool.get_reserve(asset_id)
    Wi = pool.get_weight(asset_id)

    if delta_Q == 0:
        return ('H', H)
    else:
        W_ratio = Wi / Wq
        inner_term = Q /(Q+ delta_Q*(params['fee_numerator']/params['fee_denominator']))
        power = inner_term**W_ratio
        delta_Ri = Ri * (1 - power)
###############################################################################################
########### YELLOW BOX HYDRA SPEC SWAP RISK ASSETS 3-3-21 #####################################
        Si = pool.get_share(asset_id)
        delta_Si = delta_Ri / Ri * Si
        
        delta_H = Q * delta_Si / Sq
########### YELLOW BOX HYDRA SPEC SWAP RISK ASSETS 3-3-21 #####################################
###############################################################################################
        return ('H', H + delta_H)


def addLiquidity_Y(params, substep, state_history, prev_state, policy_input):
    """
    This function updates and returns Y after a liquidity add; according to spec 6-28-21    
    """
    asset_id = policy_input['asset_id'] # defines asset subscript
    pool = prev_state['pool']
    a = params['a']
    delta_R = policy_input['ri_deposit']
    Ri = pool.pool[asset_id]['R']
    Y = prev_state['Y']
    Ci = pool.get_coefficient(asset_id)
    Q = prev_state['Q']
    Sq = prev_state['Sq']
    Wq = prev_state['Wq']

    P = pool.get_price(asset_id) 
    Ri_plus = Ri + delta_R
    Ci_plus = Ci * ((Ri + delta_R) / Ri) ** (a+1)
    Y_plus = ((Y ** (-a)) - Ci * (Ri ** (-a)) + Ci_plus * ((Ri + delta_R) ** (-a))) ** (- (1 / a))
    

    return ('Y', Y_plus)

def removeLiquidity_Y(params, substep, state_history, prev_state, policy_input):
    """
    This function updates and returns Y after a liquidity remove; according to spec 6-28-21    
    """
    asset_id = policy_input['asset_id'] # defines asset subscript
    pool = prev_state['pool']
    a = params['a']
    delta_S = policy_input['UNI_burn']
    Ri = pool.pool[asset_id]['R']
    Y = prev_state['Y']
    Ci = pool.get_coefficient(asset_id)
    Q = prev_state['Q']
    Sq = prev_state['Sq']
    Wq = prev_state['Wq']

    P = pool.get_price(asset_id) 
    delta_R = (delta_S / Sq) * (Q / P)
    
    Ri_plus = Ri - delta_R
    Ci_plus = Ci * ((Ri - delta_R) / Ri) ** (a+1)
    Y_plus = ((Y ** (-a)) - Ci * (Ri ** (-a)) + Ci_plus * ((Ri - delta_R) ** (-a))) ** (- (1 / a))
    

    return ('Y', Y_plus)

<|MERGE_RESOLUTION|>--- conflicted
+++ resolved
@@ -129,11 +129,8 @@
     """
     asset_id = policy_input['asset_id'] # defines asset subscript
     pool = prev_state['pool']
-<<<<<<< HEAD
-    
-=======
+    
     # KP: can remove most code for spec 6-28-21
->>>>>>> 049236ea
     #Q = prev_state['Q']
     #Sq = prev_state['Sq']
     #Wq = prev_state['Wq']
@@ -142,13 +139,11 @@
     delta_R = policy_input['ri_deposit']
     a = params['a']
 
-<<<<<<< HEAD
     R = pool.get_reserve(asset_id)
     S = pool.get_share(asset_id)
     C = pool.get_coefficient(asset_id)
 
     a = params['a']
-=======
     #P = pool.get_price(asset_id)
     #BTR = Sq / Q
     #delta_Q = delta_R * P
@@ -157,7 +152,6 @@
     # JS May 19: weight adjustment for price invariance, a neq 1
     #a = params['a']
     #delta_W = delta_Q * (Wq / Q)**a
->>>>>>> 049236ea
     
     #P = pool.get_price(asset_id)
     #BTR = Sq / Q
@@ -173,13 +167,9 @@
     # print('delta S', delta_Sq)
     # print('POOL ADD LIQUIDITY Timestep === ', prev_state['timestep'],'delta W ', delta_W)
     #a = params['a']
-<<<<<<< HEAD
     
     pool.add_liquidity_pool(asset_id, delta_R, delta_S, delta_C)
     
-=======
-    pool.add_liquidity_pool(asset_id, delta_R, a)
->>>>>>> 049236ea
     # pool.update_price_a(a,Q, Wq)
 
     return ('pool', pool)
@@ -426,7 +416,6 @@
    
     R = pool.get_reserve(asset_id)
     S = pool.get_share(asset_id)
-<<<<<<< HEAD
     C = pool.get_coefficient(asset_id)
 
     a = params['a']
@@ -434,16 +423,13 @@
     #Wi = pool.get_weight(asset_id)
     #Wq = prev_state['Wq']
     #Sq = prev_state['Sq']
-=======
     #Wi = pool.get_weight(asset_id)
     #Wq = prev_state['Wq']
     Sq = prev_state['Sq']
->>>>>>> 049236ea
 
     # Before weight to share conversion
     # delta_R = delta_S / S * R
     # JS May 19: reserve adjustment for price invariance, a neq 1
-<<<<<<< HEAD
     # Q = prev_state['Q']
     # P = pool.get_price(asset_id)
     # delta_R = (delta_S / Sq) * (Q / P)
@@ -452,14 +438,12 @@
     delta_R = R * ( delta_S / S )
     delta_C = C * ( ((R - delta_R) / R) ** (a+1) - 1 )
 
-=======
-    Q = prev_state['Q']
-    P = pool.get_price(asset_id)
-    delta_R = (delta_S / Sq) * (Q / P)
-
-    a = params['a']
+    # Q = prev_state['Q']
+    # P = pool.get_price(asset_id)
+    # delta_R = (delta_S / Sq) * (Q / P)
+
+    # a = params['a']
     #delta_W = (delta_R / R) * Wi
->>>>>>> 049236ea
     # delta_R = (Wq / Wi) * (delta_S / Sq) * R
     # delta_W = Wq * delta_S / Sq
     # print('POOL REMOVE LIQUIDITY Timestep === ', prev_state['timestep'],'delta W ', delta_W, 'delta S ', delta_S)
@@ -467,13 +451,9 @@
     # print(f"POOL REMOVE LIQUIDITY share fraction of reserve = {delta_R / R}")
     # print(f"POOL REMOVE LIQUIDITY weight fraction of pool = {delta_W / Wi}")
     
-<<<<<<< HEAD
     # JS July 9, 2021: Note the minus sign added to delta_C in function call below: 
     # delta_C < 0, but remove_liquidity_pool expects a positive number
-    pool.remove_liquidity_pool(asset_id, delta_R, delta_S, -delta_C)
-=======
-    pool.remove_liquidity_pool(asset_id, delta_R, a)
->>>>>>> 049236ea
+    pool.remove_liquidity_pool(asset_id, delta_R, delta_S, -delta_C, a)
 
     return ('pool', pool)
 
