# Behaviors
# from hydra_multi_class.model.sys_params import ACTION_LIST
import numpy as np
import random
import math

from .oracles import constant_function, step_function


# Set numpy random seed for replication
np.random.seed(42)

def actionDecoder(params, step, history, prev_state):
    '''
    In this simplified model of Uniswap, we have not modeled user behavior. Instead, we map events to actions. Depending on the input system parameters 'params' a given action sequence is induced.
    '''
    
    action = {
        'q_sold': 0,     # q to r swap
        'ri_sold': 0,     # r to q swap
        'ri_deposit': 0,   # add liq
        'q_deposit': 0,  # if symmetric add liq
        'Si_burn': 0,    # remove liq    
        'action_id' : str(),
        'agent_id' : 0,
        'asset_id' : str(),
        'direction': str(),
        'direction_q': str()
    }
    
    # fees_array contains 3 possible fee percentages for Hypothesis
    fees_array = [0.01, 0.02, 0.05]
    revenue_array = []
<<<<<<< HEAD
    
=======

>>>>>>> 6595029c
    # Populate revenue_array with revenue from every potential fee in fees_array
    for value in fees_array:
	    revenue_array.append(prev_state['trade_random_size’] * value)

    timestep = prev_state['timestep']
    pool = prev_state['pool']
    action['asset_id'] = prev_state['asset_random_choice']
    action['q_sold'] = prev_state['trade_random_size'] * 2
    action['ri_sold'] = prev_state['trade_random_size'] * 0.99 # Reduce amount used as fee for Hypothesis 1
    action['fee'] = prev_state['trade_random_size'] * 0.01 # Collect fee as static 1% for Hypothesis 1
    action['fees’] = revenue_array # Collected fees as 1%, 2% & 5% for Hypothesis 2
    action['direction_q'] = prev_state['trade_random_direction']

    # Oracle prices
    action['oracle_price_i'] = constant_function(timestep, 10)
    action['oracle_price_j'] = constant_function(timestep, 12)
 

    ############# CREATE AGENT ID's ################    
    agent0_id = 0
    agent1_id = 1
    agent2_id = 2
    agent3_id = 3
    agent4_id = 4
    agent5_id = 5    
    
    if params['exo_random_sequence'] == 'on':
        agent3_id = 2
    ############# CREATE AGENT ID's ################

   
    ############## SET RANDOM SEQUENCE ##################    
    if params['exo_random_sequence'] == 'on':
        
        if timestep == 10:
            params['exo_liq'] = 'test_add'
            params['exo_trade'] = 'pass'
            #params['exo_trade'] = random.choice(['test_r_for_r'])
            action['asset_id'] = random.choice(['i'])
            action['purchased_asset_id'] = 'N/A'

        elif timestep == 90:            
            params['exo_liq'] = 'test_remove'
            params['exo_trade'] = 'pass'
            action['asset_id'] = random.choice(['i'])
            action['purchased_asset_id'] = 'N/A'
    
        else:
            
            #params['exo_liq'] = 'test_remove'
            params['exo_liq'] = 'pass' 
            #params['exo_trade'] = random.choice(['pass'])
            #params['exo_trade'] = random.choice(['test_q_for_r', 'test_r_for_q'])
            params['exo_trade'] = prev_state['trade_random_direction']
            #action['asset_id'] = random.choice(['i'])
            action['asset_id'] = prev_state['asset_random_choice']
      ############## SET RANDOM SEQUENCE ##################                    
        
        
#########################################################################################

                     # AGENT ACTIONS #
    
#########################################################################################
        
 ########## TEMP TEST SELL Q FOR R ############    
    ####### AGENT 0 ######################
    if params['exo_trade'] == 'test_q_for_r':
        action['action_id'] = 'Ri_Purchase'
        action['purchased_asset_id'] = 'i'
        P = pool.get_price(action['purchased_asset_id']) 
        action['q_sold'] = prev_state['trade_random_size'] * 2
        action['agent_id'] = prev_state['uni_agents']['m'][agent0_id]
        if action['asset_id'] == 'j':
            action['agent_id'] = prev_state['uni_agents']['m'][agent0_id]
            action['purchased_asset_id'] = 'j'
            P = pool.get_price(action['purchased_asset_id']) 
            action['q_sold'] = prev_state['trade_random_size'] * 2
    ###############################################

########## TEMP TEST SELL R FOR Q ############
    ####### AGENT 1 ######################
    if params['exo_trade'] == 'test_r_for_q':
        action['ri_sold'] = prev_state['trade_random_size']
        action['action_id'] = 'Q_Purchase'
        action['purchased_asset_id'] = 'q'
        P = pool.get_price('i') 
        action['ri_sold'] = prev_state['trade_random_size']         
        action['agent_id'] = prev_state['uni_agents']['m'][agent1_id]
        if action['asset_id'] == 'j':
            P = pool.get_price(action['asset_id'])             
            action['agent_id'] = prev_state['uni_agents']['m'][agent1_id] 
            action['ri_sold'] = prev_state['trade_random_size'] 
            action['purchased_asset_id'] = 'q'

    ###############################################

    ########## TEMP TEST ADD LIQ ############
    ####### AGENT 2 ######################
    if params['exo_liq'] == 'test_add':
        action['ri_deposit'] = 5000
        action['action_id'] = 'AddLiquidity'
        action['purchased_asset_id'] = 'N/A'

        if timestep == 10:
            action['ri_deposit'] = 50000
            action['agent_id'] = prev_state['uni_agents']['m'][agent2_id]
        else:
            action['agent_id'] = prev_state['uni_agents']['m'][agent2_id] 

        if action['asset_id'] == 'j':
            action['agent_id'] = prev_state['uni_agents']['m'][agent2_id] 
            action['ri_deposit'] = 5000
            action['purchased_asset_id'] = 'N/A'

    ###############################################

    ########## TEMP TEST REMOVE LIQ ############
    ####### AGENT 3 ######################
    if params['exo_liq'] == 'test_remove':
        print(prev_state['hydra_agents']['s_i'][agent3_id])
        # action['UNI_burn'] = prev_state['uni_agents']['s_i'][agent4_id] #* 0.001
        action['purchased_asset_id'] = 'N/A'
        action['action_id'] = 'RemoveLiquidity'
        if timestep == 90:            
            action['agent_id'] = prev_state['hydra_agents']['m'][agent3_id]
            #action['UNI_burn'] = 500 #prev_state['hydra_agents']['s_i'][agent3_id] # starting value subtract - 150000
            action['UNI_burn'] = prev_state['hydra_agents']['s_i'][agent3_id] # starting value subtract - 150000
            #action['UNI_burn'] = 199433.56 -150000 #a=0.5
            #action['UNI_burn'] = 201370.96 - 150000 #a=1.0
            # action['UNI_burn'] = 816230.51 - 150000 #a=1.5

        # else:
        #     action['agent_id'] = prev_state['uni_agents']['m'][agent4_id]
        if action['asset_id'] == 'j':            
            action['agent_id'] = prev_state['uni_agents']['m'][agent3_id] 
            action['UNI_burn'] = prev_state['uni_agents']['s_i'][agent3_id] #* 0.001 
            action['purchased_asset_id'] = 'N/A'

    ###############################################

    ########## TEMP TEST SELL R FOR R ############
    ####### AGENT 5 ######################
    if params['exo_trade'] == 'test_r_for_r':        
        action['ri_sold'] = prev_state['trade_random_size']
        action['action_id'] = 'R_Swap'
        action['purchased_asset_id'] = 'j'
        action['direction'] = 'ij'

        # temp choose first agent
        action['agent_id'] = prev_state['uni_agents']['m'][agent5_id]
        if action['asset_id'] == 'j':
            action['agent_id'] = prev_state['uni_agents']['m'][agent5_id]
            action['ri_sold'] = 4 * prev_state['trade_random_size']
            action['purchased_asset_id'] = 'i'
            action['direction'] = 'ji'           
    print(action)
    return action

#########################################################################################

                     # AGENT ACTIONS #
    
#########################################################################################



#########################################################################################

                     # ASSET assignment and TRADE sizes & directions #
    
#########################################################################################

def s_purchased_asset_id(params, step, history, prev_state, policy_input):
    purchased_asset_id = policy_input['purchased_asset_id']
    
    return 'purchased_asset_id', purchased_asset_id

def s_asset_random(params, step, history, prev_state, policy_input):
    if params['exo_trade'] == 'pass' and params['exo_liq'] == 'pass':
        # there are no trades to be made this timestep
        return 'asset_random_choice', np.nan
    else:
        asset_random_choice = random.choice(['i', 'j'])
        #asset_random_choice = random.choice(['i'])
        return 'asset_random_choice', asset_random_choice

def s_trade_random(params, step, history, prev_state, policy_input):
    if params['exo_trade'] == 'pass' and params['exo_liq'] == 'pass':
        # there are no trades to be made this timestep
        return 'trade_random_size', np.nan
    else:
        sigma = params['sigma']
        mu = params['mu']
        asset_random_choice = random.choice(['i', 'j'])
        #asset_random_choice = random.choice(['i'])
        trade_size_random_choice = math.ceil(np.random.normal(mu, sigma))
        return 'trade_random_size', trade_size_random_choice
    
def s_trade_deterministic(params, step, history, prev_state, policy_input):
    return 'trade_random_size', prev_state['trade_random_size']
    
def s_direction_random(params, step, history, prev_state, policy_input):
    if params['exo_trade'] == 'pass' and params['exo_liq'] == 'pass':
        # there are no trades to be made this timestep
        return 'trade_random_direction', 'no_trade'
    else:
        #direction_random_choice = random.choice(['test_q_for_r', 'test_r_for_q', 'test_r_for_r', 'test_add', 'test_remove'])
        #direction_random_choice = random.choice(['test_q_for_r', 'test_r_for_q', 'test_r_for_r'])
        direction_random_choice = random.choice(['test_r_for_r'])

        return 'trade_random_direction', direction_random_choice
    
#########################################################################################

                     # ASSET assignment and TRADE sizes & directions #
    
#########################################################################################<|MERGE_RESOLUTION|>--- conflicted
+++ resolved
@@ -31,11 +31,7 @@
     # fees_array contains 3 possible fee percentages for Hypothesis
     fees_array = [0.01, 0.02, 0.05]
     revenue_array = []
-<<<<<<< HEAD
-    
-=======
-
->>>>>>> 6595029c
+
     # Populate revenue_array with revenue from every potential fee in fees_array
     for value in fees_array:
 	    revenue_array.append(prev_state['trade_random_size’] * value)
