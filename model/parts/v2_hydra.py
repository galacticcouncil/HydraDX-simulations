import numpy as np
import pandas as pd
from .v2_hydra_utils import * # original mechanisms
# from .hydra_agent_utils import *
from .v2_hydra_agent import *
from .v2_hydra_mechs import * # newer mechanisms
from .v2_hydra_coeffs import * # new mechanism 28 June 2021

# Mechanisms
def mechanismHub_oracle_price_i(params, substep, state_history, prev_state, policy_input):
    """
    This mechanismHub returns the updated oracle price for token i.
    """
    return 'oracle_price_i', prev_state['oracle_price_i']

def mechanismHub_oracle_price_j(params, substep, state_history, prev_state, policy_input):
    """
    This mechanismHub returns the updated oracle price for token j.
    """
    return 'oracle_price_j', prev_state['oracle_price_j']

def mechanismHub_fee_revenue(params, substep, state_history, prev_state, policy_input):
    """
    This mechanismHub returns the updated fee taken from the trade. This is a practical implementation of fee hypothesis 1
    """
    return 'fee_revenue', prev_state['fee_revenue'] + policy_input['fee']

def mechanismHub_fee_revenue(params, substep, state_history, prev_state, policy_input:
    """
    This mechanismHub returns the updated fee taken from the trade for different fee percentages. This is a practical implementation of fee hypothesis 2
    """
	fee_rev = prev_state['fee_revenue_2’]
	fee_returns = policy_input['fees’]
<<<<<<< HEAD
    
=======

>>>>>>> c6b95424
	for i in range(0, len(fee_returns)):
				fee_rev[i] = fee_rev[i] + fee_returns[i]
	return ‘fee_revenue_2’, fee_rev

def mechanismHub_pool(params, substep, state_history, prev_state, policy_input):
    """
This mechanismHub returns the approprate 'pool' function to a given policy input:
Conditioned upon the choice of the 'CHANGE LOG' parameter selection of alternative mechanisms is facilitated which allows to test different candidate mechanisms and their effects.

    """
    action = policy_input['action_id']
    if action == 'Ri_Purchase':
        return q_to_r_pool(params, substep, state_history, prev_state, policy_input)  
    elif action == 'Q_Purchase':
        if params['CHANGE_LOG'] == '7-13-21':
            return r_to_q_pool(params, substep, state_history, prev_state, policy_input)
        else: #placeholder for alternative mechanism below:
            return r_to_q_pool(params, substep, state_history, prev_state, policy_input)
    elif action == 'AddLiquidity':
        return addLiquidity_pool(params, substep, state_history, prev_state, policy_input)
    elif action == 'RemoveLiquidity':
        return removeLiquidity_pool(params, substep, state_history, prev_state, policy_input)
    elif action == 'R_Swap':
        if params['CHANGE_LOG'] == '7-13-21':
            return r_to_r_pool(params, substep, state_history, prev_state, policy_input)
        else: #placeholder for alternative mechanism below:
            return r_to_r_pool(params, substep, state_history, prev_state, policy_input)
    return('pool', prev_state['pool'])
    
def mechanismHub_Q_Hydra(params, substep, state_history, prev_state, policy_input):
    """
This mechanism returns the approprate hydra (Q=inside pool) function to a given policy input:
Conditioned upon the choice of the 'CHANGE LOG' parameter selection of alternative mechanisms is facilitated which allows to test different candidate mechanisms and their effects.
    """
    action = policy_input['action_id']
    if action == 'Ri_Purchase':
        if params['CHANGE_LOG'] == '7-13-21':
            return q_to_r_Qh(params, substep, state_history, prev_state, policy_input)
        else: #placeholder for alternative mechanism below:
            return q_to_r_Qh(params, substep, state_history, prev_state, policy_input)
    elif action == 'Q_Purchase':
        if params['CHANGE_LOG'] == '7-13-21':
            return r_to_q_Qh(params, substep, state_history, prev_state, policy_input)
        else: #placeholder for alternative mechanism below:
            return r_to_q_Qh(params, substep, state_history, prev_state, policy_input)
    elif action == 'AddLiquidity':
        return addLiquidity_Qh(params, substep, state_history, prev_state, policy_input)
    elif action == 'RemoveLiquidity':
        return removeLiquidity_Qh(params, substep, state_history, prev_state, policy_input)
    elif action == 'R_Swap':
        if params['CHANGE_LOG'] == '7-13-21':
            return r_to_r_swap_Qh(params, substep, state_history, prev_state, policy_input)
        else: #placeholder for alternative mechanism below:
            return r_to_r_swap_Qh(params, substep, state_history, prev_state, policy_input)
    return('Q', prev_state['Q'])

def mechanismHub_Sq(params, substep, state_history, prev_state, policy_input):
    """
This mechanism returns the approprate share function to a given policy input:
Conditioned upon the choice of the 'CHANGE LOG' parameter selection of alternative mechanisms is facilitated which allows to test different candidate mechanisms and their effects.
    """    
    action = policy_input['action_id']
    if action == 'AddLiquidity':
        return addLiquidity_Sq(params, substep, state_history, prev_state, policy_input)
    elif action == 'RemoveLiquidity':
        return removeLiquidity_Sq(params, substep, state_history, prev_state, policy_input)
    return('Sq', prev_state['Sq'])

def H_agenthub(params, substep, state_history, prev_state, policy_input):
    action = policy_input['action_id']
    if action == 'Ri_Purchase':        
        if params['CHANGE_LOG'] == '7-13-21':
            return H_agent_q_to_r(params, substep, state_history, prev_state, policy_input)
        else: #placeholder for alternative mechanism below:
            return H_agent_q_to_r(params, substep, state_history, prev_state, policy_input)
    elif action == 'Q_Purchase':        
        if params['CHANGE_LOG'] == '7-13-21': #no actual in change in H
            return H_agent_r_to_q(params, substep, state_history, prev_state, policy_input)
        else: #placeholder for alternative mechanism below:
            return H_agent_r_to_q(params, substep, state_history, prev_state, policy_input)
    elif action == 'AddLiquidity':
        return H_agent_add_liq(params, substep, state_history, prev_state, policy_input)
    elif action == 'RemoveLiquidity':
        return H_agent_remove_liq(params, substep, state_history, prev_state, policy_input)
    elif action == 'R_Swap':
        if params['CHANGE_LOG'] == '7-13-21':
            return H_agent_r_to_r_swap(params, substep, state_history, prev_state, policy_input)   
        else: #placeholder for alternative mechanism below:
            return H_agent_r_to_r_swap(params, substep, state_history, prev_state, policy_input)
    return('hydra_agents', prev_state['hydra_agents'])
    

def mechanismHub_H_Hydra(params, substep, state_history, prev_state, policy_input):
    """
This mechanism returns the approprate Hydra (H=total supply) function to a given policy input.
Conditioned upon the choice of the 'CHANGE LOG' parameter selection of alternative mechanisms is facilitated which allows to test different candidate mechanisms and their effects.
    """
    action = policy_input['action_id']

    if action == 'Ri_Purchase':
        if params['CHANGE_LOG'] == '7-13-21':
            return q_to_r_H(params, substep, state_history, prev_state, policy_input)
        else: #placeholder for alternative mechanism below:
            return q_to_r_H(params, substep, state_history, prev_state, policy_input)
    elif action == 'Q_Purchase':
        if params['CHANGE_LOG'] == '7-13-21':
            return r_to_q_H(params, substep, state_history, prev_state, policy_input)
        else: #placeholder for alternative mechanism below:
            return r_to_q_H(params, substep, state_history, prev_state, policy_input)
    elif action == 'AddLiquidity':
        return resolve_addLiquidity_H(params, substep, state_history, prev_state, policy_input)
    elif action == 'RemoveLiquidity':
        return resolve_remove_Liquidity_H(params, substep, state_history, prev_state, policy_input)
    elif action == 'R_Swap':
        if params['CHANGE_LOG'] == '7-13-21':
            return r_to_r_swap_H(params, substep, state_history, prev_state, policy_input)
        else: #placeholder for alternative mechanism below:
            return r_to_r_swap_H(params, substep, state_history, prev_state, policy_input)
    return('H', prev_state['H'])

def mechanismHub_Y(params, substep, state_history, prev_state, policy_input):
    """
This mechanism returns the approprate Y update function for liquidity events
    """
    action = policy_input['action_id']
    if action == 'AddLiquidity':
        return addLiquidity_Y(params, substep, state_history, prev_state, policy_input)
    elif action == 'RemoveLiquidity':
        return removeLiquidity_Y(params, substep, state_history, prev_state, policy_input)
    return('Y', prev_state['Y'])
<|MERGE_RESOLUTION|>--- conflicted
+++ resolved
@@ -31,11 +31,7 @@
     """
 	fee_rev = prev_state['fee_revenue_2’]
 	fee_returns = policy_input['fees’]
-<<<<<<< HEAD
-    
-=======
 
->>>>>>> c6b95424
 	for i in range(0, len(fee_returns)):
 				fee_rev[i] = fee_rev[i] + fee_returns[i]
 	return ‘fee_revenue_2’, fee_rev
