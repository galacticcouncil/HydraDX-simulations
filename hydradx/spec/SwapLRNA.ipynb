{
 "cells": [
  {
   "cell_type": "markdown",
   "id": "3a019cad-b7a2-4bf9-b81e-5f28141864b5",
   "metadata": {},
   "source": [
    "# Swap LRNA\n",
    "Agent $\\alpha$ swaps asset $i$ with the protocol for LRNA."
   ]
  },
  {
   "cell_type": "code",
   "execution_count": 1,
   "id": "74c2097f-82ff-45a3-90d5-37dcea976d40",
   "metadata": {},
   "outputs": [],
   "source": [
    "import os\n",
    "import sys\n",
    "sys.path.insert(0, os.path.abspath(os.path.join(os.path.abspath(''), '..')))\n",
    "\n",
    "import inspect\n",
<<<<<<< HEAD
    "from model.amm.omnipool_amm import swap_lrna, swap_lrna_delta_Qi, swap_lrna_delta_Ri"
=======
    "from model.amm.omnipool_amm import swap_lrna, swap_lrna_fee, swap_lrna_delta_Qi, swap_lrna_delta_Ri"
>>>>>>> 60ef77ba
   ]
  },
  {
   "cell_type": "markdown",
   "id": "51648369-2057-4905-a247-9c16ae6d58d9",
   "metadata": {},
   "source": [
    "## Constraints"
   ]
  },
  {
   "cell_type": "markdown",
   "id": "c6ee0aad-6886-461e-9f21-b0f42cf1e867",
   "metadata": {},
   "source": [
    "The swap will keep the swap invariant for asset $i$, $R_iQ_i$, constant."
   ]
  },
  {
   "cell_type": "markdown",
   "id": "ab3ff94e-e3e4-4b85-b3ab-053478d26eb2",
   "metadata": {},
   "source": [
    "## Requirements"
   ]
  },
  {
   "cell_type": "markdown",
   "id": "2734124e-af66-4b57-8592-47eccd58af50",
   "metadata": {},
   "source": [
    "#### Case 1: Asset $i$ sold\n",
    "$$\n",
    "\\Delta r^\\alpha \\leq r_i^\\alpha\n",
    "$$\n",
    "#### Case 2: LRNA sold\n",
    "$$\n",
    "-\\Delta q^\\alpha \\leq q^\\alpha\n",
    "$$"
   ]
  },
  {
   "cell_type": "markdown",
   "id": "ba781d91-49f5-4073-b5ae-511c7d1ce160",
   "metadata": {},
   "source": [
    "## Updating AMM state"
   ]
  },
  {
   "cell_type": "markdown",
   "id": "9731de03-4924-4f6b-a6ce-bdb5fdcf91a4",
   "metadata": {},
   "source": [
    "### Case 1: LRNA sold, $\\Delta q^\\alpha < 0$ specified\n",
    "\n",
    "If $-\\Delta q^\\alpha > q^\\alpha$, the user does not have enough LRNA to sell, and the transaction must fail."
   ]
  },
  {
   "cell_type": "markdown",
   "id": "4554c820-71a3-4981-92ea-3442640e4537",
   "metadata": {},
   "source": [
    "$$\n",
    "\\begin{align}\n",
    "\\Delta Q_i &= -\\Delta q^\\alpha\\\\\n",
    "\\Delta R_i &= R_i\\frac{- \\Delta Q_i}{Q_i + \\Delta Q_i}(1 - f_A)\\\\\n",
    "\\Delta L &= -\\Delta Q_i\\left(1 + (1 - f_A)\\frac{Q_i}{Q_i + \\Delta Q_i}\\right)\\\\\n",
    "\\Delta r_i^\\alpha &= - \\Delta R_i\\\\\n",
    "\\end{align}\n",
    "$$"
   ]
  },
  {
   "cell_type": "code",
   "execution_count": 2,
   "id": "f33e16b1-0277-4288-be82-6c289631c224",
   "metadata": {},
   "outputs": [
    {
     "name": "stdout",
     "output_type": "stream",
     "text": [
      "def swap_lrna_delta_Ri(old_state: dict, delta_Qi: float, i: int) -> float:\n",
      "    return old_state['R'][i] * (- delta_Qi / (old_state['Q'][i] + delta_Qi))\n",
      "\n"
     ]
    }
   ],
   "source": [
    "print(inspect.getsource(swap_lrna_delta_Ri))"
   ]
  },
  {
   "cell_type": "markdown",
   "id": "539fb5d2-6b8d-43ab-b9b2-76290d10d42b",
   "metadata": {},
   "source": [
    "### Case 2: Asset $i$ bought, $\\Delta r_i^\\alpha > 0$ specified"
   ]
  },
  {
   "cell_type": "markdown",
   "id": "e92255ae-ba73-4ad4-b56a-df3ccb741f12",
   "metadata": {},
   "source": [
    "$$\n",
    "\\begin{align}\n",
    "\\Delta R_i &= -\\Delta r_i^\\alpha\\\\\n",
    "\\Delta Q_i &= Q_i\\frac{-\\Delta R_i}{R_i(1 - f_A) + \\Delta R_i}\\\\\n",
    "\\Delta L &= -\\Delta Q_i\\left(1 + (1 - f_A)\\frac{Q_i}{Q_i + \\Delta Q_i}\\right)\\\\\n",
    "\\Delta q^\\alpha &= - \\Delta Q_i\\\\\n",
    "\\end{align}\n",
    "$$\n",
    "\n",
    "If $-\\Delta q^\\alpha > q^\\alpha$, the user does not have enough LRNA to sell, and the transaction must fail."
   ]
  },
  {
   "cell_type": "code",
   "execution_count": 3,
   "id": "6f056d9c-4982-4d82-9748-8d2e6cb5b2a2",
   "metadata": {},
   "outputs": [
    {
     "name": "stdout",
     "output_type": "stream",
     "text": [
      "def swap_lrna_delta_Qi(old_state: dict, delta_Ri: float, i: int) -> float:\n",
      "    return old_state['Q'][i] * (- delta_Ri / (old_state['R'][i] + delta_Ri))\n",
      "\n"
     ]
    }
   ],
   "source": [
    "print(inspect.getsource(swap_lrna_delta_Qi))"
   ]
  },
  {
   "cell_type": "code",
   "execution_count": 4,
   "id": "bd16beca-63b8-4864-bc1d-3decce681cb8",
   "metadata": {},
   "outputs": [
    {
     "name": "stdout",
     "output_type": "stream",
     "text": [
      "def swap_lrna(\n",
      "        old_state: dict,\n",
      "        old_agents: dict,\n",
      "        trader_id: string,\n",
      "        delta_Ra: float,\n",
      "        delta_Qa: float,\n",
      "        i: int,\n",
      "        fee_assets: float = 0,\n",
      "        fee_lrna: float = 0\n",
      ") -> tuple:\n",
      "    \"\"\"Compute new state after LRNA swap\"\"\"\n",
<<<<<<< HEAD
      "\n",
      "    if delta_Ra >= old_state['R'][i] * (1 - fee_assets):\n",
      "        # insufficient assets in pool, transaction fails\n",
      "        return old_state, old_agents\n",
      "\n",
      "    if -delta_Qa > old_agents['q']:\n",
      "        # agent doesn't have enough lrna\n",
      "        return old_state, old_agents\n",
=======
>>>>>>> 60ef77ba
      "\n",
      "    new_state = copy.deepcopy(old_state)\n",
      "    new_agents = copy.deepcopy(old_agents)\n",
      "\n",
<<<<<<< HEAD
      "    if delta_Qa < 0:\n",
      "        delta_Q = -delta_Qa\n",
      "        delta_R = old_state['R'][i] * -delta_Q / (delta_Q + old_state['Q'][i]) * (1 - fee_assets)\n",
      "        delta_L = -delta_Q * (1 + (1 - fee_assets) * old_state['Q'][i] / (old_state['Q'][i] + delta_Q))\n",
      "        delta_Ra = -delta_R\n",
      "    elif delta_Ra > 0:\n",
      "        delta_R = -delta_Ra\n",
      "        delta_Q = old_state['Q'][i] * -delta_R / (old_state['R'][i] * (1 - fee_assets) + delta_R)\n",
      "        delta_L = -delta_Q * (1 + (1 - fee_assets) * old_state['Q'][i] / (old_state['Q'][i] + delta_Q))\n",
      "        delta_Qa = -delta_Q\n",
=======
      "    if delta_Q == 0 and delta_R != 0:\n",
      "        delta_Q = swap_lrna_delta_Qi(old_state, delta_R, i)\n",
      "    elif delta_R == 0 and delta_Q != 0:\n",
      "        delta_R = swap_lrna_delta_Ri(old_state, delta_Q, i)\n",
>>>>>>> 60ef77ba
      "    else:\n",
      "        # print(f'Invalid swap (delta_Qa {delta_Qa}, delta_Ra {delta_Ra}')\n",
      "        return old_state, old_agents\n",
      "\n",
      "    new_agents[trader_id]['q'] += delta_Qa\n",
      "    new_agents[trader_id]['r'][i] += delta_Ra\n",
      "    new_state['Q'][i] += delta_Q\n",
      "    new_state['R'][i] += delta_R\n",
      "    new_state['L'] += delta_L\n",
      "\n",
      "    return new_state, new_agents\n",
      "\n",
<<<<<<< HEAD
      "    # if delta_Q == 0 and delta_R != 0:\n",
      "    #     delta_Q = swap_lrna_delta_Qi(old_state, delta_R, i)\n",
      "    # elif delta_R == 0 and delta_Q != 0:\n",
      "    #     delta_R = swap_lrna_delta_Ri(old_state, delta_Q, i)\n",
      "    # else:\n",
      "    #     return new_state, new_agents\n",
      "    #\n",
      "    # # Token amounts update\n",
      "    # if delta_Q < 0:\n",
      "    #     new_state['R'][i] += delta_R\n",
      "    #     new_state['Q'][i] += delta_Q\n",
      "    #     new_agents[trader_id]['r'][i] -= delta_R\n",
      "    #     new_agents[trader_id]['q'] -= delta_Q\n",
      "    #\n",
      "    # else:\n",
      "    #     new_state['R'][i] += delta_R\n",
      "    #     new_state['Q'][i] = (old_state['Q'][i] + delta_Q) / (old_state['R'][i] + delta_R) * new_state['R'][i]\n",
      "    #     new_agents[trader_id]['r'][i] -= delta_R\n",
      "    #     new_agents[trader_id]['q'] -= delta_Q\n",
=======
      "def swap_lrna_fee(\n",
      "        old_state: dict,\n",
      "        old_agents: dict,\n",
      "        trader_id: string,\n",
      "        delta_R: float,\n",
      "        delta_Q: float,\n",
      "        i: int,\n",
      "        fee_assets: float = 0,\n",
      "        fee_lrna: float = 0\n",
      ") -> tuple:\n",
      "    \"\"\"Computed new state for LRNA swap with fee\"\"\"\n",
      "    new_state, new_agents = swap_lrna(old_state, old_agents, trader_id, delta_R, delta_Q, i)\n",
      "    delta_Q = new_state['Q'][i] - old_state['Q'][i]\n",
      "    if delta_Q < 0:\n",
      "        # LRNA fee\n",
      "        new_agents[trader_id]['q'] += delta_Q * fee_lrna\n",
      "        new_state['D'] -= delta_Q * fee_lrna\n",
      "    else:\n",
      "        delta_R = new_state['R'][i] - old_state['R'][i]  # delta_R is negative\n",
      "        # asset fee\n",
      "        new_agents[trader_id]['r'][i] += delta_R * fee_assets\n",
      "        # fee added back as liquidity, distributed to existing LPs (i.e. no new shares minted)\n",
      "        # eventually, can mint protocol shares to take some cut as POL\n",
      "        p = price_i(new_state, i)\n",
      "        new_state['R'][i] -= delta_R * fee_assets\n",
      "        # LRNA minted so that asset fee level does not change price and increase IL\n",
      "        new_state['Q'][i] = p * new_state['R'][i]\n",
      "    return new_state, new_agents\n",
>>>>>>> 60ef77ba
      "\n"
     ]
    }
   ],
   "source": [
<<<<<<< HEAD
    "print(inspect.getsource(swap_lrna))"
=======
    "print(inspect.getsource(swap_lrna))\n",
    "print(inspect.getsource(swap_lrna_fee))"
>>>>>>> 60ef77ba
   ]
  },
  {
   "cell_type": "code",
   "execution_count": null,
   "id": "b2e739d5-22a0-4a72-a479-1337339b5d04",
   "metadata": {},
   "outputs": [],
   "source": []
  }
 ],
 "metadata": {
  "kernelspec": {
   "display_name": "Python 3 (ipykernel)",
   "language": "python",
   "name": "python3"
  },
  "language_info": {
   "codemirror_mode": {
    "name": "ipython",
    "version": 3
   },
   "file_extension": ".py",
   "mimetype": "text/x-python",
   "name": "python",
   "nbconvert_exporter": "python",
   "pygments_lexer": "ipython3",
<<<<<<< HEAD
   "version": "3.9.7"
=======
   "version": "3.9.2"
>>>>>>> 60ef77ba
  }
 },
 "nbformat": 4,
 "nbformat_minor": 5
}<|MERGE_RESOLUTION|>--- conflicted
+++ resolved
@@ -21,11 +21,8 @@
     "sys.path.insert(0, os.path.abspath(os.path.join(os.path.abspath(''), '..')))\n",
     "\n",
     "import inspect\n",
-<<<<<<< HEAD
     "from model.amm.omnipool_amm import swap_lrna, swap_lrna_delta_Qi, swap_lrna_delta_Ri"
-=======
-    "from model.amm.omnipool_amm import swap_lrna, swap_lrna_fee, swap_lrna_delta_Qi, swap_lrna_delta_Ri"
->>>>>>> 60ef77ba
+
    ]
   },
   {
@@ -186,7 +183,6 @@
       "        fee_lrna: float = 0\n",
       ") -> tuple:\n",
       "    \"\"\"Compute new state after LRNA swap\"\"\"\n",
-<<<<<<< HEAD
       "\n",
       "    if delta_Ra >= old_state['R'][i] * (1 - fee_assets):\n",
       "        # insufficient assets in pool, transaction fails\n",
@@ -195,13 +191,10 @@
       "    if -delta_Qa > old_agents['q']:\n",
       "        # agent doesn't have enough lrna\n",
       "        return old_state, old_agents\n",
-=======
->>>>>>> 60ef77ba
       "\n",
       "    new_state = copy.deepcopy(old_state)\n",
       "    new_agents = copy.deepcopy(old_agents)\n",
       "\n",
-<<<<<<< HEAD
       "    if delta_Qa < 0:\n",
       "        delta_Q = -delta_Qa\n",
       "        delta_R = old_state['R'][i] * -delta_Q / (delta_Q + old_state['Q'][i]) * (1 - fee_assets)\n",
@@ -212,12 +205,6 @@
       "        delta_Q = old_state['Q'][i] * -delta_R / (old_state['R'][i] * (1 - fee_assets) + delta_R)\n",
       "        delta_L = -delta_Q * (1 + (1 - fee_assets) * old_state['Q'][i] / (old_state['Q'][i] + delta_Q))\n",
       "        delta_Qa = -delta_Q\n",
-=======
-      "    if delta_Q == 0 and delta_R != 0:\n",
-      "        delta_Q = swap_lrna_delta_Qi(old_state, delta_R, i)\n",
-      "    elif delta_R == 0 and delta_Q != 0:\n",
-      "        delta_R = swap_lrna_delta_Ri(old_state, delta_Q, i)\n",
->>>>>>> 60ef77ba
       "    else:\n",
       "        # print(f'Invalid swap (delta_Qa {delta_Qa}, delta_Ra {delta_Ra}')\n",
       "        return old_state, old_agents\n",
@@ -230,7 +217,6 @@
       "\n",
       "    return new_state, new_agents\n",
       "\n",
-<<<<<<< HEAD
       "    # if delta_Q == 0 and delta_R != 0:\n",
       "    #     delta_Q = swap_lrna_delta_Qi(old_state, delta_R, i)\n",
       "    # elif delta_R == 0 and delta_Q != 0:\n",
@@ -250,47 +236,12 @@
       "    #     new_state['Q'][i] = (old_state['Q'][i] + delta_Q) / (old_state['R'][i] + delta_R) * new_state['R'][i]\n",
       "    #     new_agents[trader_id]['r'][i] -= delta_R\n",
       "    #     new_agents[trader_id]['q'] -= delta_Q\n",
-=======
-      "def swap_lrna_fee(\n",
-      "        old_state: dict,\n",
-      "        old_agents: dict,\n",
-      "        trader_id: string,\n",
-      "        delta_R: float,\n",
-      "        delta_Q: float,\n",
-      "        i: int,\n",
-      "        fee_assets: float = 0,\n",
-      "        fee_lrna: float = 0\n",
-      ") -> tuple:\n",
-      "    \"\"\"Computed new state for LRNA swap with fee\"\"\"\n",
-      "    new_state, new_agents = swap_lrna(old_state, old_agents, trader_id, delta_R, delta_Q, i)\n",
-      "    delta_Q = new_state['Q'][i] - old_state['Q'][i]\n",
-      "    if delta_Q < 0:\n",
-      "        # LRNA fee\n",
-      "        new_agents[trader_id]['q'] += delta_Q * fee_lrna\n",
-      "        new_state['D'] -= delta_Q * fee_lrna\n",
-      "    else:\n",
-      "        delta_R = new_state['R'][i] - old_state['R'][i]  # delta_R is negative\n",
-      "        # asset fee\n",
-      "        new_agents[trader_id]['r'][i] += delta_R * fee_assets\n",
-      "        # fee added back as liquidity, distributed to existing LPs (i.e. no new shares minted)\n",
-      "        # eventually, can mint protocol shares to take some cut as POL\n",
-      "        p = price_i(new_state, i)\n",
-      "        new_state['R'][i] -= delta_R * fee_assets\n",
-      "        # LRNA minted so that asset fee level does not change price and increase IL\n",
-      "        new_state['Q'][i] = p * new_state['R'][i]\n",
-      "    return new_state, new_agents\n",
->>>>>>> 60ef77ba
       "\n"
      ]
     }
    ],
    "source": [
-<<<<<<< HEAD
     "print(inspect.getsource(swap_lrna))"
-=======
-    "print(inspect.getsource(swap_lrna))\n",
-    "print(inspect.getsource(swap_lrna_fee))"
->>>>>>> 60ef77ba
    ]
   },
   {
@@ -318,11 +269,7 @@
    "name": "python",
    "nbconvert_exporter": "python",
    "pygments_lexer": "ipython3",
-<<<<<<< HEAD
    "version": "3.9.7"
-=======
-   "version": "3.9.2"
->>>>>>> 60ef77ba
   }
  },
  "nbformat": 4,
