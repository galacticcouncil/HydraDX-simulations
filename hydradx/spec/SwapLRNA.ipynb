--- conflicted
+++ resolved
@@ -69,14 +69,6 @@
    ]
   },
   {
-   "metadata": {},
-   "cell_type": "code",
-   "outputs": [],
-   "execution_count": null,
-   "source": "",
-   "id": "653a53e961b30275"
-  },
-  {
    "cell_type": "markdown",
    "id": "4554c820-71a3-4981-92ea-3442640e4537",
    "metadata": {},
@@ -85,15 +77,9 @@
     "\\begin{align}\n",
     "\\Delta R_i' &= R_i\\frac{\\Delta q^\\alpha}{Q_i -\\Delta q^\\alpha}\\\\\n",
     "\\Delta Q_m &= -\\frac{f_A \\Delta q^\\alpha(Q_i -\\Delta q^\\alpha)}{Q_i}\\\\\n",
-<<<<<<< HEAD
-    "\\Delta R_i &= \\Delta R_i'(1-f_A)\\\\\n",
-    "\\Delta Q_i &= -\\Delta q^\\alpha + \\Delta Q_m\\\\\n",
-    "\\Delta r_i^\\alpha &= - \\Delta R_i\\\\\n",
-=======
     "\\Delta r_i^\\alpha &= -\\Delta R_i'(1-f_A)\\\\\n",
     "\\Delta R_i &= -\\Delta r_i^\\alpha - F_i\\\\\n",
     "\\Delta Q_i &= -\\Delta q^\\alpha + \\Delta Q_m\\\\\n",
->>>>>>> f0928782
     "\\end{align}\n",
     "$$"
    ]
@@ -113,15 +99,9 @@
    "source": [
     "$$\n",
     "\\begin{align}\n",
-<<<<<<< HEAD
-    "\\Delta R_i &= -\\Delta r_i^\\alpha\\\\\n",
-    "\\Delta q^\\alpha &= Q_i\\frac{\\Delta R_i}{R_i(1 - f_A) + \\Delta R_i}\\\\\n",
-    "\\Delta Q_m &= -\\frac{f_A(Q_i -\\Delta q^\\alpha)\\Delta R_i}{R_i(1 - f_A) + \\Delta R_i}\\\\\n",
-=======
     "\\Delta R_i &= -\\Delta r_i^\\alpha - F_i\\\\\n",
     "\\Delta q^\\alpha &= Q_i\\frac{-\\Delta r_i^\\alpha}{R_i(1 - f_A) - \\Delta r_i^\\alpha}\\\\\n",
     "\\Delta Q_m &= \\frac{f_A(Q_i -\\Delta q^\\alpha)\\Delta r_i^\\alpha}{R_i(1 - f_A) - \\Delta r_i^\\alpha}\\\\\n",
->>>>>>> f0928782
     "\\Delta Q_i &= -\\Delta q^\\alpha + \\Delta Q_m\\\\\n",
     "\\end{align}\n",
     "$$\n",
@@ -133,17 +113,9 @@
    "metadata": {},
    "cell_type": "code",
    "outputs": [],
-<<<<<<< HEAD
-   "source": [],
-   "metadata": {
-    "collapsed": false
-   },
-   "id": "c8ec5d4b56e4a375"
-=======
    "execution_count": null,
    "source": "",
    "id": "d57886f3d18a45a5"
->>>>>>> f0928782
   }
  ],
  "metadata": {
