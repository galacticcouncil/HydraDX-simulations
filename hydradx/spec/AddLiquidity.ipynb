{
 "cells": [
  {
   "cell_type": "markdown",
   "id": "29c47728-4d70-4025-8377-c092c5561e49",
   "metadata": {},
   "source": [
    "# Add Liquidity\n",
    "Position $\\alpha$ adds liquidity with $\\Delta r_\\alpha$ of asset $i$."
   ]
  },
  {
   "cell_type": "code",
   "execution_count": 2,
   "id": "b0b9d47b-c5d8-4c65-8d8e-f704556ffda8",
   "metadata": {},
   "outputs": [],
   "source": [
    "import os\n",
    "import sys\n",
    "sys.path.insert(0, os.path.abspath(os.path.join(os.path.abspath(''), '..')))\n",
    "\n",
    "import inspect\n",
    "from model.amm.omnipool_amm import add_risk_liquidity"
   ]
  },
  {
   "cell_type": "markdown",
   "id": "b3403285-4c8f-44bc-bb00-fa58ed7ad792",
   "metadata": {},
   "source": [
    "### Constraints\n",
    "Adding liquidity must leave prices $p_j^Q$ unchanged for all assets $j$. It must also leave $\\frac{R_i}{S_i}$ unchanged."
   ]
  },
  {
   "cell_type": "markdown",
   "id": "c3fd162e-41c7-43f5-81bb-5e49a0f26841",
   "metadata": {},
   "source": [
    "### Requirements\n",
    "$$\n",
    "\\begin{align}\n",
    "s_\\alpha &= 0\\\\\n",
    "r_\\alpha &\\geq -\\Delta r_\\alpha\\\\\n",
    "\\Delta r_\\alpha &< 0\n",
    "\\end{align}\n",
    "$$"
   ]
  },
  {
   "cell_type": "markdown",
   "id": "d078b380-98e0-4d25-9613-e077e692fcef",
   "metadata": {},
   "source": [
    "### Updating AMM state\n",
    "$$\n",
    "\\Delta Q_i = Q_i \\frac{\\Delta R_i}{R_i}\\\\\n",
    "$$\n",
    "If $\\frac{Q_i + \\Delta Q_i}{Q + \\Delta Q_i} > \\omega_i$, the transaction fails due to the weight cap on asset $i$.\n",
    "\n",
    "$$\n",
    "\\begin{align}\n",
    "\\Delta S_i &= S_i \\frac{\\Delta R_i}{R_i}\\\\\n",
    "\\Delta R_i &= -\\Delta r_\\alpha\\\\\n",
    "\\end{align}\n",
    "$$\n",
    "\n",
    "$$\n",
    "\\Delta L = \\Delta R_i \\frac{Q_i}{R_i} \\frac{L}{Q}\n",
    "$$\n",
    "\n",
    "Let $U$ be the asset index of the selected stablecoin in Omnipool.\n",
    "$$\n",
    "\\begin{align}\n",
    "\\Delta T_i &= Q_i^+ \\frac{R_U^+}{Q_U^+} - T_i\\\\\n",
    "\\Delta T &= \\Delta T_i\n",
    "\\end{align}\n",
    "$$\n",
    "\n",
    "If $T + \\Delta T > C$, the transaction fails due to violation of the overall TVL cap $C$."
   ]
  },
  {
   "cell_type": "markdown",
   "id": "6d29ea61-8fc9-44fa-be4e-5ec413f29336",
   "metadata": {},
   "source": [
    "### Updating agent state\n",
    "$$\n",
    "\\begin{align}\n",
    "\\Delta s_\\alpha &= \\Delta S_i\\\\\n",
    "p_\\alpha &= p_i^Q\n",
    "\\end{align}\n",
    "$$"
   ]
  },
  {
   "cell_type": "code",
   "execution_count": 3,
   "id": "e5f50b5a-ab5c-457a-b471-1ab8861f0e42",
   "metadata": {},
   "outputs": [
    {
     "name": "stdout",
     "output_type": "stream",
     "text": [
      "def add_risk_liquidity(\n",
      "        old_state: dict,\n",
      "        old_agents: dict,\n",
      "        LP_id: string,\n",
      "        delta_R: float,\n",
      "        i: int\n",
      ") -> tuple:\n",
      "    \"\"\"Compute new state after liquidity addition\"\"\"\n",
      "\n",
      "    assert delta_R > 0, \"delta_R must be positive: \" + str(delta_R)\n",
      "    assert i >= 0, \"invalid value for i: \" + str(i)\n",
      "\n",
      "    new_state = copy.deepcopy(old_state)\n",
      "    new_agents = copy.deepcopy(old_agents)\n",
      "\n",
      "    # Token amounts update\n",
      "    new_state['R'][i] += delta_R\n",
      "    if LP_id:\n",
      "        new_agents[LP_id]['r'][i] -= delta_R\n",
      "        if new_agents[LP_id]['r'][i] < 0:\n",
      "            # print('Transaction rejected because agent has insufficient funds.')\n",
      "            # print(f'agent {LP_id}, asset {new_state[\"token_list\"][i]}, amount {delta_R}')\n",
      "            return old_state, old_agents\n",
      "\n",
      "    # Share update\n",
      "    if new_state['S']:\n",
      "        new_state['S'][i] *= new_state['R'][i] / old_state['R'][i]\n",
      "    else:\n",
      "        new_state['S'] = 1\n",
      "\n",
<<<<<<< HEAD
      "    if LP_id:\n",
      "        # shares go to provisioning agent\n",
      "        new_agents[LP_id]['s'][i] += new_state['S'][i] - old_state['S'][i]\n",
      "    else:\n",
      "        # shares go to protocol\n",
      "        new_state['B'] += new_state['S'][i] - old_state['S'][i]\n",
      "\n",
      "    # LRNA add (mint)\n",
=======
      "    # LRNA add\n",
>>>>>>> 60ef77ba
      "    delta_Q = price_i(old_state, i) * delta_R\n",
      "    new_state['Q'][i] += delta_Q\n",
      "\n",
      "    # L update: LRNA fees to be burned before they will start to accumulate again\n",
      "    delta_L = delta_R * old_state['Q'][i]/old_state['R'][i] * old_state['L']/sum(old_state['Q'])\n",
      "    new_state['L'] += delta_L\n",
      "\n",
<<<<<<< HEAD
      "    # T update: TVL soft cap\n",
      "    stable_index = new_state['stablecoin_index']\n",
      "    delta_t = new_state['Q'][i] * new_state['R'][stable_index]/new_state['Q'][stable_index] - new_state['T'][i]\n",
      "    new_state['T'][i] += delta_t\n",
      "\n",
      "    if 'O' in new_state and new_state['Q'][i] / sum(new_state['Q']) > new_state['O'][i]:\n",
      "        # print(f'Transaction rejected because it would exceed the weight cap in pool[{i}].')\n",
      "        # print(f'agent {LP_id}, asset {new_state[\"token_list\"][i]}, amount {delta_R}')\n",
      "        return old_state, old_agents\n",
      "\n",
      "    if 'C' in new_state and sum(new_state['T']) > new_state['C']:\n",
      "        # print('Transaction rejected because it would exceed the TVL cap.')\n",
      "        # print(f'agent {LP_id}, asset {new_state[\"token_list\"][i]}, amount {delta_R}')\n",
      "        return old_state, old_agents\n",
      "\n",
=======
>>>>>>> 60ef77ba
      "    # set price at which liquidity was added\n",
      "    if LP_id:\n",
      "        new_agents[LP_id]['p'][i] = price_i(new_state, i)\n",
      "\n",
      "    return new_state, new_agents\n",
      "\n"
     ]
    }
   ],
   "source": [
    "print(inspect.getsource(add_risk_liquidity))"
   ]
  },
  {
   "cell_type": "code",
   "execution_count": null,
   "id": "26afa2c4-6f10-412a-aa05-21c1b1d266ab",
   "metadata": {},
   "outputs": [],
   "source": []
  }
 ],
 "metadata": {
  "kernelspec": {
   "display_name": "Python 3 (ipykernel)",
   "language": "python",
   "name": "python3"
  },
  "language_info": {
   "codemirror_mode": {
    "name": "ipython",
    "version": 3
   },
   "file_extension": ".py",
   "mimetype": "text/x-python",
   "name": "python",
   "nbconvert_exporter": "python",
   "pygments_lexer": "ipython3",
   "version": "3.9.7"
  }
 },
 "nbformat": 4,
 "nbformat_minor": 5
}<|MERGE_RESOLUTION|>--- conflicted
+++ resolved
@@ -135,7 +135,6 @@
       "    else:\n",
       "        new_state['S'] = 1\n",
       "\n",
-<<<<<<< HEAD
       "    if LP_id:\n",
       "        # shares go to provisioning agent\n",
       "        new_agents[LP_id]['s'][i] += new_state['S'][i] - old_state['S'][i]\n",
@@ -144,9 +143,7 @@
       "        new_state['B'] += new_state['S'][i] - old_state['S'][i]\n",
       "\n",
       "    # LRNA add (mint)\n",
-=======
-      "    # LRNA add\n",
->>>>>>> 60ef77ba
+
       "    delta_Q = price_i(old_state, i) * delta_R\n",
       "    new_state['Q'][i] += delta_Q\n",
       "\n",
@@ -154,7 +151,6 @@
       "    delta_L = delta_R * old_state['Q'][i]/old_state['R'][i] * old_state['L']/sum(old_state['Q'])\n",
       "    new_state['L'] += delta_L\n",
       "\n",
-<<<<<<< HEAD
       "    # T update: TVL soft cap\n",
       "    stable_index = new_state['stablecoin_index']\n",
       "    delta_t = new_state['Q'][i] * new_state['R'][stable_index]/new_state['Q'][stable_index] - new_state['T'][i]\n",
@@ -170,8 +166,7 @@
       "        # print(f'agent {LP_id}, asset {new_state[\"token_list\"][i]}, amount {delta_R}')\n",
       "        return old_state, old_agents\n",
       "\n",
-=======
->>>>>>> 60ef77ba
+
       "    # set price at which liquidity was added\n",
       "    if LP_id:\n",
       "        new_agents[LP_id]['p'][i] = price_i(new_state, i)\n",
