--- conflicted
+++ resolved
@@ -669,12 +669,9 @@
             data=json.dumps(request)
         )
 
-<<<<<<< HEAD
-=======
         # todo: this needs some work. It should use query_sqlPad,
         # and it needs to handle the end of the available data gracefully.
 
->>>>>>> f0de4166
         # Check if the request was successful (status code 200)
         if response.status_code == 200:
             data = response.json()
@@ -780,11 +777,7 @@
 
     load_dotenv()
     username = os.getenv('SQLPAD_USERNAME')
-<<<<<<< HEAD
-    password = "yA2Wwpr-e2YP!5s"  # os.getenv('PASSWORD')
-=======
     password = os.getenv('PASSWORD')
->>>>>>> f0de4166
     credentials = f"{username}:{password}"
     encoded_credentials = base64.b64encode(credentials.encode('utf-8')).decode('utf-8')
 
