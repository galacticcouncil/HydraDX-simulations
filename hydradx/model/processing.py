<<<<<<< HEAD
import datetime
import os
from csv import DictReader, writer, reader
from dataclasses import dataclass
from zipfile import ZipFile

import requests

from .amm.global_state import GlobalState, withdraw_all_liquidity
=======
from csv import DictReader, writer, reader
from dataclasses import dataclass
import requests
from zipfile import ZipFile
import datetime
import os

from .amm.global_state import GlobalState, withdraw_all_liquidity, AMM, value_assets
# from .amm.agents import Agent
>>>>>>> 0d20fb76

cash_out = GlobalState.cash_out
impermanent_loss = GlobalState.impermanent_loss
pool_val = GlobalState.pool_val
deposit_val = GlobalState.deposit_val


def postprocessing(events: list, optional_params: list[str] = ()) -> list:
    """
    Definition:
    Compute more abstract metrics from the simulation

    Optional parameters:
    'withdraw_val': tracks the actual value of each agent's assets if they were withdrawn from the pool at each step
    'deposit_val': tracks the theoretical value of each agent's original assets at each step's current spot prices,
        if they had been held outside the pool from the beginning
    'holdings_val': the total value of the agent's outside holdings
    'pool_val': tracks the value of all assets held in the pool
    'impermanent_loss': computes loss for LPs due to price movements in either direction
    """
    # save initial state
    initial_state: GlobalState = events[0]
    withdraw_state: GlobalState = initial_state.copy()

    optional_params = set(optional_params)
    if 'impermanent_loss' in optional_params:
        optional_params.add('deposit_val')
        optional_params.add('withdraw_val')

    agent_params = {
        'deposit_val',
        'withdraw_val',
        'holdings_val',
        'impermanent_loss',
        'token_count',
        'trade_volume'
    }
    exchange_params = {
        'pool_val',
        # 'usd_price'
    }
    unrecognized_params = optional_params.difference(agent_params | exchange_params)
    if unrecognized_params:
        raise ValueError(f'Unrecognized parameter {unrecognized_params}')

    # a little pre-processing
    if 'deposit_val' in optional_params:
        # move the agents' liquidity deposits back into holdings, as something to compare against later
        for agent_id in initial_state.agents:
            # do it this convoluted way because we're pretending each agent withdrew their assets alone,
            # isolated from any effects of the other agents withdrawing *their* assets
            withdraw_state.agents[agent_id] = withdraw_all_liquidity(initial_state.copy(), agent_id).agents[agent_id]

    for step in events:
        state: GlobalState = step

        for pool in state.pools.values():
            if 'pool_val' in optional_params:
                pool.pool_val = state.pool_val(pool)

        # agents
        for agent in state.agents.values():
            if 'deposit_val' in optional_params:
                # what are this agent's original holdings theoretically worth at current spot prices?
                agent.deposit_val = value_assets(
                    state.market_prices(agent.holdings),
                    withdraw_state.agents[agent.unique_id].holdings
                )
            if 'withdraw_val' in optional_params:
                # what are this agent's holdings worth if sold?
                agent.withdraw_val = state.cash_out(agent)
            if 'holdings_val' in optional_params:
                agent.holdings_val = sum([quantity * state.price(asset) for asset, quantity in agent.holdings.items()])
            if 'impermanent_loss' in optional_params:
                agent.impermanent_loss = agent.withdraw_val / agent.deposit_val - 1
            if 'token_count' in optional_params:
                agent.token_count = sum(agent.holdings.values())
            if 'trade_volume' in optional_params:
                agent.trade_volume = 0
                if state.time_step > 0:
                    previous_agent = events[state.time_step - 1].agents[agent.unique_id]
                    agent.trade_volume += (
                        sum([
                            abs(previous_agent.holdings[tkn] - agent.holdings[tkn]) * state.price(tkn)
                            for tkn in agent.holdings])
                    )

    return events


def import_binance_prices(
    assets: list[str], start_date: str, days: int, interval: int = 12, return_as_dict: bool = False
) -> dict[str: list[float]]:

    start_date = datetime.datetime.strptime(start_date, "%b %d %Y")
    dates = [datetime.datetime.strftime(start_date + datetime.timedelta(days=i), ("%Y-%m-%d")) for i in range(days)]

    # find the data folder
    while not os.path.exists("./data"):
        cwd = os.getcwd()
        os.chdir("..")
        if cwd == os.getcwd():
            raise FileNotFoundError("Could not find the data folder")

    # check that the files are all there, and if not, download them
    for tkn in assets:
        for date in dates:
            file = f"{tkn}USDT-1s-{date}"
            if os.path.exists(f'./data/{file}.csv'):
                continue
            else:
                print(f'Downloading {file}')
                url = f"https://data.binance.vision/data/spot/daily/klines/{tkn}USDT/1s/{file}.zip"
                response = requests.get(url)
                with open(f'./data/{file}.zip', 'wb') as f:
                    f.write(response.content)
                with ZipFile(f"./data/{file}.zip", 'r') as zipObj:
                    zipObj.extractall(path='./data')
                os.remove(f"./data/{file}.zip")
                # strip out everything except close price
                with open(f'./data/{file}.csv', 'r') as input_file:
                    rows = input_file.readlines()
                with open(f'./data/{file}.csv', 'w', newline='') as output_file:
                    output_file.write('\n'.join([row.split(',')[1] for row in rows]))

    # now that we have all the files, read them in
    price_data = {tkn: [] for tkn in assets}
    for tkn in assets:
        for date in dates:
            file = f"{tkn}USDT-1s-{date}"
            with open(f'./data/{file}.csv', 'r') as input_file:
                csvreader = reader(input_file)
                price_data[tkn] += [float(row[0]) for row in csvreader][::interval]

    data_length = min([len(price_data[tkn]) for tkn in assets])
    if not return_as_dict:
        data_length = min([len(price_data[tkn]) for tkn in assets])
        price_data = [
            {tkn: price_data[tkn][i] for tkn in assets} for i in range(data_length)
        ]
    return price_data


<<<<<<< HEAD
def import_binance_prices(
    assets: list[str], start_date: str, days: int, interval: int = 12, return_as_dict: bool = False
) -> dict[str: list[float]]:

    start_date = datetime.datetime.strptime(start_date, "%b %d %Y")
    dates = [datetime.datetime.strftime(start_date + datetime.timedelta(days=i), ("%Y-%m-%d")) for i in range(days)]

    # find the data folder
    while not os.path.exists("./data"):
        os.chdir("..")

    # check that the files are all there, and if not, download them
    for tkn in assets:
        for date in dates:
            file = f"{tkn}USDT-1s-{date}"
            if os.path.exists(f'./data/{file}.csv'):
                continue
            else:
                print(f'Downloading {file}')
                url = f"https://data.binance.vision/data/spot/daily/klines/{tkn}USDT/1s/{file}.zip"
                response = requests.get(url)
                with open(f'./data/{file}.zip', 'wb') as f:
                    f.write(response.content)
                with ZipFile(f"./data/{file}.zip", 'r') as zipObj:
                    zipObj.extractall(path='./data')
                os.remove(f"./data/{file}.zip")
                # strip out everything except close price
                with open(f'./data/{file}.csv', 'r') as input_file:
                    rows = input_file.readlines()
                with open(f'./data/{file}.csv', 'w', newline='') as output_file:
                    output_file.write('\n'.join([row.split(',')[1] for row in rows]))

    # now that we have all the files, read them in
    price_data = {tkn: [] for tkn in assets}
    for tkn in assets:
        for date in dates:
            file = f"{tkn}USDT-1s-{date}"
            with open(f'./data/{file}.csv', 'r') as input_file:
                csvreader = reader(input_file)
                price_data[tkn] += [float(row[0]) for row in csvreader][::interval]

    data_length = min([len(price_data[tkn]) for tkn in assets])
    if not return_as_dict:
        price_data = [
            {tkn: price_data[tkn][i] for tkn in assets} for i in range(len(price_data[assets[0]]))
        ]
    return price_data


=======
>>>>>>> 0d20fb76
def import_monthly_binance_prices(
        assets: list[str], start_month: str, months: int, interval: int = 12, return_as_dict: bool = False
) -> dict[str: list[float]]:
    start_mth, start_year = start_month.split(' ')

    start_date = datetime.datetime.strptime(start_mth + ' 15 ' + start_year, "%b %d %Y")
    dates = [datetime.datetime.strftime(start_date + datetime.timedelta(days=i * 30), ("%Y-%m")) for i in range(months)]

    # find the data folder
    while not os.path.exists("./data"):
        os.chdir("..")

    # check that the files are all there, and if not, download them
    for tkn in assets:
        for date in dates:
            file = f"USDT{tkn}-1s-{date}"
            if os.path.exists(f'./data/{file}.csv'):
                continue
            else:
                print(f'Downloading {file}')
                url = f"https://data.binance.vision/data/spot/monthly/klines/{tkn}USDT/1s/{file}.zip"
                response = requests.get(url)
                with open(f'./data/{file}.zip', 'wb') as f:
                    f.write(response.content)
                with ZipFile(f"./data/{file}.zip", 'r') as zipObj:
                    zipObj.extractall(path='./data')
                os.remove(f"./data/{file}.zip")
                # strip out everything except close price
                with open(f'./data/{file}.csv', 'r') as input_file:
                    rows = input_file.readlines()
                with open(f'./data/{file}.csv', 'w', newline='') as output_file:
                    output_file.write('\n'.join([row.split(',')[1] for row in rows]))

    # now that we have all the files, read them in
    price_data = {tkn: [] for tkn in assets}
    for tkn in assets:
        for date in dates:
            file = f"{tkn}USDT-1s-{date}"
            with open(f'./data/{file}.csv', 'r') as input_file:
                csvreader = reader(input_file)
                price_data[tkn] += [float(row[0]) for row in csvreader][::interval]

    if not return_as_dict:
        price_data = [
            {tkn: price_data[tkn][i] for tkn in assets} for i in range(len(price_data[assets[0]]))
        ]
    return price_data<|MERGE_RESOLUTION|>--- conflicted
+++ resolved
@@ -1,14 +1,3 @@
-<<<<<<< HEAD
-import datetime
-import os
-from csv import DictReader, writer, reader
-from dataclasses import dataclass
-from zipfile import ZipFile
-
-import requests
-
-from .amm.global_state import GlobalState, withdraw_all_liquidity
-=======
 from csv import DictReader, writer, reader
 from dataclasses import dataclass
 import requests
@@ -18,7 +7,6 @@
 
 from .amm.global_state import GlobalState, withdraw_all_liquidity, AMM, value_assets
 # from .amm.agents import Agent
->>>>>>> 0d20fb76
 
 cash_out = GlobalState.cash_out
 impermanent_loss = GlobalState.impermanent_loss
@@ -162,58 +150,6 @@
     return price_data
 
 
-<<<<<<< HEAD
-def import_binance_prices(
-    assets: list[str], start_date: str, days: int, interval: int = 12, return_as_dict: bool = False
-) -> dict[str: list[float]]:
-
-    start_date = datetime.datetime.strptime(start_date, "%b %d %Y")
-    dates = [datetime.datetime.strftime(start_date + datetime.timedelta(days=i), ("%Y-%m-%d")) for i in range(days)]
-
-    # find the data folder
-    while not os.path.exists("./data"):
-        os.chdir("..")
-
-    # check that the files are all there, and if not, download them
-    for tkn in assets:
-        for date in dates:
-            file = f"{tkn}USDT-1s-{date}"
-            if os.path.exists(f'./data/{file}.csv'):
-                continue
-            else:
-                print(f'Downloading {file}')
-                url = f"https://data.binance.vision/data/spot/daily/klines/{tkn}USDT/1s/{file}.zip"
-                response = requests.get(url)
-                with open(f'./data/{file}.zip', 'wb') as f:
-                    f.write(response.content)
-                with ZipFile(f"./data/{file}.zip", 'r') as zipObj:
-                    zipObj.extractall(path='./data')
-                os.remove(f"./data/{file}.zip")
-                # strip out everything except close price
-                with open(f'./data/{file}.csv', 'r') as input_file:
-                    rows = input_file.readlines()
-                with open(f'./data/{file}.csv', 'w', newline='') as output_file:
-                    output_file.write('\n'.join([row.split(',')[1] for row in rows]))
-
-    # now that we have all the files, read them in
-    price_data = {tkn: [] for tkn in assets}
-    for tkn in assets:
-        for date in dates:
-            file = f"{tkn}USDT-1s-{date}"
-            with open(f'./data/{file}.csv', 'r') as input_file:
-                csvreader = reader(input_file)
-                price_data[tkn] += [float(row[0]) for row in csvreader][::interval]
-
-    data_length = min([len(price_data[tkn]) for tkn in assets])
-    if not return_as_dict:
-        price_data = [
-            {tkn: price_data[tkn][i] for tkn in assets} for i in range(len(price_data[assets[0]]))
-        ]
-    return price_data
-
-
-=======
->>>>>>> 0d20fb76
 def import_monthly_binance_prices(
         assets: list[str], start_month: str, months: int, interval: int = 12, return_as_dict: bool = False
 ) -> dict[str: list[float]]:
