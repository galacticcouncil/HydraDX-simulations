import base64
import datetime
import dateutil.parser
import json
import os
import time
from csv import reader
from zipfile import ZipFile

import requests
from dotenv import load_dotenv
from hydradxapi import HydraDX
from hydradxapi.pallets.fees import Fees
from hydradxapi.pallets.omnipool import AssetState

from .amm.centralized_market import OrderBook, CentralizedMarket
from .amm.global_state import GlobalState, value_assets
from .amm.money_market import MoneyMarket, MoneyMarketAsset, CDP
from .amm.omnipool_amm import OmnipoolState
from .amm.stableswap_amm import StableSwapPoolState
from .amm.omnipool_router import OmnipoolRouter

cash_out = GlobalState.cash_out
impermanent_loss = GlobalState.impermanent_loss
pool_val = GlobalState.pool_val
deposit_val = GlobalState.deposit_val


def postprocessing(events: list, optional_params: list[str] = ()) -> list:
    """
    Definition:
    Compute more abstract metrics from the simulation

    Optional parameters:
    'withdraw_val': tracks the actual value of each agent's assets if they were withdrawn from the pool at each step
    'deposit_val': tracks the theoretical value of each agent's original assets at each step's current spot prices,
        if they had been held outside the pool from the beginning
    'holdings_val': the total value of the agent's outside holdings
    'pool_val': tracks the value of all assets held in the pool
    'impermanent_loss': computes loss for LPs due to price movements in either direction
    """
    # save initial state
    initial_state: GlobalState = events[0]
    withdraw_state: GlobalState = initial_state.copy()

    optional_params = set(optional_params)
    if 'impermanent_loss' in optional_params:
        optional_params.add('deposit_val')
        optional_params.add('withdraw_val')

    agent_params = {
        'deposit_val',
        'withdraw_val',
        'holdings_val',
        'impermanent_loss',
        'token_count',
        'trade_volume'
    }
    exchange_params = {
        'pool_val',
        # 'usd_price'
    }
    unrecognized_params = optional_params.difference(agent_params | exchange_params)
    if unrecognized_params:
        raise ValueError(f'Unrecognized parameter {unrecognized_params}')

    for step in events:
        state: GlobalState = step

        for pool in state.pools.values():
            if 'pool_val' in optional_params:
                pool.pool_val = state.pool_val(pool)

        # agents
        for agent in state.agents.values():
            if 'deposit_val' in optional_params:
                # what are this agent's original holdings theoretically worth at current spot prices?
                agent.deposit_val = value_assets(
                    state.market_prices(agent.holdings),
                    withdraw_state.agents[agent.unique_id].holdings
                )
            if 'withdraw_val' in optional_params:
                # what are this agent's holdings worth if sold?
                agent.withdraw_val = state.cash_out(agent)
            if 'holdings_val' in optional_params:
                agent.holdings_val = sum([quantity * state.price(asset) for asset, quantity in agent.holdings.items()])
            if 'impermanent_loss' in optional_params:
                agent.impermanent_loss = agent.withdraw_val / agent.deposit_val - 1
            if 'token_count' in optional_params:
                agent.token_count = sum(agent.holdings.values())
            if 'trade_volume' in optional_params:
                agent.trade_volume = 0
                if state.time_step > 0:
                    previous_agent = events[state.time_step - 1].agents[agent.unique_id]
                    agent.trade_volume += (
                        sum([
                            abs(previous_agent.holdings[tkn] - agent.holdings[tkn]) * state.price(tkn)
                            for tkn in agent.holdings])
                    )

    return events


def import_binance_prices(
        assets: list[str] or str, start_date: str, days: int=1, interval: int = 12,
        stablecoin: str = 'USDT', return_as_dict: bool = False
) -> dict[str: list[float]]:
    start_date = dateutil.parser.parse(start_date)
    dates = [datetime.datetime.strftime(start_date + datetime.timedelta(days=i), "%Y-%m-%d") for i in range(days)]
    if isinstance(assets, str): assets = [assets]
    # find the data folder
    while not os.path.exists("./data"):
        cwd = os.getcwd()
        os.chdir("..")
        if cwd == os.getcwd():
            raise FileNotFoundError("Could not find the data folder")

    # check that the files are all there, and if not, download them
    for tkn in assets:
        for date in dates:
            file = f"{tkn}{stablecoin}-1s-{date}"
            if os.path.exists(f'./data/{file}.csv'):
                continue
            else:
                print(f'Downloading {file}')
                url = f"https://data.binance.vision/data/spot/daily/klines/{tkn}{stablecoin}/1s/{file}.zip"
                response = requests.get(url)
                with open(f'./data/{file}.zip', 'wb') as f:
                    f.write(response.content)
                with ZipFile(f"./data/{file}.zip", 'r') as zipObj:
                    zipObj.extractall(path='./data')
                os.remove(f"./data/{file}.zip")
                # strip out everything except close price
                with open(f'./data/{file}.csv', 'r') as input_file:
                    rows = input_file.readlines()
                with open(f'./data/{file}.csv', 'w', newline='') as output_file:
                    output_file.write('\n'.join([row.split(',')[1] for row in rows]))

    # now that we have all the files, read them in
    price_data = {tkn: [] for tkn in assets}
    for tkn in assets:
        for date in dates:
            file = f"{tkn}{stablecoin}-1s-{date}"
            with open(f'./data/{file}.csv', 'r') as input_file:
                csvreader = reader(input_file)
                price_data[tkn] += [float(row[0]) for row in csvreader][::interval]

    if not return_as_dict:
        data_length = min([len(price_data[tkn]) for tkn in assets])
        price_data = [
            {tkn: price_data[tkn][i] for tkn in assets} for i in range(data_length)
        ]
    return price_data


def import_monthly_binance_prices(
        assets: list[str], start_month: str, months: int, interval: int = 12, return_as_dict: bool = False
) -> dict[str: list[float]]:
    start_mth, start_year = start_month.split(' ')

    start_date = datetime.datetime.strptime(start_mth + ' 15 ' + start_year, "%b %d %Y")
    dates = [datetime.datetime.strftime(start_date + datetime.timedelta(days=i * 30), "%Y-%m") for i in range(months)]

    # find the data folder
    while not os.path.exists("./data"):
        os.chdir("..")

    # check that the files are all there, and if not, download them
    for tkn in assets:
        for date in dates:
            file = f"{tkn}BUSD-1s-{date}"
            if os.path.exists(f'./data/{file}.csv'):
                continue
            else:
                print(f'Downloading {file}')
                url = f"https://data.binance.vision/data/spot/monthly/klines/{tkn}BUSD/1s/{file}.zip"
                response = requests.get(url)
                with open(f'./data/{file}.zip', 'wb') as f:
                    f.write(response.content)
                with ZipFile(f"./data/{file}.zip", 'r') as zipObj:
                    zipObj.extractall(path='./data')
                os.remove(f"./data/{file}.zip")
                # strip out everything except close price
                with open(f'./data/{file}.csv', 'r') as input_file:
                    rows = input_file.readlines()
                with open(f'./data/{file}.csv', 'w', newline='') as output_file:
                    output_file.write('\n'.join([row.split(',')[1] for row in rows]))

    # now that we have all the files, read them in
    price_data = {tkn: [] for tkn in assets}
    for tkn in assets:
        for date in dates:
            file = f"{tkn}BUSD-1s-{date}"
            with open(f'./data/{file}.csv', 'r') as input_file:
                csvreader = reader(input_file)
                price_data[tkn] += [float(row[0]) for row in csvreader][::interval]

    if not return_as_dict:
        price_data = [
            {tkn: price_data[tkn][i] for tkn in assets} for i in range(len(price_data[assets[0]]))
        ]
    return price_data


def convert_kraken_orderbook(x: dict) -> OrderBook:
    result = x['result']
    ks = list(result.keys())
    if len(ks) > 1:
        raise ValueError('Multiple keys in result')
    k = ks[0]
    ob = x['result'][k]

    ob_obj = OrderBook(
        bids=[[float(bid[0]), float(bid[1])] for bid in ob['bids']],
        asks=[[float(ask[0]), float(ask[1])] for ask in ob['asks']]
    )
    return ob_obj


def convert_binance_orderbook(tkn_pair: tuple, x: dict) -> OrderBook:
    orderbook = x

    ob_obj = OrderBook(
        bids=[[float(bid[0]), float(bid[1])] for bid in orderbook['bids']],
        asks=[[float(ask[0]), float(ask[1])] for ask in orderbook['asks']]
    )
    return ob_obj


def get_orderbooks_from_file(input_path: str) -> dict:
    file_ls = os.listdir(input_path)
    ob_dict = {'kraken': {}, 'binance': {}}
    for filename in file_ls:
        if filename.startswith('kraken_orderbook'):
            tkn_pair = tuple(filename.split('_')[2].split('-'))
            filepath = os.path.join(input_path, filename)
            with open(filepath, newline='') as input_file:
                y = json.load(input_file)
                ob_dict['kraken'][tkn_pair] = convert_kraken_orderbook(y)
        elif filename.startswith('binance_orderbook'):
            tkn_pair = tuple(filename.split('_')[2].split('-'))
            filepath = os.path.join(input_path, filename)
            with open(filepath, newline='') as input_file:
                y = json.load(input_file)
                ob_dict['binance'][tkn_pair] = convert_binance_orderbook(tkn_pair, y)

    return ob_dict


def get_kraken_orderbook(tkn_pair: tuple, archive: bool = False) -> OrderBook:
    orderbook_url = 'https://api.kraken.com/0/public/Depth?pair=' + tkn_pair[0] + tkn_pair[1]
    resp = requests.get(orderbook_url)
    y = resp.json()
    if 'error' in y and y['error']:
        print(y['error'])
    elif archive:
        ts = time.time()
        with open(f'./archive/kraken_orderbook_{tkn_pair[0]}-{tkn_pair[1]}_{ts}.json', 'w') as output_file:
            json.dump(y, output_file)
    return convert_kraken_orderbook(y)


def get_binance_orderbook(tkn_pair: tuple, archive: bool = False) -> OrderBook:
    orderbook_url = 'https://api.binance.com/api/v3/depth?symbol=' + tkn_pair[0] + tkn_pair[1]
    resp = requests.get(orderbook_url)
    y = resp.json()
    if 'msg' in y:
        print(y['msg'])
    elif archive:
        ts = time.time()
        with open(f'./archive/binance_orderbook_{tkn_pair[0]}-{tkn_pair[1]}_{ts}.json', 'w') as output_file:
            json.dump(y, output_file)
    return convert_binance_orderbook(tkn_pair, y)


def get_unique_name(ls: list[str], name: str) -> str:
    if name not in ls:
        return name
    else:
        c = 1
        while name + str(c).zfill(3) in ls:
            c += 1
        return name + str(c).zfill(3)


def get_omnipool_data(rpc: str = 'wss://rpc.hydradx.cloud', archive: bool = False):
    with HydraDX(rpc) as chain:

        asset_list = []
        fees = {}
        tokens = {}
        asset_map = {}

        op_state = chain.api.omnipool.state()

        for asset_id in op_state:
            fee = op_state[asset_id].fees
            decimals = op_state[asset_id].asset.decimals
            symbol = op_state[asset_id].asset.symbol

            tkn = get_unique_name(asset_list, symbol)
            asset_list.append(tkn)
            asset_map[asset_id] = tkn
            tokens[tkn] = {
                'liquidity': op_state[asset_id].reserve / 10 ** decimals,
                'LRNA': op_state[asset_id].hub_reserve / 10 ** 12
            }
            fees[tkn] = {"asset_fee": fee.asset_fee / 100, "protocol_fee": fee.protocol_fee / 100}

    if archive:
        ts = time.time()
        with open(f'./archive/omnipool_data_tokens_{ts}.json', 'w') as output_file:
            json.dump(tokens, output_file)
        with open(f'./archive/omnipool_data_fees_{ts}.json', 'w') as output_file:
            json.dump(fees, output_file)
        with open(f'./archive/omnipool_data_assetmap_{ts}.json', 'w') as output_file:
            json.dump(asset_map, output_file)

    return asset_list, asset_map, tokens, fees


def get_stableswap_data(rpc: str = 'wss://rpc.hydradx.cloud', archive: bool = False) -> list[StableSwapPoolState]:
    with HydraDX(rpc) as chain:
        pools = []
        data = chain.api.stableswap.pools()
        for pool_name, pool_data in {'4-Pool': data[100], '2-Pool': data[101]}.items():
            symbols = [asset.symbol for asset in pool_data.assets]
            repeats = [symbol for symbol in symbols if symbols.count(symbol) > 1]
            pools.append(StableSwapPoolState(
                tokens={
                    f"{asset.symbol}{asset.asset_id}" if asset.symbol in repeats else asset.symbol:
                        int(pool_data.reserves[asset.asset_id]) / 10 ** asset.decimals
                    for asset in pool_data.assets
                },
                amplification=float(pool_data.final_amplification),
                trade_fee=float(pool_data.fee) / 100,
                unique_id=pool_name
            ))
    if archive:
        for state in pools:
            save_stableswap_data(state)
    return pools


def save_stableswap_data(pools: list[StableSwapPoolState], path: str = './archive/'):
    ts = time.time()
    for state in pools:
        json_state = {
            'tokens': state.liquidity,
            'amplification': state.amplification,
            'precision': state.precision,
            'trade_fee': state.trade_fee
        }
        with open(f'{path}stableswap_data_{state.unique_id}_{ts}.json', 'w') as output_file:
            json.dump(json_state, output_file)


def load_stableswap_data(path: str = './archive/') -> list[StableSwapPoolState]:
    file_ls = os.listdir(path)
    pools = []
    pool_names = ['4-Pool', '2-Pool']
    for filename in file_ls:
        # return with the first likely-looking file
        if filename.startswith('stableswap_data'):
            pool_name = filename.split('_')[2]
            if pool_name in pool_names:
                pool_names.remove(pool_name)
                with open(path + filename, 'r') as input_file:
                    json_state = json.load(input_file)
                pools.append(StableSwapPoolState(
                    tokens=json_state['tokens'],
                    amplification=json_state['amplification'],
                    precision=json_state['precision'],
                    trade_fee=json_state['trade_fee']
                ))
        if len(pool_names) == 0:
            return pools
    raise FileNotFoundError(f'Stableswap data not found: {pool_names}')


def get_omnipool_data_from_file(path: str):
    file_ls = os.listdir(path)
    tokens = {}
    asset_map = {}
    fees = {}
    for filename in file_ls:
        if filename.startswith('omnipool_data'):
            if filename.split('_')[2] == 'tokens':
                with open(os.path.join(path, filename), newline='') as json_file:
                    tokens = json.load(json_file)
            elif filename.split('_')[2] == 'fees':
                with open(os.path.join(path, filename), newline='') as json_file:
                    fees = json.load(json_file)
            elif filename.split('_')[2] == 'assetmap':
                with open(os.path.join(path, filename), newline='') as json_file:
                    asset_map_str = json.load(json_file)
                    # print(asset_map_str)
                    asset_map = {int(k): v for k, v in asset_map_str.items()}

    asset_list = list(asset_map.values())
    return asset_list, asset_map, tokens, fees


def get_current_omnipool_router(rpc='wss://rpc.hydradx.cloud') -> OmnipoolRouter:
    stableswaps = []
    with (HydraDX(rpc) as chain):
        # get omnipool and subpool data
        pool_api = chain.api.omnipool
        entries = pool_api.query_entries(pool_api.MODULE_NAME, pool_api.ASSET_STATE_STORAGE)
        op_state = {}
        for entry in entries:
            asset_id = int(entry[0].value)
            entry = entry[1].value.copy()
            entry["reserve"] = pool_api._asset_reserve(asset_id)
            asset = pool_api._registry.asset_metadata(asset_id)
            # fees = pool_api._fees.asset_fees(asset_id)
            fee_entry = pool_api._fees.query_entry(pool_api._fees.MODULE_NAME, "AssetFee", params=[asset_id])
            try:
                fees = Fees(
                    fee_entry["asset_fee"].value / 10_000,
                    fee_entry["protocol_fee"].value / 10_000,
                    int(fee_entry["timestamp"].value),
                )
            except Exception as e:
                fees = Fees(
                    0.0025, 0.0005, 0
                )
            op_state[asset_id] = AssetState.from_entry(asset, entry, fees)

        # op_state = chain.api.omnipool.state()
        sub_pools = chain.api.stableswap.pools()
        # collect assets
        assets = [(tkn.asset.asset_id, tkn.asset.symbol) for tkn in op_state.values()]
        sub_pool_assets = [(tkn.asset_id, tkn.symbol) for pool in sub_pools.values() for tkn in pool.assets]
        # get a unique symbol for each asset
        symbols = [asset[1] for asset in assets + sub_pool_assets]
        repeats = set([symbol for symbol in symbols if symbols.count(symbol) > 1])
        symbol_map = {
            tkn_id: f"{tkn_name}{tkn_id}" if tkn_name in repeats else tkn_name
            for tkn_id, tkn_name in assets + sub_pool_assets
        }
        omnipool = OmnipoolState(
            tokens={
                symbol_map[tkn_id]: {
                    'liquidity': int(op_state[tkn_id].reserve) / 10 ** op_state[tkn_id].asset.decimals,
                    'LRNA': int(op_state[tkn_id].hub_reserve) / 10 ** 12
                }
                for tkn_id in op_state.keys()  # base_tkn_ids
            },
            asset_fee={
                symbol_map[tkn_id]: op_state[tkn_id].fees.asset_fee / 100 if tkn_id in op_state else 0
                for tkn_id, tkn in [asset for asset in assets]
            },
            lrna_fee={
                symbol_map[tkn_id]: op_state[tkn_id].fees.protocol_fee / 100 if tkn_id in op_state else 0
                for tkn_id, tkn in [asset for asset in assets]
            },
            unique_id='omnipool'
        )
<<<<<<< HEAD
=======
        for pool_id, pool_data in sub_pools.items():
            pool = StableSwapPoolState(
                tokens={
                    symbol_map[asset.asset_id]: (
                        int(pool_data.reserves[asset.asset_id]) / 10 ** asset.decimals
                        if asset.asset_id in pool_data.reserves else 0
                    ) for asset in pool_data.assets
                },
                amplification=float(pool_data.final_amplification),
                trade_fee=float(pool_data.fee) / 100,
                unique_id=symbol_map[pool_id] if pool_id in symbol_map else f"stableswap{len(stableswaps):02}",
                shares=pool_data.shares / 10 ** (op_state[pool_id].asset.decimals if pool_id in op_state else 0)
            )
            stableswaps.append(pool)
>>>>>>> 2372f782

    omnipool.sub_pools = {}
    router = OmnipoolRouter([omnipool, *stableswaps])
    return router


def save_omnipool(omnipool: OmnipoolState, path: str = './archive'):
    ts = time.time()
    with open(os.path.join(path, f'omnipool_savefile_{ts}.json'), 'w+') as output_file:
        json.dump(
            {
                'liquidity': omnipool.liquidity,
                'LRNA': omnipool.lrna,
                'asset_fee': {tkn: omnipool.asset_fee(tkn) for tkn in omnipool.asset_list},
                'lrna_fee': {tkn: omnipool.lrna_fee(tkn) for tkn in omnipool.asset_list}
            },
            output_file
        )


def load_omnipool(path: str = './archive', filename: str = '') -> OmnipoolState:
    if filename:
        file_ls = [filename]
    else:
        file_ls = list(filter(lambda file: file.startswith('omnipool_savefile'), os.listdir(path)))
    for filename in reversed(sorted(file_ls)):  # by default, load the latest first
        with open(os.path.join(path, filename), 'r') as input_file:
            json_state = json.load(input_file)
            # pprint(json_state)
        omnipool = OmnipoolState(
            tokens={
                tkn: {
                    'liquidity': json_state['liquidity'][tkn],
                    'LRNA': json_state['LRNA'][tkn]
                }
                for tkn in json_state['liquidity']
            },
            asset_fee={tkn: float(fee) for tkn, fee in json_state['asset_fee'].items()},
            lrna_fee={tkn: float(fee) for tkn, fee in json_state['lrna_fee'].items()}
        )
        return omnipool
    raise FileNotFoundError(f'Omnipool file not found in {path}.')


def get_centralized_market(
        config: list,
        exchange_name: str,
        trade_fee: float,
        archive: bool
) -> CentralizedMarket:
    order_books = {}
    for arb_cfg in config:
        exchanges = arb_cfg['exchanges'].keys()
        if exchange_name in exchanges:
            tkn_pair = tuple(arb_cfg['exchanges'][exchange_name])
            if tkn_pair not in order_books:
                if exchange_name == 'kraken':
                    order_books[tkn_pair] = get_kraken_orderbook(tkn_pair, archive=archive)
                elif exchange_name == 'binance':
                    order_books[tkn_pair] = get_binance_orderbook(tkn_pair, archive=archive)
                else:
                    raise ValueError(f"Exchange {exchange_name} not supported")

    return CentralizedMarket(
        unique_id=exchange_name,
        order_book=order_books,
        trade_fee=trade_fee
    )


def convert_config(cfg: list[dict]) -> list[dict]:
    """
    Convert the config from the format used in the UI to the format used in the backend.
    """

    asset_map = {
        100: '4-Pool',
        0: 'HDX',
        10: 'USDT',
        20: 'WETH',
        16: 'GLMR',
        11: 'iBTC',
        14: 'BNC',
        19: 'WBTC',
        15: 'vDOT',
        13: 'CFG',
        5: 'DOT',
        8: 'PHA',
        12: 'ZTG',
        17: 'INTR',
        9: 'ASTR'
    }
    # asset_map = get_omnipool_data("wss://rpc.hydradx.cloud")[1]

    return [
        {
            'exchanges': {
                'omnipool': tuple(asset_map[tkn_id] for tkn_id in cfg_item['tkn_ids']),
                cfg_item['exchange']: cfg_item['order_book']
            },
            'buffer': cfg_item['buffer']
        }
        for cfg_item in cfg
    ]


def load_config(filename, path='archive'):
    with open(os.path.join(path, filename), 'r') as input_file:
        config = json.load(input_file)
    for cfg_item in config:
        for exchange in cfg_item['exchanges']:
            cfg_item['exchanges'][exchange] = tuple(cfg_item['exchanges'][exchange])
    return config


def get_omnipool_balance_history(download_new = False):
    chunk_size = 10000
    chunks_per_file = 10

    def insert_data_chunk(position: int, data_list: list):
        query = f"""
            with hdx_changes as (
              select
                block_id,
                '0' as asset_id,
                (args->>'amount')::numeric as amount
              from event
              where
                name like 'Balances.Transfer'
                and args->>'to' = '0x6d6f646c6f6d6e69706f6f6c0000000000000000000000000000000000000000'
              union all
              select
                block_id,
                '0' as asset_id,
                -(args->>'amount')::numeric as amount
              from event
              where
                name like 'Balances.Transfer'
                and args->>'from' = '0x6d6f646c6f6d6e69706f6f6c0000000000000000000000000000000000000000'
            ),
            tokens_changes as (
              select
                block_id,
                args->>'currencyId' as asset_id,
                (args->>'amount')::numeric as amount
              from event
              where
                name = 'Tokens.Transfer'
                and args->>'to' = '0x6d6f646c6f6d6e69706f6f6c0000000000000000000000000000000000000000'
              union all
              select
                block_id,
                args->>'currencyId' as asset_id,
                -(args->>'amount')::numeric as amount
              from event
              where
                name = 'Tokens.Transfer'
                and args->>'from' = '0x6d6f646c6f6d6e69706f6f6c0000000000000000000000000000000000000000'
              union all
              select
                block_id,
                args->>'currencyId' as asset_id,
                (args->>'amount')::numeric as amount
              from event
              where
                name = 'Tokens.Deposited'
                and args->>'who' = '0x6d6f646c6f6d6e69706f6f6c0000000000000000000000000000000000000000'
              union all
              select
                block_id,
                args->>'currencyId' as asset_id,
                -(args->>'amount')::numeric as amount
              from event
              where
                name = 'Tokens.Withdrawn'
                and args->>'who' = '0x6d6f646c6f6d6e69706f6f6c0000000000000000000000000000000000000000'
            ),
            balance_changes as (
              select * from hdx_changes
              union all
              select * from tokens_changes
            ),
            balance_history as (
              select
                height,
                timestamp,
                block_id,
                asset_id,
                symbol,
                sum(amount) over (partition by asset_id order by block_id) / 10 ^ decimals as balance
              from balance_changes
              inner join block on block_id = block.id
              inner join token_metadata on asset_id = token_metadata.id::text
            )
            select timestamp, symbol, balance as liquidity 
            from balance_history 
            order by timestamp asc 
            limit {chunk_size} offset {chunk_size * position}
            """
        new_data = []
        while not new_data: # and position * chunk_size < len(data_list):
            new_data = query_sqlPad(query)
        # append a line number to each
        new_data = [[position * chunk_size + i] + line for i, line in enumerate(new_data)]
        data_list = data_list[:position * chunk_size] + new_data + data_list[position * chunk_size:]
        return data_list

    def load_history_file(file_name: str):
        with open(f'./{file_name}', 'r') as file:
            file_data = json.loads(file.read())
        return file_data

    def save_history_file(data_list: list, n: int):
        # navigate to right directory
        while not os.path.exists("./model"):
            os.chdir("..")
        os.chdir("model/data/Omnipool Balance History")
        filename = f'./omnipool_history_{str(n).zfill(3)}.json'
        with open(filename, 'w') as file:
            file.write('['+',\n'.join([
                json.dumps(line)
                for line in data_list[chunk_size * chunks_per_file * n: chunk_size * chunks_per_file * (n + 1)]
            ])+']')
        print(f'Saved {filename}')

    def check_errors(data_list):
        errors = []
        for i in range(int(len(data_list) / chunk_size)):
            correctIndex = (i + len(errors)) * chunk_size
            if correctIndex >= len(data_list):
                break
            if data_list[i * chunk_size][0] != correctIndex:
                errors.append(i)
        return errors

    def fix_errors(data_list):
        # error checking and correction
        # this works in the specific case where a piece of chunk_size length failed to download, which is typical
        # other types of errors would require different handling
        errors = check_errors(data_list)
        if not errors:
            print('Data looks error-free.')
        while errors:
            print(f'Error detected at: {errors[0]}')
            data_list = insert_data_chunk(position=errors[0], data_list=data_list)
            errors = check_errors(data_list)

        return data_list

    # navigate to model directory
    while not os.path.exists("./model"):
        os.chdir("..")
    os.chdir("model/data/Omnipool Balance History")

    # load what we have so far
    all_data = []
    file_ls = os.listdir('.')
    file_ls.sort()
    for filename in file_ls:
        if filename.startswith('omnipool_history'):
            print(f'loading {filename}')
            all_data += load_history_file(filename)

    all_data = fix_errors(all_data)
    if not download_new:
        return all_data
    print("Downloading recent transactions...")

    # continue downloading and check for errors
    while True:
        file_number = int(len(all_data) / chunk_size / chunks_per_file)
        start_at = int(len(all_data) / chunk_size)
        for n in range(start_at, (file_number + 1) * chunks_per_file):
            data_length = len(all_data)
            all_data = insert_data_chunk(position=n, data_list=all_data[:n * chunk_size])
            print(f"{len(all_data)} records retrieved.")
            if len(all_data) % chunk_size != 0 or len(all_data) == data_length:
                # probably means we're finished. There might be a better way to detect this, but I think it'll do
                save_history_file(all_data, file_number)
                return all_data

        print(f'saving omnipool_history_{str(file_number).zfill(2)}')
        save_history_file(all_data, file_number)


def query_sqlPad(query: str):
    """
    input: sql query string
    output: result of the query as a list of lists
    requirement: .env file with SQLPAD_USERNAME and PASSWORD in /model/ folder
    """
    # navigate to model directory
    while not os.path.exists("./model"):
        os.chdir("..")
    os.chdir("model")
    load_dotenv()
    username = os.getenv('SQLPAD_USERNAME')
    password = os.getenv('PASSWORD')
    credentials = f"{username}:{password}"
    encoded_credentials = base64.b64encode(credentials.encode('utf-8')).decode('utf-8')

    headers = {
        'Authorization': f'Basic {encoded_credentials}',
        'Content-Type': 'application/json'  # This is typically required for JSON payloads
    }

    request = {
        'connectionId': "4a34594e-efa6-4f6e-a594-655ca20f2881",
        'batchText': query
    }

    try:
        response = requests.post(
            url='https://sqlpad.play.hydration.cloud/api/batches',
            headers=headers,
            data=json.dumps(request)
        )

        # Check if the request was successful (status code 200)
        if response.status_code == 200:
            data = response.json()
            batchID = data['statements'][0]['batchId']
            try:
                statement = requests.get(
                    url=f'https://sqlpad.play.hydration.cloud/api/batches/{batchID}/statements',
                    headers=headers
                ).json()
                statementID = statement[0]['id']

                print('waiting for query to finish...')
                if response.status_code == 200:
                    data = {'title': 'Not found'}
                    while 'title' in data and data['title'] == 'Not found':
                        data = requests.get(
                            url=f'https://sqlpad.play.hydration.cloud/api/statements/{statementID}/results',
                            headers=headers
                        ).json()
                    return data

            except Exception as e:
                print(f"There was a problem with your request: {str(e)}")
        else:
            print(f"Request failed with status code {response.status_code}")
            return []

    except Exception as e:
        print(f"There was a problem with your request: {str(e)}")


def download_history_files():
    import gdown
    # navigate to model directory
    while not os.path.exists("./model"):
        os.chdir("..")
    os.chdir("model/data")
    if not os.path.exists('Omnipool Balance History'):
        ID = '1pfDcjr5a6kuVUvArk-aX_uXMSL0_QePw'
        gdown.download_folder(id=ID, quiet=False)
        os.chdir('Omnipool Balance History')
        with ZipFile('omnipool_balance_history.zip', 'r') as zipObj:
            zipObj.extractall()
        os.remove('omnipool_balance_history.zip')
        os.chdir('..')
        # the zip file includes a folder, so we need to move the contents up one level
        source_folder = 'Omnipool Balance History/Omnipool Balance History/'
        destination_folder = 'Omnipool Balance History/'

        # Move all files from the inner folder to the outer folder
        for filename in os.listdir(source_folder):
            source_file = os.path.join(source_folder, filename)
            destination_file = os.path.join(destination_folder, filename)
            os.rename(source_file, destination_file)

        # Remove the now-empty inner folder
        os.rmdir(source_folder)


def get_historical_omnipool_balance(tkn, date=None, end_date=None) -> float or dict[str: float]:
    """
    get the balance of a particular token on a particular date or range of dates
    (hopefully) without having to load the entire history or download anything
    but also load or download what's necessary to get the data
    """

    # first make sure we have downloaded the available files
    download_history_files()

    # find the date
    date = dateutil.parser.parse(f"{date}")
    end_date = dateutil.parser.parse(f"{end_date}") if end_date else None
    # navigate to model directory
    while not os.path.exists("./model"):
        os.chdir("..")
    os.chdir("model/data/Omnipool Balance History")

    # load what we have available
    file_data = []
    def find_data_files():
        return list(filter(
            lambda filename: filename.startswith('omnipool_history'),
            os.listdir('.')
        ))
    file_ls = find_data_files()
    file_ls.sort()
    file_name = ''
    # see if the date or block they want is included in existing data
    with open(file_ls[-1]) as f:
        last_line = f.readlines()[-1][:-1]
        last_date = dateutil.parser.parse(json.loads(last_line)[1])
        last_block = json.loads(last_line)[0]
        if date is not None and last_date < date or end_date is not None and last_date < end_date:
            get_omnipool_balance_history()
            file_data = json.load(open(find_data_files()[-1]))
        else:
            for name in file_ls[::-1]:
                file_name = name
                with open(f'./{file_name}') as f:
                    first_line = f.readline()[1:]
                    start_date = dateutil.parser.parse(json.loads(first_line.strip()[:-1])[1])
                    start_block= json.loads(first_line.strip()[:-1])[0]
                    if date is not None and start_date < date:
                        print(f'loading {file_name}')
                        with open(f'./{file_name}', 'r') as file:
                            file_data = json.load(file)
                        break

    tkn_data = [line for line in file_data if line[2] == tkn]
    # find the closest date using a binary search
    left = 0
    right = len(tkn_data) - 1
    while left < right:
        mid = (left + right) // 2
        if date and dateutil.parser.parse(tkn_data[mid][1]) < date :
            left = mid + 1
        else:
            right = mid
    if not end_date:
        print(f"Retrieved balance of {tkn} on {date.strftime('%Y-%m-%d')}: {tkn_data[left][3]}")
        return tkn_data[left][3]
    else:
        # find the end block
        end = left
        while dateutil.parser.parse(tkn_data[end][1]) < end_date:
            end += 1
            if end >= len(tkn_data):
                # load the next file
                file_name = file_ls[file_ls.index(file_name) + 1]
                with open(file_name) as f:
                    tkn_data += [line for line in json.load(f) if line[2] == tkn]
        print(f"Retrieved balance of {tkn} from {date.strftime('%Y-%m-%d')} - {end_date.strftime('%Y-%m-%d')}.")
        return {data[1]: data[3] for data in tkn_data[left:end]}


def get_current_money_market():
    from substrateinterface import SubstrateInterface
    from .abi.pool_address_provider import POOL_ADDRESS_PROVIDER_ABI
    from .abi.ui_pool_data_provider import UI_POOL_DATA_PROVIDER_ABI, UI_POOL_DATA_PROVIDER_ADDRESS

    # --- Configuration ---
    RPC_URL = "wss://rpc.hydradx.cloud"
    POOL_ADDRESS_PROVIDER_ADDRESS = "0xf3Ba4D1b50f78301BDD7EAEa9B67822A15FCA691"
    BORROWERS_API_ENDPOINT = "https://omniwatch.play.hydration.cloud/api/borrowers/by-health"

    class CustomPoaMiddleware:
        def __init__(self, w3):
            self.w3 = w3

        def wrap_make_request(self, make_request):
            def middleware(method, params):
                response = make_request(method, params)
                result = response.get('result')
                if result and isinstance(result, dict) and 'extraData' in result:
                    # Just ignore extraData validation issues
                    pass
                return response

            return middleware

    def substrate_to_checksum(substrate_address):
        """Converts a Substrate address to an Ethereum checksum address, or returns input if already checksummed"""
        if substrate_address[:2] == '0x':
            try:
                return Web3.to_checksum_address(substrate_address)  # handles hex and checksum
            except:
                return None  # Handles invalid hex.
        try:
            # Use substrateinterface to directly convert to an Ethereum address
            substrate = SubstrateInterface(url="wss://rpc.hydradx.cloud")
            # Use decode_ss58 to get the public key in hex format
            public_key_hex = substrate.ss58_decode(substrate_address)

            # Create Ethereum address from the public key
            address = '0x' + public_key_hex[2:]  # Correctly skip the first byte (0x2a or similar)

            return Web3.to_checksum_address(address)

        except Exception as e:
            print(f"Error converting address {substrate_address}: {e}")
            return None

    from web3 import Web3, LegacyWebSocketProvider

    provider = LegacyWebSocketProvider(RPC_URL)
    w3 = Web3(provider)
    w3.middleware_onion.add(CustomPoaMiddleware)
    if not w3.is_connected():
        raise Exception("Failed to connect to RPC endpoint.")

    address_provider_contract = w3.eth.contract(address=Web3.to_checksum_address(POOL_ADDRESS_PROVIDER_ADDRESS),
                                                abi=POOL_ADDRESS_PROVIDER_ABI)
    pool_address = address_provider_contract.functions.getPool().call()
    pool_address = substrate_to_checksum(pool_address)  # Convert the pool address
    print(f"Pool Address: {pool_address}")
    data_provider_contract = w3.eth.contract(address=UI_POOL_DATA_PROVIDER_ADDRESS, abi=UI_POOL_DATA_PROVIDER_ABI)

    fields = [entry['name'] for entry in UI_POOL_DATA_PROVIDER_ABI[4]['outputs'][0]['components']]

    try:
        raw_data = data_provider_contract.functions.getReservesData(
            Web3.to_checksum_address(POOL_ADDRESS_PROVIDER_ADDRESS),
            # reserves_list
        ).call()
        reserves_data = {
            tkn[2]: {
                fields[i]: tkn[i]
                for i in range(len(fields))
            }
            for tkn in raw_data[0]
        }
        # correct decimals for python
        for tkn in reserves_data:
            reserves_data[tkn]['baseLTVasCollateral'] /= 10000
            reserves_data[tkn]['reserveLiquidationThreshold'] /= 10000
            reserves_data[tkn]['reserveLiquidationBonus'] /= 10000
            reserves_data[tkn]['reserveFactor'] /= 10000
            reserves_data[tkn]['eModeLtv'] /= 10000
            reserves_data[tkn]['eModeLiquidationThreshold'] /= 10000
            reserves_data[tkn]['eModeLiquidationBonus'] /= 10000
            reserves_data[tkn]['liquidityIndex'] /= 1e27
            reserves_data[tkn]['variableBorrowIndex'] /= 1e27
            reserves_data[tkn]['priceInMarketReferenceCurrency'] /= 1e8

    except Exception as e:
        print(f"Error getting reserve list: {e}")
        reserves_data = {}
        return None

    borrowers = []

    try:
        response = requests.get(BORROWERS_API_ENDPOINT)
        response.raise_for_status()  # Raise HTTPError for bad responses (4xx or 5xx)
        borrowers_data = response.json()["borrowers"]
    except requests.exceptions.RequestException as e:
        raise Exception(f"Error fetching borrowers from API: {e}")

    # remove duplicated entries
    seen = set()
    borrowers_data_no_dupes = []
    for borrower in borrowers_data:
        k = borrower[0].lower()
        if k in seen:
            print("WARNING: Duplicate borrower detected:", k)
        else:
            seen.add(k)
            borrowers_data_no_dupes.append(borrower)

    for borrower_entry in borrowers_data_no_dupes:
        borrower_info = borrower_entry[1]
        borrower_address = borrower_entry[0]  # borrower_info["account"]
        asset_map = {reserves_data[tkn]['underlyingAsset']: tkn for tkn in reserves_data}

        # Convert to checksummed address *before* passing to Web3.py
        checksummed_borrower_address = substrate_to_checksum(borrower_address)
        user_config = data_provider_contract.functions.getUserReservesData(
            Web3.to_checksum_address(POOL_ADDRESS_PROVIDER_ADDRESS),
            checksummed_borrower_address
        ).call()
        borrowers.append({
            "borrower": checksummed_borrower_address,  # Store the checksummed address
            "config": {
                'assets': {
                    asset_map[tkn[0]]: {
                        # "underlyingAsset": tkn[0],
                        "balance": (
                            tkn[1] * reserves_data[asset_map[tkn[0]]]['liquidityIndex']
                            / 10 ** reserves_data[asset_map[tkn[0]]]['decimals']
                        ),
                        "usageAsCollateralEnabledOnUser": tkn[2],
                        # "stableBorrowRate": tkn[3],
                        "debt": (
                            tkn[4] * reserves_data[asset_map[tkn[0]]]['variableBorrowIndex']
                            / 10 ** reserves_data[asset_map[tkn[0]]]['decimals']
                        ),
                        # "principalStableDebt": tkn[5] / 10 ** reserves_data[asset_map[tkn[0]]]['decimals'],
                        # "stableBorrowLastUpdateTimestamp": tkn[6],
                    }
                    for tkn in user_config[0]
                },
                'e-mode': user_config[1]
            },
            "totalCollateralBase": borrower_info["totalCollateralBase"],
            "totalDebtBase": borrower_info["totalDebtBase"],
            "healthFactor": borrower_info["healthFactor"],
            "availableBorrowsBase": borrower_info["availableBorrowsBase"],
            "currentLiquidationThreshold": borrower_info["currentLiquidationThreshold"],
            "ltv": borrower_info["ltv"],
            "updated": borrower_info["updated"],
            "account": borrower_info["account"],
            # "pool": borrower_info["pool"]
        })


    mm = MoneyMarket(
        assets=[MoneyMarketAsset(
            name=tkn,
            price=reserves_data[tkn]['priceInMarketReferenceCurrency'],
            liquidity=reserves_data[tkn]['availableLiquidity'],
            liquidation_bonus=reserves_data[tkn]['reserveLiquidationBonus'] - 1,
            liquidation_threshold=reserves_data[tkn]['reserveLiquidationThreshold'],
            ltv=reserves_data[tkn]['baseLTVasCollateral'],
            emode_liquidation_bonus=reserves_data[tkn]['eModeLiquidationBonus'] - 1,
            emode_liquidation_threshold=reserves_data[tkn]['eModeLiquidationThreshold'],
            emode_ltv=reserves_data[tkn]['eModeLtv'],
            emode_label=reserves_data[tkn]['eModeLabel'],
        ) for tkn in reserves_data],
        cdps=[CDP(
            debt={
                tkn: position['config']['assets'][tkn]['debt']
                for tkn in position['config']['assets']
                if position['config']['assets'][tkn]['debt'] > 0
            },
            collateral={
                tkn: position['config']['assets'][tkn]['balance']
                for tkn in position['config']['assets']
                if position['config']['assets'][tkn]['usageAsCollateralEnabledOnUser']
            },
            liquidation_threshold=position['currentLiquidationThreshold'],
            health_factor=position['healthFactor'],
            e_mode=['None', 'Stablecoins', 'DOT'][position['config']['e-mode']]
        ) for position in borrowers]
    )
    return mm


def get_omnipool_price_history(asset_name: str):
    asset_dict = {
        'HDX': 0,
        'USDT': 10
    }
    if asset_name not in asset_dict:
        raise ValueError("Asset not found")
    else:
        asset_id = asset_dict[asset_name]

    while not os.path.exists('./model'):
        os.chdir('..')
    os.chdir('model')

    endpoint = "https://galacticcouncil.squids.live/hydration-storage-dictionary:omnipool/api/graphql"
    headers = {"Content-Type": "application/json"}

    query = """
    query GetOmnipoolAssetData($first: Int!, $blockID: Int!, $assetId: Int!) {
      omnipoolAssetData(
        first: $first,
        filter: {
          assetId: { equalTo: $assetId },
          paraChainBlockHeight: { greaterThan: $blockID }
        },
        orderBy: PARA_CHAIN_BLOCK_HEIGHT_ASC
      ) {
        edges {
          node {
            paraChainBlockHeight
            balances
            assetState
          }
        }
        pageInfo {
          hasNextPage
          endCursor
        }
      }
    }
    """

    # Check for existing files
    files = sorted([f for f in os.listdir("./data/prices") if f.lower().startswith(f"{asset_name.lower()} asset state ")])

    start_block_height = 0  # Default to start from the beginning

    all_data = {}
    if files:
        print("Resuming from saved data...")
        for file in files:
            with open(f"./data/prices/{file}", "r") as f:
                saved_data = json.load(f)
            all_data.update(saved_data)

        start_block_height = int(max(all_data.keys()))
        print(f"Found {len(files)} files")
        print(f"Resuming from block height: {start_block_height}")

    variables = {"first": 10000, "blockID": start_block_height, "assetId": asset_id}

    n = len(files) + 1 if files else 1

    while True:
        payload = {"query": query, "variables": variables}
        response = requests.post(endpoint, headers=headers, json=payload)
        response_json = response.json()

        if "errors" in response_json:
            print(f"GraphQL errors: {response_json['errors']}")
            break

        data = response_json["data"]["omnipoolAssetData"]

        balances = {
            d['node']['paraChainBlockHeight']: {
                'liquidity': d['node']['balances']['free'],
                'LRNA': d['node']['assetState']['hubReserve']
            } for d in data['edges']
        }

        print(f"Page {n} fetched: {len(data['edges'])} records")
        with open(f"./data/prices/{asset_name} asset state {n:03}.json", "w") as f:
            f.write(json.dumps(balances))

        all_data.update(balances)

        if data["pageInfo"]["hasNextPage"]:
            last_block_in_page = max(balances.keys())
            variables["blockID"] = int(last_block_in_page)
            n += 1
        else:
            break

    print(f"Total records fetched: {len(all_data)}")
<|MERGE_RESOLUTION|>--- conflicted
+++ resolved
@@ -457,8 +457,6 @@
             },
             unique_id='omnipool'
         )
-<<<<<<< HEAD
-=======
         for pool_id, pool_data in sub_pools.items():
             pool = StableSwapPoolState(
                 tokens={
@@ -473,7 +471,6 @@
                 shares=pool_data.shares / 10 ** (op_state[pool_id].asset.decimals if pool_id in op_state else 0)
             )
             stableswaps.append(pool)
->>>>>>> 2372f782
 
     omnipool.sub_pools = {}
     router = OmnipoolRouter([omnipool, *stableswaps])
@@ -488,7 +485,16 @@
                 'liquidity': omnipool.liquidity,
                 'LRNA': omnipool.lrna,
                 'asset_fee': {tkn: omnipool.asset_fee(tkn) for tkn in omnipool.asset_list},
-                'lrna_fee': {tkn: omnipool.lrna_fee(tkn) for tkn in omnipool.asset_list}
+                'lrna_fee': {tkn: omnipool.lrna_fee(tkn) for tkn in omnipool.asset_list},
+                'sub_pools': [
+                    {
+                        'tokens': pool.liquidity,
+                        'amplification': pool.amplification,
+                        'trade_fee': pool.trade_fee,
+                        'unique_id': pool.unique_id,
+                        'shares': pool.shares
+                    } for pool in omnipool.sub_pools.values()
+                ]
             },
             output_file
         )
@@ -514,6 +520,14 @@
             asset_fee={tkn: float(fee) for tkn, fee in json_state['asset_fee'].items()},
             lrna_fee={tkn: float(fee) for tkn, fee in json_state['lrna_fee'].items()}
         )
+        for pool in json_state['sub_pools']:
+            omnipool.sub_pools[pool['unique_id']] = StableSwapPoolState(
+                tokens=pool['tokens'],
+                amplification=pool['amplification'],
+                trade_fee=float(pool['trade_fee']),
+                unique_id=pool['unique_id'],
+                shares=pool['shares']
+            )
         return omnipool
     raise FileNotFoundError(f'Omnipool file not found in {path}.')
 
