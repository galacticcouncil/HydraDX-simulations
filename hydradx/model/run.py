import time

from .amm.global_state import GlobalState


<<<<<<< HEAD
from .cadCad import init_utils
from .cadCad.run import config as config_cadcad, run as run_cadcad


def run(initial_state: GlobalState, time_steps: int, silent: bool = False, use_cadcad: bool = False) -> list:
=======
def run(initial_state: GlobalState, time_steps: int, silent: bool = False) -> list:
>>>>>>> 9e6c114e
    """
    Definition:
    Run simulation
    """

<<<<<<< HEAD
    if use_cadcad:
        config_dict = init_utils.get_configuration(time_steps)
        config_cadcad(config_dict, {'state': initial_state})
        return run_cadcad()[1:]

=======
>>>>>>> 9e6c114e
    start_time = time.time()
    events = [None] * time_steps
    new_global_state = initial_state.copy()

    if not silent:
        print('Starting simulation...')

    for i in range(time_steps):

        # market evolutions
        new_global_state.evolve()

        # agent actions
        agents = new_global_state.agents
        for agent_id, agent in agents.items():
            if agent.trade_strategy:
                new_global_state = agent.trade_strategy.execute(new_global_state, agent.unique_id)

        events[new_global_state.time_step - 1] = new_global_state.archive()

    if not silent:
        print(f'Execution time: {round(time.time() - start_time, 3)} seconds.')
    return events<|MERGE_RESOLUTION|>--- conflicted
+++ resolved
@@ -3,28 +3,12 @@
 from .amm.global_state import GlobalState
 
 
-<<<<<<< HEAD
-from .cadCad import init_utils
-from .cadCad.run import config as config_cadcad, run as run_cadcad
-
-
-def run(initial_state: GlobalState, time_steps: int, silent: bool = False, use_cadcad: bool = False) -> list:
-=======
 def run(initial_state: GlobalState, time_steps: int, silent: bool = False) -> list:
->>>>>>> 9e6c114e
     """
     Definition:
     Run simulation
     """
-
-<<<<<<< HEAD
-    if use_cadcad:
-        config_dict = init_utils.get_configuration(time_steps)
-        config_cadcad(config_dict, {'state': initial_state})
-        return run_cadcad()[1:]
-
-=======
->>>>>>> 9e6c114e
+    
     start_time = time.time()
     events = [None] * time_steps
     new_global_state = initial_state.copy()
