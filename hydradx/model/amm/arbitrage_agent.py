from hydradx.model.amm.agents import Agent
from hydradx.model.amm.omnipool_amm import OmnipoolState


# note that this function mutates state, test_agent, test_cex, and max_liquidity
def process_next_swap(state, test_agent, test_cex, tkn_pair, ob_tkn_pair, buffer, max_liquidity, iters):
    bids, asks = test_cex.order_book[ob_tkn_pair].bids, test_cex.order_book[ob_tkn_pair].asks
    tkn = tkn_pair[0]
    numeraire = tkn_pair[1]
    cex_fee = test_cex.trade_fee
    dex_slippage_tolerance = buffer/2
    cex_slippage_tolerance = buffer/2

    tkn_lrna_fee = state.lrna_fee[tkn].compute(tkn=tkn)
    numeraire_lrna_fee = state.lrna_fee[numeraire].compute(tkn=numeraire)
    tkn_asset_fee = state.asset_fee[tkn].compute(tkn=tkn)
    numeraire_asset_fee = state.asset_fee[numeraire].compute(tkn=numeraire)

<<<<<<< HEAD
    init_amt = 1000000000
    all_swaps = {}
    state = op_state.copy()
    test_cex = cex.copy()
    holdings = {asset: init_amt for asset in test_cex.asset_list + state.asset_list}
    test_agent = Agent(holdings=holdings, unique_id='bot')
    for tkn_pair in order_book_map:
        ob_tkn_pair = order_book_map[tkn_pair]
        max_trade_tkn = max_trades[tkn_pair] if tkn_pair in max_trades else float('inf')
        bids, asks = order_book[ob_tkn_pair].bids, order_book[ob_tkn_pair].asks
        tkn = tkn_pair[0]
        numeraire = tkn_pair[1]

        tkn_lrna_fee = state.lrna_fee[tkn].compute(tkn=tkn)
        numeraire_lrna_fee = state.lrna_fee[numeraire].compute(tkn=numeraire)
        tkn_asset_fee = state.asset_fee[tkn].compute(tkn=tkn)
        numeraire_asset_fee = state.asset_fee[numeraire].compute(tkn=numeraire)

        op_spot = OmnipoolState.price(state, tkn, numeraire)
        buy_spot = op_spot / ((1 - numeraire_lrna_fee) * (1 - tkn_asset_fee))
        sell_spot = op_spot * (1 - tkn_lrna_fee) * (1 - numeraire_asset_fee)
        swaps = []

        if buy_spot < bids[0][0] * (1 - cex_fee):
            for bid in bids:
                if tkn in max_trades:
                    amt = calculate_arb_amount_bid(state, tkn, numeraire, bid, cex_fee, buffer, precision=1e-10,
                                                   max_iters=iters)
                else:
                    amt = calculate_arb_amount_bid(state, tkn, numeraire, bid, cex_fee, buffer, precision=1e-10,
                                                   max_iters=iters)
                state.swap(test_agent, tkn_buy=tkn, tkn_sell=numeraire, buy_quantity=amt)
                amt_in = init_amt - test_agent.holdings[numeraire]
                test_cex.swap(test_agent, tkn_sell=ob_tkn_pair[0], tkn_buy=ob_tkn_pair[1], sell_quantity=amt)
                op_spot = OmnipoolState.price(state, tkn, numeraire)
                if amt == 0:
                    break
                amt_adjusted = min(amt, max_trade_tkn)
                amt_in_adjusted = amt_in * (amt_adjusted / amt)
                swaps.append({'dex': {'trade': 'buy',
=======
    op_spot = OmnipoolState.price(state, tkn, numeraire)
    buy_spot = op_spot / ((1 - numeraire_lrna_fee) * (1 - tkn_asset_fee))
    sell_spot = op_spot * (1 - tkn_lrna_fee) * (1 - numeraire_asset_fee)
    swap = {}

    if bids and buy_spot < bids[0][0] * (1 - cex_fee - buffer):  # tkn is coming out of pool, numeraire going into pool
        bid = bids[0]
        max_liq_tkn = max_liquidity['cex'][tkn] if tkn in max_liquidity['cex'] else float('inf')
        max_liq_num = max_liquidity['dex'][numeraire] if numeraire in max_liquidity['dex'] else float('inf')
        amt = calculate_arb_amount_bid(state, tkn, numeraire, bid, cex_fee, buffer, min_amt=1e-6,
                                       max_liq_tkn=max_liq_tkn, max_liq_num=max_liq_num, precision=1e-10,
                                       max_iters=iters)

        if amt != 0:
            init_amt = test_agent.holdings[numeraire]
            state.swap(test_agent, tkn_buy=tkn, tkn_sell=numeraire, buy_quantity=amt)
            amt_in = init_amt - test_agent.holdings[numeraire]
            test_cex.swap(test_agent, tkn_sell=ob_tkn_pair[0], tkn_buy=ob_tkn_pair[1], sell_quantity=amt)
            op_spot = OmnipoolState.price(state, tkn, numeraire)
            swap = {'dex': {'trade': 'buy',
>>>>>>> 8d67b31e
                                      'buy_asset': tkn,
                                      'sell_asset': numeraire,
                                      'price': bid[0],
                                      'amount': amt,
                                      'max_sell': amt_in * (1 + dex_slippage_tolerance)
                                      },
                              'cex': {'trade': 'sell',
                                      'buy_asset': ob_tkn_pair[1],
                                      'sell_asset': ob_tkn_pair[0],
                                      'price': bid[0] * (1 - cex_slippage_tolerance),
                                      'amount': amt
                                      }}
            if tkn in max_liquidity['cex']:
                max_liquidity['cex'][tkn] -= amt
            if numeraire in max_liquidity['cex']:
                max_liquidity['cex'][numeraire] += amt_in
            if tkn in max_liquidity['dex']:
                max_liquidity['dex'][tkn] += amt
            if numeraire in max_liquidity['dex']:
                max_liquidity['dex'][numeraire] -= amt_in

    elif asks and sell_spot > asks[0][0] * (1 + cex_fee + buffer):
        ask = asks[0]
        max_liq_tkn = max_liquidity['dex'][tkn] if tkn in max_liquidity['dex'] else float('inf')
        max_liq_num = max_liquidity['cex'][numeraire] if numeraire in max_liquidity['cex'] else float('inf')
        amt = calculate_arb_amount_ask(state, tkn, numeraire, ask, cex_fee, buffer, min_amt=1e-6,
                                       max_liq_tkn=max_liq_tkn, max_liq_num=max_liq_num, precision=1e-10,
                                       max_iters=iters)
        if amt != 0:
            init_amt = test_agent.holdings[numeraire]
            state.swap(test_agent, tkn_buy=numeraire, tkn_sell=tkn, sell_quantity=amt)
            amt_out = test_agent.holdings[numeraire] - init_amt
            test_cex.swap(test_agent, tkn_sell=ob_tkn_pair[1], tkn_buy=ob_tkn_pair[0], buy_quantity=amt)
            op_spot = OmnipoolState.price(state, tkn, numeraire)

            swap = {'dex': {'trade': 'sell',
                                      'buy_asset': numeraire,
                                      'sell_asset': tkn,
                                      'price': ask[0],
                                      'amount': amt,
                                      'min_buy': amt_out * (1 - dex_slippage_tolerance)},
                              'cex': {'trade': 'buy',
                                      'buy_asset': ob_tkn_pair[0],
                                      'sell_asset': ob_tkn_pair[1],
                                      'price': ask[0] * (1 + cex_slippage_tolerance),
<<<<<<< HEAD
                                      'amount': amt_adjusted
                                      }})
                max_trade_tkn -= min(amt, max_trade_tkn)
                if amt != ask[1]:
                    break
                if max_trade_tkn == 0:
                    break

        all_swaps[tkn_pair] = swaps
=======
                                      'amount': amt
                                      }}
            if tkn in max_liquidity['cex']:
                max_liquidity['cex'][tkn] += amt
            if numeraire in max_liquidity['cex']:
                max_liquidity['cex'][numeraire] -= amt_out
            if tkn in max_liquidity['dex']:
                max_liquidity['dex'][tkn] -= amt
            if numeraire in max_liquidity['dex']:
                max_liquidity['dex'][numeraire] += amt_out

    return swap


def get_arb_opps(op_state, cex_dict, config):
    arb_opps = []

    # for arb_pair in buffer:
    for i, arb_cfg in enumerate(config):
    # for tkn_pair in order_book_map:
        tkn_pair = arb_cfg['tkn_pair']
        ob_tkn_pair = arb_cfg['order_book']
        exchange = arb_cfg['exchange']
        pair_order_book = cex_dict[exchange].order_book[ob_tkn_pair]
        cex_fee = cex_dict[exchange].trade_fee
        buffer = arb_cfg['buffer']

        dex_spot_price = OmnipoolState.price(op_state, tkn_pair[0], tkn_pair[1])

        if len(pair_order_book.bids) > 0:
            bid_price = pair_order_book.bids[0][0]
            cex_sell_price = bid_price * (1 - cex_fee - buffer)

            numeraire_lrna_fee = op_state.lrna_fee[tkn_pair[1]].compute(tkn=tkn_pair[1])
            tkn_asset_fee = op_state.asset_fee[tkn_pair[0]].compute(tkn=tkn_pair[0])
            dex_buy_price = dex_spot_price / ((1 - tkn_asset_fee) * (1 - numeraire_lrna_fee))

            if dex_buy_price < cex_sell_price:  # buy from DEX, sell to CEX
                arb_opps.append(((cex_sell_price - dex_buy_price) / dex_buy_price, i))

        if len(pair_order_book.asks) > 0:
            ask_price = pair_order_book.asks[0][0]
            cex_buy_price = ask_price * (1 + cex_fee + buffer)

            numeraire_asset_fee = op_state.asset_fee[tkn_pair[1]].compute(tkn=tkn_pair[1])
            tkn_lrna_fee = op_state.lrna_fee[tkn_pair[0]].compute(tkn=tkn_pair[0])
            dex_sell_price = dex_spot_price * (1 - numeraire_asset_fee) * (1 - tkn_lrna_fee)

            if dex_sell_price > cex_buy_price:  # buy from CEX, sell to DEX
                arb_opps.append(((dex_sell_price - cex_buy_price) / cex_buy_price, i))

    arb_opps.sort(key=lambda x: x[0], reverse=True)
    return arb_opps


def get_arb_swaps(op_state, cex_dict, config, max_liquidity=None, iters=20):
    arb_opps = get_arb_opps(op_state, cex_dict, config)

    if max_liquidity is None:
        max_liquidity = {k: {'cex': {}, 'dex': {}} for k in cex_dict}

    init_amt = 1000000000
    all_swaps = []
    state = op_state.copy()
    test_cex_dict = {exchange: cex_dict[exchange].copy() for exchange in cex_dict}
    holdings = {asset: init_amt for asset in state.asset_list}
    for ex in test_cex_dict:
        for asset in test_cex_dict[ex].asset_list:
            if asset not in holdings:
                holdings[asset] = init_amt
    test_agent = Agent(holdings=holdings, unique_id='bot')
    while arb_opps:
        arb_cfg = config[arb_opps[0][1]]
        swap = process_next_swap(state,
                                 test_agent,
                                 test_cex_dict[arb_cfg['exchange']],
                                 arb_cfg['tkn_pair'],
                                 arb_cfg['order_book'],
                                 arb_cfg['buffer'],
                                 max_liquidity[arb_cfg['exchange']],
                                 iters)
        if swap:
            swap['exchange'] = arb_cfg['exchange']
            all_swaps.append(swap)
        else:
            break
        new_arb_opps = get_arb_opps(state, test_cex_dict, config)
        if arb_opps and new_arb_opps and arb_opps[0][0] == new_arb_opps[0][0]:
            break
        arb_opps = new_arb_opps

    return all_swaps


def get_arb_swaps_simple(op_state, cex_dict, config, max_liquidity=None, iters=20):
    if max_liquidity is None:
        max_liquidity = {k: {'cex': {}, 'dex': {}} for k in cex_dict}

    init_amt = 1000000000
    all_swaps = []
    state = op_state.copy()
    test_cex_dict = {exchange: cex_dict[exchange].copy() for exchange in cex_dict}
    holdings = {asset: init_amt for asset in state.asset_list}
    for ex in test_cex_dict:
        for asset in test_cex_dict[ex].asset_list:
            if asset not in holdings:
                holdings[asset] = init_amt
    test_agent = Agent(holdings=holdings, unique_id='bot')
    for arb_cfg in config:
        swap = None
        while swap != {}:
            swap = process_next_swap(state,
                                     test_agent,
                                     test_cex_dict[arb_cfg['exchange']],
                                     arb_cfg['tkn_pair'],
                                     arb_cfg['order_book'],
                                     arb_cfg['buffer'],
                                     max_liquidity[arb_cfg['exchange']],
                                     iters)
            if swap:
                swap['exchange'] = arb_cfg['exchange']
                all_swaps.append(swap)
>>>>>>> 8d67b31e

    return all_swaps


def calculate_arb_amount_bid(
        init_state: OmnipoolState,
        tkn, numeraire,
        bid: list,
        cex_fee: float = 0.0,
        buffer: float = 0.0,
        min_amt=1e-18,
        max_liq_tkn=float('inf'),
        max_liq_num=float('inf'),
        precision=1e-15,
        max_iters=None
):
    state = init_state.copy()
    init_amt = 1000000000
    holdings = {asset: init_amt for asset in [tkn, numeraire]}
    agent = Agent(holdings=holdings, unique_id='bot')

    asset_fee = state.asset_fee[tkn].compute(tkn=tkn)
    lrna_fee = state.lrna_fee[numeraire].compute(tkn=numeraire)
    cex_price = bid[0] * (1 - cex_fee - buffer)

    # If buying the min amount moves the price too much, return 0
    if min_amt < 1e-18:
        raise
    test_agent = agent.copy()
    test_state = state.copy()
    test_state.swap(test_agent, tkn_buy=tkn, tkn_sell=numeraire, buy_quantity=min_amt)
    op_spot = OmnipoolState.price(test_state, tkn, numeraire)
    buy_spot = op_spot / ((1 - lrna_fee) * (1 - asset_fee))
    if min_amt >= state.liquidity[tkn] or buy_spot > cex_price or test_state.fail != '':
        return 0
    if agent.holdings[numeraire] - test_agent.holdings[numeraire] > max_liq_num:
        return 0

    op_spot = OmnipoolState.price(state, tkn, numeraire)
    buy_spot = op_spot / ((1 - lrna_fee) * (1 - asset_fee))

    # we use binary search to find the amount that can be swapped
    amt_low = min_amt
    amt_high = min(max_liq_tkn,bid[1])
    amt = min(amt_high, state.liquidity[tkn])
    i = 0
    best_buy_spot = buy_spot
    while cex_price - best_buy_spot > precision:
        if amt < state.liquidity[tkn]:
            test_agent = agent.copy()
            test_state = state.copy()
            test_state.swap(test_agent, tkn_buy=tkn, tkn_sell=numeraire, buy_quantity=amt)
            op_spot = OmnipoolState.price(test_state, tkn, numeraire)
            buy_spot = op_spot / ((1 - lrna_fee) * (1 - asset_fee))
        if amt >= state.liquidity[tkn] or buy_spot > cex_price or test_state.fail != '':
            amt_high = amt
        elif buy_spot < cex_price:
            if agent.holdings[numeraire] - test_agent.holdings[numeraire] > max_liq_num:
                # best trade will involve trading max_liquidity, so can be calculated as a sell
                test_agent = agent.copy()
                test_state = state.copy()
                test_state.swap(test_agent, tkn_buy=tkn, tkn_sell=numeraire, sell_quantity=max_liq_num)
                return test_agent.holdings[tkn] - agent.holdings[tkn]
            else:
                amt_low = amt
                best_buy_spot = buy_spot

        if amt_high == amt_low:  # full amount can be traded
            break

        # only want to update amt if there will be another iteration
        if cex_price - best_buy_spot > precision:
            amt = amt_low + (amt_high - amt_low) / 2

        i += 1
        if max_iters is not None and i >= max_iters:
            break

    if amt_low == min_amt:
        return 0
    else:
        return amt_low


def calculate_arb_amount_ask(
        init_state: OmnipoolState,
        tkn,
        numeraire,
        ask: list,
        cex_fee: float = 0.0,
        buffer: float = 0.0,
        min_amt=1e-18,
        max_liq_tkn=float('inf'),
        max_liq_num=float('inf'),
        precision=1e-15,
        max_iters=None
):
    state = init_state.copy()
    init_amt = 1000000000
    holdings = {asset: init_amt for asset in [tkn, numeraire]}
    agent = Agent(holdings=holdings, unique_id='bot')

    asset_fee = state.asset_fee[numeraire].compute(tkn=numeraire)
    lrna_fee = state.lrna_fee[tkn].compute(tkn=tkn)
    cex_price = ask[0] * (1 + cex_fee + buffer)

    # If buying the min amount moves the price too much, return 0
    if min_amt < 1e-18:
        raise
    test_agent = agent.copy()
    test_state = state.copy()
    test_state.swap(test_agent, tkn_buy=numeraire, tkn_sell=tkn, sell_quantity=min_amt)
    op_spot = OmnipoolState.price(test_state, tkn, numeraire)
    sell_spot = op_spot * (1 - lrna_fee) * (1 - asset_fee)
    if min_amt >= state.liquidity[tkn] or sell_spot < cex_price or test_state.fail != '':
        return 0

    op_spot = OmnipoolState.price(state, tkn, numeraire)
    sell_spot = op_spot * (1 - lrna_fee) * (1 - asset_fee)

    # we use binary search to find the amount that can be swapped
    amt_low = min_amt
    amt_high = min(ask[1], max_liq_tkn)
    amt = amt_high
    i = 0
    best_sell_spot = sell_spot
    while best_sell_spot - cex_price > precision:
        test_agent = agent.copy()
        test_state = state.copy()
        test_state.swap(test_agent, tkn_buy=numeraire, tkn_sell=tkn, sell_quantity=amt)
        op_spot = OmnipoolState.price(test_state, tkn, numeraire)
        sell_spot = op_spot * (1 - lrna_fee) * (1 - asset_fee)
        if sell_spot < cex_price or test_state.fail != '':
            amt_high = amt
        elif sell_spot > cex_price:
            if test_agent.holdings[numeraire] - agent.holdings[numeraire] > max_liq_num:
                # best trade will involve trading max_liquidity, so can be calculated as a sell
                test_agent = agent.copy()
                test_state = state.copy()
                test_state.swap(test_agent, tkn_buy=numeraire, tkn_sell=tkn, buy_quantity=max_liq_num)
                return agent.holdings[tkn] - test_agent.holdings[tkn]
            else:
                amt_low = amt
                best_sell_spot = sell_spot

        if amt_high == amt_low:  # full amount can be traded
            break

        # only want to update amt if there will be another iteration
        if best_sell_spot - cex_price > precision:
            amt = amt_low + (amt_high - amt_low) / 2

        i += 1
        if max_iters is not None and i >= max_iters:
            break
    if amt_low == min_amt:
        return 0
    else:
        return amt_low


def execute_arb(state, cex_dict, agent, all_swaps):

    for swap in all_swaps:
        tkn_buy_dex = swap['dex']['buy_asset']
        tkn_sell_dex = swap['dex']['sell_asset']
        tkn_buy_cex = swap['cex']['buy_asset']
        tkn_sell_cex = swap['cex']['sell_asset']
        init_agent = agent.copy()
        cex = cex_dict[swap['exchange']]
        if swap['dex']['trade'] == 'buy' and swap['cex']['trade'] == 'sell':
            # omnipool leg
            state.swap(agent, tkn_buy=tkn_buy_dex, tkn_sell=tkn_sell_dex, buy_quantity=swap['dex']['amount'])
            # CEX leg
            cex.swap(agent, tkn_buy=tkn_buy_cex, tkn_sell=tkn_sell_cex, sell_quantity=swap['cex']['amount'])
            dex_tkn_diff = agent.holdings[tkn_buy_dex] - init_agent.holdings[tkn_buy_dex]
            cex_tkn_diff = init_agent.holdings[tkn_sell_cex] - agent.holdings[tkn_sell_cex]
            if dex_tkn_diff != cex_tkn_diff:
                print("Error")
            dex_numeraire_diff = agent.holdings[tkn_sell_dex] - init_agent.holdings[tkn_sell_dex]
            cex_numeraire_diff = agent.holdings[tkn_buy_cex] - init_agent.holdings[tkn_buy_cex]
            if dex_numeraire_diff + cex_numeraire_diff < 0:
                print("Error")
        elif swap['dex']['trade'] == 'sell' and swap['cex']['trade'] == 'buy':
            # omnipool leg
            state.swap(agent, tkn_buy=tkn_buy_dex, tkn_sell=tkn_sell_dex, sell_quantity=swap['dex']['amount'])
            # CEX leg
            cex.swap(agent, tkn_buy=tkn_buy_cex, tkn_sell=tkn_sell_cex, buy_quantity=swap['cex']['amount'])
            dex_tkn_diff = agent.holdings[tkn_sell_dex] - init_agent.holdings[tkn_sell_dex]
            cex_tkn_diff = init_agent.holdings[tkn_buy_cex] - agent.holdings[tkn_buy_cex]
            if dex_tkn_diff != cex_tkn_diff:
                print("Error")
            dex_numeraire_diff = agent.holdings[tkn_buy_dex] - init_agent.holdings[tkn_buy_dex]
            cex_numeraire_diff = agent.holdings[tkn_sell_cex] - init_agent.holdings[tkn_sell_cex]
            if dex_numeraire_diff + cex_numeraire_diff < 0:
                print("Error")
        else:
            raise


def calculate_profit(init_agent, agent, asset_map={}):
    profit_asset = {tkn: agent.holdings[tkn] - init_agent.holdings[tkn] for tkn in agent.holdings}
    profit = {}

    for tkn in profit_asset:
        mapped_tkn = tkn if tkn not in asset_map else asset_map[tkn]
        if mapped_tkn not in profit:
            profit[mapped_tkn] = 0
        profit[mapped_tkn] += profit_asset[tkn]

    if sum([profit_asset[k] for k in profit_asset]) != sum([profit[k] for k in profit]):
        raise
    return profit<|MERGE_RESOLUTION|>--- conflicted
+++ resolved
@@ -16,48 +16,6 @@
     tkn_asset_fee = state.asset_fee[tkn].compute(tkn=tkn)
     numeraire_asset_fee = state.asset_fee[numeraire].compute(tkn=numeraire)
 
-<<<<<<< HEAD
-    init_amt = 1000000000
-    all_swaps = {}
-    state = op_state.copy()
-    test_cex = cex.copy()
-    holdings = {asset: init_amt for asset in test_cex.asset_list + state.asset_list}
-    test_agent = Agent(holdings=holdings, unique_id='bot')
-    for tkn_pair in order_book_map:
-        ob_tkn_pair = order_book_map[tkn_pair]
-        max_trade_tkn = max_trades[tkn_pair] if tkn_pair in max_trades else float('inf')
-        bids, asks = order_book[ob_tkn_pair].bids, order_book[ob_tkn_pair].asks
-        tkn = tkn_pair[0]
-        numeraire = tkn_pair[1]
-
-        tkn_lrna_fee = state.lrna_fee[tkn].compute(tkn=tkn)
-        numeraire_lrna_fee = state.lrna_fee[numeraire].compute(tkn=numeraire)
-        tkn_asset_fee = state.asset_fee[tkn].compute(tkn=tkn)
-        numeraire_asset_fee = state.asset_fee[numeraire].compute(tkn=numeraire)
-
-        op_spot = OmnipoolState.price(state, tkn, numeraire)
-        buy_spot = op_spot / ((1 - numeraire_lrna_fee) * (1 - tkn_asset_fee))
-        sell_spot = op_spot * (1 - tkn_lrna_fee) * (1 - numeraire_asset_fee)
-        swaps = []
-
-        if buy_spot < bids[0][0] * (1 - cex_fee):
-            for bid in bids:
-                if tkn in max_trades:
-                    amt = calculate_arb_amount_bid(state, tkn, numeraire, bid, cex_fee, buffer, precision=1e-10,
-                                                   max_iters=iters)
-                else:
-                    amt = calculate_arb_amount_bid(state, tkn, numeraire, bid, cex_fee, buffer, precision=1e-10,
-                                                   max_iters=iters)
-                state.swap(test_agent, tkn_buy=tkn, tkn_sell=numeraire, buy_quantity=amt)
-                amt_in = init_amt - test_agent.holdings[numeraire]
-                test_cex.swap(test_agent, tkn_sell=ob_tkn_pair[0], tkn_buy=ob_tkn_pair[1], sell_quantity=amt)
-                op_spot = OmnipoolState.price(state, tkn, numeraire)
-                if amt == 0:
-                    break
-                amt_adjusted = min(amt, max_trade_tkn)
-                amt_in_adjusted = amt_in * (amt_adjusted / amt)
-                swaps.append({'dex': {'trade': 'buy',
-=======
     op_spot = OmnipoolState.price(state, tkn, numeraire)
     buy_spot = op_spot / ((1 - numeraire_lrna_fee) * (1 - tkn_asset_fee))
     sell_spot = op_spot * (1 - tkn_lrna_fee) * (1 - numeraire_asset_fee)
@@ -78,7 +36,6 @@
             test_cex.swap(test_agent, tkn_sell=ob_tkn_pair[0], tkn_buy=ob_tkn_pair[1], sell_quantity=amt)
             op_spot = OmnipoolState.price(state, tkn, numeraire)
             swap = {'dex': {'trade': 'buy',
->>>>>>> 8d67b31e
                                       'buy_asset': tkn,
                                       'sell_asset': numeraire,
                                       'price': bid[0],
@@ -124,17 +81,6 @@
                                       'buy_asset': ob_tkn_pair[0],
                                       'sell_asset': ob_tkn_pair[1],
                                       'price': ask[0] * (1 + cex_slippage_tolerance),
-<<<<<<< HEAD
-                                      'amount': amt_adjusted
-                                      }})
-                max_trade_tkn -= min(amt, max_trade_tkn)
-                if amt != ask[1]:
-                    break
-                if max_trade_tkn == 0:
-                    break
-
-        all_swaps[tkn_pair] = swaps
-=======
                                       'amount': amt
                                       }}
             if tkn in max_liquidity['cex']:
@@ -257,7 +203,6 @@
             if swap:
                 swap['exchange'] = arb_cfg['exchange']
                 all_swaps.append(swap)
->>>>>>> 8d67b31e
 
     return all_swaps
 
@@ -419,43 +364,28 @@
         return amt_low
 
 
-def execute_arb(state, cex_dict, agent, all_swaps):
-
-    for swap in all_swaps:
-        tkn_buy_dex = swap['dex']['buy_asset']
-        tkn_sell_dex = swap['dex']['sell_asset']
-        tkn_buy_cex = swap['cex']['buy_asset']
-        tkn_sell_cex = swap['cex']['sell_asset']
-        init_agent = agent.copy()
-        cex = cex_dict[swap['exchange']]
-        if swap['dex']['trade'] == 'buy' and swap['cex']['trade'] == 'sell':
-            # omnipool leg
-            state.swap(agent, tkn_buy=tkn_buy_dex, tkn_sell=tkn_sell_dex, buy_quantity=swap['dex']['amount'])
-            # CEX leg
-            cex.swap(agent, tkn_buy=tkn_buy_cex, tkn_sell=tkn_sell_cex, sell_quantity=swap['cex']['amount'])
-            dex_tkn_diff = agent.holdings[tkn_buy_dex] - init_agent.holdings[tkn_buy_dex]
-            cex_tkn_diff = init_agent.holdings[tkn_sell_cex] - agent.holdings[tkn_sell_cex]
-            if dex_tkn_diff != cex_tkn_diff:
-                print("Error")
-            dex_numeraire_diff = agent.holdings[tkn_sell_dex] - init_agent.holdings[tkn_sell_dex]
-            cex_numeraire_diff = agent.holdings[tkn_buy_cex] - init_agent.holdings[tkn_buy_cex]
-            if dex_numeraire_diff + cex_numeraire_diff < 0:
-                print("Error")
-        elif swap['dex']['trade'] == 'sell' and swap['cex']['trade'] == 'buy':
-            # omnipool leg
-            state.swap(agent, tkn_buy=tkn_buy_dex, tkn_sell=tkn_sell_dex, sell_quantity=swap['dex']['amount'])
-            # CEX leg
-            cex.swap(agent, tkn_buy=tkn_buy_cex, tkn_sell=tkn_sell_cex, buy_quantity=swap['cex']['amount'])
-            dex_tkn_diff = agent.holdings[tkn_sell_dex] - init_agent.holdings[tkn_sell_dex]
-            cex_tkn_diff = init_agent.holdings[tkn_buy_cex] - agent.holdings[tkn_buy_cex]
-            if dex_tkn_diff != cex_tkn_diff:
-                print("Error")
-            dex_numeraire_diff = agent.holdings[tkn_buy_dex] - init_agent.holdings[tkn_buy_dex]
-            cex_numeraire_diff = agent.holdings[tkn_sell_cex] - init_agent.holdings[tkn_sell_cex]
-            if dex_numeraire_diff + cex_numeraire_diff < 0:
-                print("Error")
-        else:
-            raise
+def execute_arb(state, cex, agent, all_swaps, buffer=0.0):
+    for tkn_pair in all_swaps:
+        swaps = all_swaps[tkn_pair]
+
+        for swap in swaps:
+            tkn_buy_dex = swap['dex']['buy_asset']
+            tkn_sell_dex = swap['dex']['sell_asset']
+            tkn_buy_cex = swap['cex']['buy_asset']
+            tkn_sell_cex = swap['cex']['sell_asset']
+
+            if swap['dex']['trade'] == 'buy' and swap['cex']['trade'] == 'sell':
+                # omnipool leg
+                state.swap(agent, tkn_buy=tkn_buy_dex, tkn_sell=tkn_sell_dex, buy_quantity=swap['dex']['amount'])
+                # CEX leg
+                cex.swap(agent, tkn_buy=tkn_buy_cex, tkn_sell=tkn_sell_cex, sell_quantity=swap['cex']['amount'])
+            elif swap['dex']['trade'] == 'sell' and swap['cex']['trade'] == 'buy':
+                # omnipool leg
+                state.swap(agent, tkn_buy=tkn_buy_dex, tkn_sell=tkn_sell_dex, sell_quantity=swap['dex']['amount'])
+                # CEX leg
+                cex.swap(agent, tkn_buy=tkn_buy_cex, tkn_sell=tkn_sell_cex, buy_quantity=swap['cex']['amount'])
+            else:
+                raise
 
 
 def calculate_profit(init_agent, agent, asset_map={}):
