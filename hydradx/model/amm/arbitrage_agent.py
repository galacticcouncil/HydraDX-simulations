--- conflicted
+++ resolved
@@ -35,7 +35,6 @@
             text_dex.swap(test_agent, tkn_buy=tkn, tkn_sell=numeraire, buy_quantity=amt)
             amt_in = init_amt - test_agent.holdings[numeraire]
             test_cex.swap(test_agent, tkn_sell=ob_tkn_pair[0], tkn_buy=ob_tkn_pair[1], sell_quantity=amt)
-<<<<<<< HEAD
             swap = {
                 'dex': {
                     'trade': 'buy',
@@ -61,30 +60,6 @@
                 max_liquidity['dex'][tkn] += amt
             if numeraire in max_liquidity['dex']:
                 max_liquidity['dex'][numeraire] -= amt_in
-=======
-            op_spot = OmnipoolState.price(text_dex, tkn, numeraire)
-            swap = {'dex': {'trade': 'buy',
-                                      'buy_asset': tkn,
-                                      'sell_asset': numeraire,
-                                      'price': bid[0],
-                                      'amount': amt,
-                                      'max_sell': amt_in * (1 + dex_slippage_tolerance)
-                                      },
-                              'cex': {'trade': 'sell',
-                                      'buy_asset': ob_tkn_pair[1],
-                                      'sell_asset': ob_tkn_pair[0],
-                                      'price': bid[0] * (1 - cex_slippage_tolerance),
-                                      'amount': amt
-                                      }}
-            if tkn in max_liquidity_cex:
-                max_liquidity_cex[tkn] -= amt
-            if numeraire in max_liquidity_cex:
-                max_liquidity_cex[numeraire] += amt_in
-            if tkn in max_liquidity_dex:
-                max_liquidity_dex[tkn] += amt
-            if numeraire in max_liquidity_dex:
-                max_liquidity_dex[numeraire] -= amt_in
->>>>>>> 697c7ce3
 
     elif asks and sell_spot > asks[0][0] * (1 + cex_fee + buffer):
         ask = asks[0]
@@ -98,7 +73,6 @@
             text_dex.swap(test_agent, tkn_buy=numeraire, tkn_sell=tkn, sell_quantity=amt)
             amt_out = test_agent.holdings[numeraire] - init_amt
             test_cex.swap(test_agent, tkn_sell=ob_tkn_pair[1], tkn_buy=ob_tkn_pair[0], buy_quantity=amt)
-<<<<<<< HEAD
             swap = {
                 'dex': {
                     'trade': 'sell',
@@ -123,30 +97,6 @@
                 max_liquidity['dex'][tkn] -= amt
             if numeraire in max_liquidity['dex']:
                 max_liquidity['dex'][numeraire] += amt_out
-=======
-            op_spot = OmnipoolState.price(text_dex, tkn, numeraire)
-
-            swap = {'dex': {'trade': 'sell',
-                                      'buy_asset': numeraire,
-                                      'sell_asset': tkn,
-                                      'price': ask[0],
-                                      'amount': amt,
-                                      'min_buy': amt_out * (1 - dex_slippage_tolerance)},
-                              'cex': {'trade': 'buy',
-                                      'buy_asset': ob_tkn_pair[0],
-                                      'sell_asset': ob_tkn_pair[1],
-                                      'price': ask[0] * (1 + cex_slippage_tolerance),
-                                      'amount': amt
-                                      }}
-            if tkn in max_liquidity_cex:
-                max_liquidity_cex[tkn] += amt
-            if numeraire in max_liquidity_cex:
-                max_liquidity_cex[numeraire] -= amt_out
-            if tkn in max_liquidity_dex:
-                max_liquidity_dex[tkn] -= amt
-            if numeraire in max_liquidity_dex:
-                max_liquidity_dex[numeraire] += amt_out
->>>>>>> 697c7ce3
 
     return swap
 
@@ -190,7 +140,6 @@
     return arb_opps
 
 
-<<<<<<< HEAD
 def flatten_swaps(swaps):
     return [
         {'exchange': 'dex', **trade['dex']}
@@ -198,7 +147,8 @@
         {'exchange': trade['exchange'], **trade['cex']}
         for trade in swaps for key in trade if key in ['dex', 'cex']
     ]
-=======
+
+
 def does_max_liquidity_allow_trade(dex_tkn_pair, cex_tkn_pair, max_liquidity_dex, max_liquidity_cex):
     if dex_tkn_pair[0] in max_liquidity_dex and max_liquidity_dex[dex_tkn_pair[0]] <= 0:
         return False
@@ -209,7 +159,6 @@
     if cex_tkn_pair[1] in max_liquidity_cex and max_liquidity_cex[cex_tkn_pair[1]] <= 0:
         return False
     return True
->>>>>>> 697c7ce3
 
 
 def get_arb_swaps(op_state, cex_dict, config, max_liquidity=None, iters=20):
