import math
import copy
from .global_state import GlobalState
from .agents import Agent
from .amm import AMM
from .basilisk_amm import ConstantProductPoolState
from .omnipool_amm import OmnipoolState
from . import omnipool_amm as oamm
from .stableswap_amm import StableSwapPoolState
from typing import Callable
import random
# from numbers import Number

import numpy as np


class TradeStrategy:
    def __init__(self, strategy_function: Callable[[GlobalState, str], GlobalState], name: str, run_once: bool = False):
        self.function = strategy_function
        self.run_once = run_once
        self.done = False
        self.name = name

    def execute(self, state: GlobalState, agent_id: str) -> GlobalState:
        if self.done:
            return state
        elif self.run_once:
            self.done = True
        return_val = self.function(state, agent_id)
        if return_val != state:
            raise AssertionError('TradeStrategy function returned a different state object.')
        return return_val

    def __add__(self, other):
        assert isinstance(other, TradeStrategy)

        def combo_function(state, agent_id) -> GlobalState:
            new_state = self.execute(state, agent_id)
            return other.execute(new_state, agent_id)

        return TradeStrategy(combo_function, name='\n'.join([self.name, other.name]))


def random_swaps(
    pool_id: str,
    amount: dict[str: float] or float,
    randomize_amount: bool = True,
) -> TradeStrategy:
    """
    amount should be a dict in the form of:
    {
        token_name: sell_quantity
    }
    """

    def strategy(state: GlobalState, agent_id: str):

        buy_asset = random.choice(list(amount.keys()))
        sell_asset = random.choice(list(amount.keys()))
        sell_quantity = (
            amount[sell_asset] / (state.price(sell_asset) or 1) * (random.random() if randomize_amount else 1)
        ) or 1
        if buy_asset == sell_asset:
            return state
        else:
            pool = state.pools[pool_id]
            pool.swap(
                agent=state.agents[agent_id],
                tkn_sell=sell_asset,
                tkn_buy=buy_asset,
                sell_quantity=sell_quantity
            )
        return state

    return TradeStrategy(strategy, name=f'random swaps ({list(amount.keys())})')


def steady_swaps(
    pool_id: str,
    usd_amount: float,
    asset_list: list = ()
) -> TradeStrategy:

    def strategy(state: GlobalState, agent_id: str):

        strategy.buy_index = getattr(strategy, 'buy_index', -1)
        strategy.buy_index += 1
        agent = state.agents[agent_id]
        assets = asset_list or list(agent.holdings.keys())
        buy_index = strategy.buy_index % len(assets)
        sell_index = (buy_index + 1) % len(assets)

        buy_asset = assets[buy_index]
        sell_asset = assets[sell_index]
        sell_quantity = usd_amount / state.price(sell_asset)

        pool = state.pools[pool_id]
        agent = state.agents[agent_id]
        pool.swap(
            agent=agent,
            tkn_sell=sell_asset,
            tkn_buy=buy_asset,
            sell_quantity=sell_quantity
        )
        return state

    return TradeStrategy(strategy, name=f'steady swaps (${usd_amount})')


def constant_swaps(
    pool_id: str,
    sell_quantity: float,
    sell_asset: str,
    buy_asset: str
) -> TradeStrategy:

    def strategy(state: GlobalState, agent_id: str):

        return state.execute_swap(
            pool_id=pool_id,
            agent_id=agent_id,
            tkn_sell=sell_asset,
            tkn_buy=buy_asset,
            sell_quantity=sell_quantity
        )

    return TradeStrategy(strategy, name=f'constant swaps (${sell_quantity})')


def back_and_forth(
    pool_id: str,
    percentage: float  # percentage of TVL to trade each block
) -> TradeStrategy:

    def strategy(state: GlobalState, agent_id: str):
        omnipool: OmnipoolState = state.pools[pool_id]
        agent: Agent = state.agents[agent_id]
        assets = list(set(agent.asset_list) & set(omnipool.asset_list))
        for asset in assets:
            # asset = agent.asset_list[i]
            dr = percentage / 2 * omnipool.liquidity[asset]
            lrna_init = state.agents[agent_id].holdings['LRNA']
            omnipool.swap(agent=agent, tkn_sell=asset, tkn_buy='LRNA', sell_quantity=dr, modify_imbalance=False)
            dq = state.agents[agent_id].holdings['LRNA'] - lrna_init
            omnipool.swap(agent=agent, tkn_sell='LRNA', tkn_buy=asset, sell_quantity=dq, modify_imbalance=False)

        return state

    return TradeStrategy(strategy, name=f'back and forth (${percentage})')


def invest_all(pool_id: str, assets: list or str = None, when: int = 0) -> TradeStrategy:

    if assets and not isinstance(assets, list):
        assets = [assets]

    class Strategy:
        def __init__(self, _when):
            self.when = _when
            self.done = False

        def execute(self, state: GlobalState, agent_id: str):
            if state.time_step < self.when:
                return state
            agent: Agent = state.agents[agent_id]
            pool = state.pools[pool_id]

            for asset in assets or list(agent.holdings.keys()):
                if agent.holdings[asset] == 0:
                    continue
                if asset in state.pools[pool_id].asset_list:
                    pool.add_liquidity(
                        agent=agent,
                        quantity=agent.holdings[asset],
                        tkn_add=asset
                    )

            return state

    return TradeStrategy(Strategy(when).execute, name=f'invest all ({pool_id})')


def withdraw_all(when: int) -> TradeStrategy:

    def strategy(state: GlobalState, agent_id: str):
        if state.time_step == when:
            agent = state.agents[agent_id]
            new_state = state
            for key in agent.holdings.keys():
                # shares.keys might just be the pool name, or it might be a tuple (pool, token)
                if isinstance(key, tuple):
                    pool_id = key[0]
                    tkn = key[1]
                else:
                    pool_id = key
                    tkn = key
                if pool_id in state.pools:
                    pool: AMM = state.pools[pool_id]
                    pool.remove_liquidity(
                        agent=agent,
                        quantity=agent.holdings[key],
                        tkn_remove=tkn
                    )
            return new_state
        else:
            return state

    return TradeStrategy(strategy, name=f'withdraw all at time step {when}')


def sell_all(pool_id: str, tkn_sell: str, tkn_buy: str, when: int = -1) -> TradeStrategy:

    class Strategy:
        def __init__(self):
            self.when = when
            self.done = False

        def execute(self, state: GlobalState, agent_id: str) -> GlobalState:
            agent = state.agents[agent_id]
            if self.done or not agent.holdings[tkn_sell] or state.time_step < self.when:
                return state
            if self.when > 0:
                self.done = True
            return state.execute_swap(
                pool_id, agent_id, tkn_sell, tkn_buy, sell_quantity=agent.holdings[tkn_sell]
            )

    return TradeStrategy(Strategy().execute, name=f'sell all {tkn_sell} for {tkn_buy}')


def invest_and_withdraw(frequency: float = 0.001, pool_id: str = 'omnipool', sell_lrna: bool = False) -> TradeStrategy:
    class Strategy:
        def __init__(self):
            self.last_move = 0
            self.invested = False

        def __call__(self, state: GlobalState, agent_id: str) -> GlobalState:

            if (state.time_step - self.last_move) * frequency > random.random():
                omnipool: OmnipoolState = state.pools[pool_id]
                agent: Agent = state.agents[agent_id]
                agent_holdings = copy.copy(agent.holdings)

                if self.invested:
                    # withdraw
                    for tkn in agent_holdings:
                        if isinstance(tkn, tuple) and tkn[0] == pool_id:
                            omnipool.remove_liquidity(
                                agent=agent,
                                quantity=agent.holdings[tkn],
                                tkn_remove=tkn[1]
                            )
                        if sell_lrna:
                            omnipool.swap(
                                agent=agent,
                                tkn_sell='LRNA',
                                tkn_buy=omnipool.stablecoin,
                                sell_quantity=agent.holdings['LRNA']
                            )
                else:
                    # invest
                    for tkn in agent_holdings:
                        if tkn in state.pools[pool_id].asset_list:
                            omnipool.add_liquidity(
                                agent=agent,
                                quantity=agent.holdings[tkn],
                                tkn_add=tkn
                            )

                self.last_move = state.time_step
                self.invested = not self.invested

            return state

    return TradeStrategy(Strategy(), name=f'invest and withdraw every {frequency} time steps')


# iterative arbitrage method
def find_agent_delta_y(
    target_price: float,
    price_after_trade: Callable,
    starting_bid: float = 1,
    precision: float = 0.000000001,
    max_iterations: int = 50
):
    b = starting_bid
    previous_change = 1
    p = price_after_trade(b)
    previous_price = p
    diff = p / target_price
    i = 0
    while abs(1 - diff) > precision and i < max_iterations:
        progress = (previous_price - p) / (previous_price - target_price) or 2
        old_b = b
        b -= previous_change * (1 - 1 / progress)
        previous_price = p
        previous_change = b - old_b
        p = price_after_trade(buy_amount=b if b >= 0 else 0, sell_amount=-b if b < 0 else 0)
        diff = p / target_price
        i += 1

    return b if i < max_iterations else 0


def constant_product_arbitrage(pool_id: str, minimum_profit: float = 0, direct_calc: bool = True) -> TradeStrategy:

    def strategy(state: GlobalState, agent_id: str):

        pool: ConstantProductPoolState = state.pools[pool_id]
        agent: Agent = state.agents[agent_id]
        if not(isinstance(pool, ConstantProductPoolState)):
            raise TypeError(f'{pool_id} is not compatible with constant product arbitrage.')

        x = pool.asset_list[0]
        y = pool.asset_list[1]

        if not direct_calc:
            agent_delta_y = recursive_calculation(state, x, y)
        else:
            agent_delta_y = direct_calculation(state, x, y)

        agent_delta_x = -agent_delta_y * pool.liquidity[x] / (pool.liquidity[y] - agent_delta_y)
        if agent_delta_y > 0:
            agent_delta_x /= 1 - pool.trade_fee.compute(y, abs(agent_delta_y))
        else:
            agent_delta_x *= 1 - pool.trade_fee.compute(y, abs(agent_delta_y))

        projected_profit = (
            agent_delta_y * state.price(y)
            + agent_delta_x * state.price(x)
        )

        # in case we want to graph this later
        # agent = state.agents[agent_id]
        # agent.projected_profit = projected_profit

        if projected_profit <= minimum_profit:
            # don't do it
            # agent.trade_rejected += 1
            return state

        # buy just enough of non-USD asset
        if agent_delta_y > 0 and x != 'USD' or agent_delta_y < 0 and y != 'USD':
            state.external_market_trade(
                agent_id=agent_id,
                tkn_buy=x if agent_delta_y > 0 else 'USD',
                tkn_sell=y if agent_delta_y < 0 else 'USD',
                sell_quantity=agent_delta_y if agent_delta_y < 0 else 0,
                buy_quantity=-agent_delta_x if agent_delta_y > 0 else 0
            )

        # swap
        pool.swap(agent=agent, tkn_sell=x, tkn_buy=y, buy_quantity=agent_delta_y)

        # immediately cash out everything for USD
        for tkn, quantity in agent.holdings.items():
            if agent.holdings[tkn] > 0 and tkn != 'USD':
                state.external_market_trade(
                    agent_id, tkn_buy='USD', tkn_sell=tkn, sell_quantity=quantity
                )

        return state

    def direct_calculation(state: GlobalState, tkn_sell: str, tkn_buy: str):

        pool = state.pools[pool_id]
        p = state.price(tkn_buy) / state.price(tkn_sell)
        x = pool.liquidity[tkn_sell]
        y = pool.liquidity[tkn_buy]
        f = pool.trade_fee.compute('', 0)
        if p < x/y * (1 - f):
            # agent can profit by selling y to AMM
            b = 2 * y - (f / p) * x * (1 - f)
            c = y ** 2 - x * y / p * (1 - f)
            t = math.sqrt(b ** 2 - 4 * c)
            if -b < t:
                dY = (-b + t) / 2
            else:
                dY = (-b - t) / 2
            return -dY
        elif p > x/y * (1 + f):
            # agent can profit by selling x to AMM
            b = 2 * y + (f / p) * x / (1 - f)
            c = y ** 2 - x * y / p / (1 - f)
            t = math.sqrt(b ** 2 - 4 * c)
            if -b < t:
                dY = (-b + t) / 2
            else:
                dY = (-b - t) / 2
            return -dY
        else:
            return 0

    def recursive_calculation(state: GlobalState, tkn_sell: str, tkn_buy: str):
        # an alternate way to calculate optimal trade
        # should be equivalent with a flat percentage fee, but also works with more complicated fee structures
        pool = state.pools[pool_id]
        x = pool.liquidity[tkn_sell]
        y = pool.liquidity[tkn_buy]
        # VVV this would be correct if there is no fee VVV
        agent_delta_y = (y - math.sqrt(x * y * state.price(tkn_sell) / state.price(tkn_buy)))

        def price_after_trade(buy_amount=0, sell_amount=0):
            if buy_amount:
                sell_amount = -(x - pool.invariant / (y - buy_amount)) \
                              * (1 + pool.trade_fee.compute(tkn_sell, buy_amount))
                price = (y - buy_amount) / (x + sell_amount)

            elif sell_amount:
                buy_amount = (x - pool.invariant / (y + sell_amount)) \
                             * (1 - pool.trade_fee.compute(tkn_sell, sell_amount))
                price = (y + sell_amount) / (x - buy_amount)

            else:
                raise ValueError('Must specify either buy_amount or sell_amount')

            if agent_delta_y < 0:
                price /= (1 - pool.trade_fee.compute(y, sell_amount))
            else:
                price /= (1 + pool.trade_fee.compute(y, sell_amount))

            return price

        target_price = state.price(tkn_sell) / state.price(tkn_buy)
        return find_agent_delta_y(target_price, price_after_trade, agent_delta_y)

    return TradeStrategy(strategy, name=f'constant product pool arbitrage ({pool_id})')


def omnipool_arbitrage(pool_id: str, arb_precision=1, skip_assets=None):
    if skip_assets is None:
        skip_assets = []

    def get_mat(prices: list[float], reserves: list[int], lrna: list[int], usd_index: int):
        mat = [[float(1)] * len(prices)]
        for i in range(len(prices)):
            if usd_index == i:
                continue
            row = [float(0)] * len(prices)
            row[usd_index] = math.sqrt(prices[i] * reserves[i] * lrna[i])
            row[i] = -math.sqrt(reserves[usd_index] * lrna[usd_index])
            mat.append(row)
        return mat

    def calc_new_reserve(new_reserve_b, old_reserve_a, old_reserve_b):
        return old_reserve_a * old_reserve_b / new_reserve_b

    def get_dr_list(prices, reserves, lrna, usd_index):
        # delta_ri, i.e. change in reserve of asset i

        mat = get_mat(prices, reserves, lrna, usd_index)

        A = np.array(mat)
        B_ls = [float(0)] * len(prices)
        B_ls[0] = float(sum(lrna))
        B = np.array(B_ls)
        X = np.linalg.solve(A, B)

        dr = [calc_new_reserve(X[i], reserves[i], lrna[i]) - reserves[i] for i in range(len(prices))]
        return dr

    def get_dq_list(dr, reserves: list, lrna: list):
        # delta_qi, i.e. the change in the amount of lrna in pool i
        dq = [-lrna[i] * dr[i] / (reserves[i] + dr[i]) for i in range(len(reserves))]
        return dq

    def strategy(state: GlobalState, agent_id: str) -> GlobalState:
        omnipool: OmnipoolState = state.pools[pool_id]
        agent: Agent = state.agents[agent_id]
        if not isinstance(omnipool, OmnipoolState):
            raise AssertionError()

        reserves = []
        lrna = []
        prices = []
        asset_list = []
        asset_fees = []
        lrna_fees = []
        skip_ct = 0
        usd_index = omnipool.asset_list.index(omnipool.stablecoin)
        usd_fee = omnipool.asset_fee[omnipool.stablecoin].compute(tkn=omnipool.stablecoin)
        # usd_fee = omnipool.last_fee[omnipool.stablecoin]
        usd_LRNA_fee = omnipool.lrna_fee[omnipool.stablecoin].compute(tkn=omnipool.stablecoin)
        # usd_LRNA_fee = omnipool.last_lrna_fee[omnipool.stablecoin]

        for i in range(len(omnipool.asset_list)):
            asset = omnipool.asset_list[i]

            if asset in skip_assets:  # we may not want to arb all assets
                skip_ct += 1
                if i < usd_index:
                    usd_index -= 1
                continue
            if asset == omnipool.stablecoin:
                usd_index = i - skip_ct

            asset_fee = omnipool.asset_fee[asset].compute(tkn=asset)
            # asset_fee = omnipool.last_fee[asset]
            asset_LRNA_fee = omnipool.lrna_fee[asset].compute(tkn=asset)
            # asset_LRNA_fee = omnipool.last_lrna_fee[asset]
            if arb_precision < 2:
                low_price = (1 - usd_fee) * (1 - asset_LRNA_fee) * oamm.usd_price(omnipool, tkn=asset)
                high_price = 1 / (1 - asset_fee) / (1 - usd_LRNA_fee) * oamm.usd_price(omnipool, tkn=asset)

                if asset != omnipool.stablecoin and low_price <= state.external_market[asset] <= high_price:
                    skip_ct += 1
                    if i < usd_index:
                        usd_index -= 1
                    continue

            reserves.append(omnipool.liquidity[asset])
            lrna.append(omnipool.lrna[asset])
            prices.append(state.external_market[asset])
            asset_list.append(asset)
            asset_fees.append(asset_fee)
            lrna_fees.append(asset_LRNA_fee)

        dr = get_dr_list(prices, reserves, lrna, usd_index)
        dq = get_dq_list(dr, reserves, lrna)

        r = omnipool.liquidity
        q = omnipool.lrna

        for j in range(arb_precision):
            dr = [0]*len(dq)
            for i in range(len(prices)):
                asset = asset_list[i]
                delta_Qi = dq[i] * (j+1) / arb_precision
                if delta_Qi > 0:
                    dr[i] = r[asset] * delta_Qi / (q[asset] + delta_Qi) * (1 - asset_fees[i])
                else:
                    delta_Qi_fee_adj = delta_Qi / (1 - lrna_fees[i])
                    dr[i] = r[asset] * delta_Qi_fee_adj / (q[asset] + delta_Qi_fee_adj)
            profit = sum([dr[i] * prices[i] for i in range(len(prices))])
            if profit < 0:
                if j > 0:
                    for i in range(len(asset_list)):
                        if dq[i] > 0:
                            omnipool.swap(
                                agent=agent, tkn_sell="LRNA", tkn_buy=asset_list[i],
                                sell_quantity=dq[i] * j/arb_precision, modify_imbalance=False)
                        else:
                            omnipool.swap(
                                agent=agent, tkn_sell=asset_list[i], tkn_buy="LRNA",
                                buy_quantity=-dq[i] * j/arb_precision, modify_imbalance=False)
                break
            elif j == arb_precision - 1:
                for i in range(len(asset_list)):
                    if dq[i] > 0:
                        omnipool.swap(
                            agent=agent, tkn_sell="LRNA", tkn_buy=asset_list[i],
                            sell_quantity=dq[i], modify_imbalance=False)
                    else:
                        omnipool.swap(
                            agent=agent, tkn_sell=asset_list[i], tkn_buy="LRNA",
                            buy_quantity=-dq[i], modify_imbalance=False)
                break  # technically unnecessary

        return state

    return TradeStrategy(strategy, name='omnipool arbitrage')


def stableswap_arbitrage(pool_id: str, minimum_profit: float = 1, precision: float = 1e-6):

    def strategy(state: GlobalState, agent_id: str) -> GlobalState:

        stable_pool: StableSwapPoolState = state.pools[pool_id]
        if not isinstance(stable_pool, StableSwapPoolState):
            raise AssertionError()
        sorted_assets = sorted(list(
            stable_pool.liquidity.keys()), key=lambda k: state.external_market[k] / stable_pool.liquidity.get(k)
        )
        buy_asset = sorted_assets[0]
        sell_asset = sorted_assets[-1]
        target_price = state.external_market[buy_asset] / state.external_market[sell_asset]

        d = stable_pool.calculate_d()

        def price_after_trade(buy_amount: float = 0, sell_amount: float = 0):
            buy_amount = buy_amount or sell_amount
            balance_out = stable_pool.liquidity[buy_asset] - buy_amount
            balance_in = stable_pool.calculate_y(
                stable_pool.modified_balances(delta={buy_asset: -buy_amount}, omit=[sell_asset]), d
            )
            balances = list(stable_pool.liquidity.values())
            balances[list(stable_pool.liquidity.keys()).index(buy_asset)] = balance_out
            balances[list(stable_pool.liquidity.keys()).index(sell_asset)] = balance_in
            return stable_pool.price_at_balance(
                balances,
                d=stable_pool.d,
                i=list(stable_pool.liquidity.keys()).index(buy_asset),
                j=list(stable_pool.liquidity.keys()).index(sell_asset)
            )

        def find_trade_size(target_price, precision=precision):
            i = 0
            start_price = price_after_trade(0)
<<<<<<< HEAD
            trade_increment = stable_pool.liquidity[buy_asset] / 2
            max_iterations = 50
            b = trade_increment
            p = price_after_trade(b)

            while abs(p - target_price) > precision and i < max_iterations:
                trade_increment /= 2

                if p > target_price:
                    b -= trade_increment

                else:
                    b += trade_increment

                p = price_after_trade(b)
                i += 1

            if i >= max_iterations:
                er = 1
            return b

        delta_y = find_trade_size(target_price, precision=precision)
=======
            p = start_price
            trade_increment = stable_pool.liquidity[buy_asset] * (1 - p) / stable_pool.amplification - 1
            max_iterations = 50
            b = trade_increment

            while abs(p / target_price - 1) > precision and i < max_iterations:
                p = price_after_trade(b)
                if p > target_price:
                    b -= trade_increment / 2
                    trade_increment /= 2
                else:
                    b += trade_increment
                i += 1

            return b

        delta_y = find_trade_size(target_price, precision=1e-6)
>>>>>>> 2a2c12cc
        delta_x = (
            stable_pool.liquidity[sell_asset]
            - stable_pool.calculate_y(stable_pool.modified_balances(delta={buy_asset: -delta_y}, omit=[sell_asset]), d)
        ) / (1 - stable_pool.trade_fee)

        projected_profit = (
            delta_y * state.price(buy_asset)
            + delta_x * state.price(sell_asset)
        )

        if projected_profit <= minimum_profit:
            # don't do it
            # agent.trade_rejected += 1
            return state

        agent = state.agents[agent_id]
        # old_wealth = sum([state.price(tkn) * agent.holdings[tkn] for tkn in agent.holdings.keys()])
        state.pools[pool_id].swap(agent, tkn_sell=sell_asset, tkn_buy=buy_asset, buy_quantity=delta_y)
        #
        # actual_profit = sum([state.price(tkn) * agent.holdings[tkn] for tkn in agent.holdings.keys()]) - old_wealth
        return state

    return TradeStrategy(strategy, name='stableswap arbitrage')


def toxic_asset_attack(pool_id: str, asset_name: str, trade_size: float, start_timestep: int = 0) -> TradeStrategy:

    def strategy(state: GlobalState, agent_id: str) -> GlobalState:
        if state.time_step < start_timestep:
            return state

        state.external_market[asset_name] = 0

        pool = state.pools[pool_id]
        agent = state.agents[agent_id]
        current_price = oamm.lrna_price(pool, asset_name)
        if current_price <= 0:
            return state
        usd_price = oamm.lrna_price(pool, pool.stablecoin) / current_price
        if usd_price <= 0:
            return state
        quantity = (
            (pool.lrna_total - pool.lrna[asset_name])
            * pool.weight_cap[asset_name] / (1 - pool.weight_cap[asset_name])
            - pool.lrna[asset_name]
        ) / current_price - 0.001  # because rounding errors

        pool.simulate_add_liquidity(
            pool_id, agent_id,
            quantity=quantity,
            tkn_add=asset_name
        )
        sell_quantity = trade_size * usd_price
        if state.pools[pool_id].liquidity[asset_name] + sell_quantity > 10 ** 12:
            # go right up to the maximum
            sell_quantity = max(10 ** 12 - state.pools[pool_id].liquidity[asset_name] - 0.0000001, 0)
            if sell_quantity == 0:
                # pool is maxed
                return state
        pool.swap(
            agent=agent,
            tkn_sell=asset_name,
            tkn_buy='USD',
            sell_quantity=sell_quantity
        )
        return state

    return TradeStrategy(strategy, name=f'toxic asset attack (asset={asset_name}, trade_size={trade_size})')


def price_manipulation(
        pool_id: str, asset1: str, asset2: str, max_fraction: float = float('inf'), interval: int = 1
):
    def price_manipulation_strategy(state: GlobalState, agent_id: str):
        if state.time_step % interval != 0:
            return state
        omnipool: OmnipoolState = state.pools[pool_id]
        agent: Agent = state.agents[agent_id]
        agent_holdings = copy.copy(agent.holdings)
        omnipool.swap(
            agent=agent,
            tkn_sell=asset1, tkn_buy=asset2,
            sell_quantity=min(agent.holdings[asset1], omnipool.liquidity[asset1] * max_fraction)
        )
        omnipool.add_liquidity(
            agent=agent,
            quantity=min(agent.holdings[asset2] / 2, omnipool.liquidity[asset2] * max_fraction),
            # quantity=agent.holdings[asset2] / 2,
            tkn_add=asset2
        )
        # here we want to bring the prices back in line with the market
        delta_r = (math.sqrt((
            omnipool.lrna[asset2] * omnipool.lrna[asset1] * omnipool.liquidity[asset2] * omnipool.liquidity[asset1]
        ) / (state.external_market[asset2] / state.external_market[asset1])) - (
            omnipool.lrna[asset1] * omnipool.liquidity[asset2]
        )) / (omnipool.lrna[asset2] + omnipool.lrna[asset1])
        omnipool.swap(
            agent=agent,
            tkn_sell=asset2, tkn_buy=asset1,
            sell_quantity=min(delta_r, agent.holdings[asset2], omnipool.liquidity[asset2] * max_fraction)
        )
        omnipool.remove_liquidity(
            agent=agent,
            quantity=agent.holdings[(omnipool.unique_id, asset2)],
            tkn_remove=asset2
        )
        # back the other way
        omnipool.swap(
            agent=agent,
            tkn_sell=asset2, tkn_buy=asset1,
            sell_quantity=min(agent.holdings[asset2], omnipool.liquidity[asset2] * max_fraction)
        )
        omnipool.add_liquidity(
            agent=agent,
            # quantity=min(agent.holdings[asset1] / 2, omnipool.liquidity[asset1] / 3),
            quantity=min(agent.holdings[asset1] / 2, omnipool.liquidity[asset1] * max_fraction),
            tkn_add=asset1
        )
        delta_r = (math.sqrt((
            omnipool.lrna[asset1] * omnipool.lrna[asset2] * omnipool.liquidity[asset1] * omnipool.liquidity[asset2]
        ) / (state.external_market[asset1] / state.external_market[asset2])) - (
            omnipool.lrna[asset2] * omnipool.liquidity[asset1]
        )) / (omnipool.lrna[asset1] + omnipool.lrna[asset2])
        omnipool.swap(
            agent=agent,
            tkn_sell=asset1, tkn_buy=asset2,
            sell_quantity=min(delta_r, agent.holdings[asset1], omnipool.liquidity[asset1] * max_fraction)
        )
        omnipool.remove_liquidity(
            agent=agent,
            quantity=agent.holdings[(omnipool.unique_id, asset1)],
            tkn_remove=asset1
        )
        omnipool.swap(
            agent=agent,
            tkn_sell='LRNA', tkn_buy=asset2,
            sell_quantity=agent.holdings['LRNA']
        )
        profit = sum(agent.holdings.values()) - sum(agent_holdings.values())
        return state

    return TradeStrategy(
        strategy_function=price_manipulation_strategy,
        name='price_manipulation',
    )


def price_manipulation_multiple_blocks(
        pool_id: str):
    class PriceManipulationStrategy:
        def __init__(self):
            # self.trade_asset = asset2
            # self.attack_asset = asset1
            self.asset_sell_target = 0
            self.asset_sold = 0
            self.add_liquidity_target = 0
            self.liquidity_added = 0
            self.arb_trade_target = 0
            self.remove_liquidity_target = 0
            self.liquidity_removed = 0
            self.attack_asset = ''
            self.trade_asset = ''
            self.asset_pairs = []

        def execute(self, state: GlobalState, agent_id: str):
            omnipool: OmnipoolState = state.pools[pool_id]
            agent: Agent = state.agents[agent_id]

            if self.attack_asset == '':
                self.attack_asset = omnipool.asset_list[0]
                self.trade_asset = omnipool.asset_list[1]

            if (omnipool.unique_id, self.attack_asset) not in agent.holdings:
                agent.holdings[(omnipool.unique_id, self.attack_asset)] = 0

            if (
                    self.asset_sell_target == 0
                    and agent.holdings[(omnipool.unique_id, self.attack_asset)] == 0
            ):
                # the cycle begins
                self.remove_liquidity_target = 0

                # cycle between all assets
                trade_asset_index = omnipool.asset_list.index(self.trade_asset)
                attack_asset_index = omnipool.asset_list.index(self.attack_asset)
                self.trade_asset = omnipool.asset_list[(trade_asset_index + 1) % len(omnipool.asset_list)]
                if self.trade_asset == self.attack_asset:
                    self.attack_asset = (omnipool.asset_list[
                        (attack_asset_index + len(omnipool.asset_list) - 1)
                        % len(omnipool.asset_list)
                    ])
                self.asset_pairs.append({
                    'attack asset': self.attack_asset,
                    'trade asset': self.trade_asset,
                    'time step': state.time_step
                })
                if self.asset_pairs[-1]['attack asset'] == 'HDX' and self.asset_pairs[-1]['trade asset'] == 'DOT':
                    er = 1

                # target the maximum liquidity that will be allowed by the weight cap
                max_liquidity = (
                        (omnipool.weight_cap[self.attack_asset] * omnipool.lrna_total
                         - omnipool.lrna[self.attack_asset])
                        / (1 - omnipool.weight_cap[self.attack_asset])
                        / oamm.lrna_price(omnipool, self.trade_asset)
                ) if omnipool.weight_cap[self.attack_asset] < 1 else float('inf')

                # choose the largest trade size that will be allowed by the per block trade limit
                self.asset_sell_target = min(
                    agent.holdings[self.trade_asset],
                    omnipool.liquidity[self.trade_asset] / 2,
                    max_liquidity / 2
                )
                self.asset_pairs[-1]['sell target'] = self.asset_sell_target
                self.asset_sold = 0

            if self.asset_sell_target > 0:
                # make sure we don't go over any limits and get rejected
                sell_quantity = min(
                    omnipool.liquidity[self.trade_asset] * omnipool.trade_limit_per_block * .9999,
                    omnipool.calculate_sell_from_buy(
                        tkn_sell=self.trade_asset, tkn_buy=self.attack_asset,
                        buy_quantity=omnipool.liquidity[self.attack_asset] * omnipool.trade_limit_per_block
                    ) * .9999,
                    self.asset_sell_target - self.asset_sold
                )
                omnipool.swap(
                    agent=agent,
                    tkn_sell=self.trade_asset, tkn_buy=self.attack_asset,
                    sell_quantity=sell_quantity
                )
                self.asset_sold += sell_quantity
                if self.asset_sold >= self.asset_sell_target:
                    # we've sold enough - stop trying to sell
                    # switch gears and start adding liquidity
                    self.asset_sell_target = 0
                    # find the maximum liquidity we can actually add
                    max_liquidity = (
                            (omnipool.weight_cap[self.attack_asset] * omnipool.lrna_total
                             - omnipool.lrna[self.attack_asset])
                            / (1 - omnipool.weight_cap[self.attack_asset])
                            / oamm.lrna_price(omnipool, self.attack_asset)
                    ) if omnipool.weight_cap[self.attack_asset] < 1 else float('inf')
                    self.add_liquidity_target = min(
                        agent.holdings[self.attack_asset] / 2,
                        omnipool.liquidity[self.attack_asset] * 100,
                        max_liquidity * .9999
                    )
                    self.asset_pairs[-1]['add target'] = self.add_liquidity_target
                    self.liquidity_added = 0
                else:
                    # if we haven't sold enough, try again next block
                    return state

            if self.add_liquidity_target > 0:
                add_quantity = min(
                    self.add_liquidity_target,
                    omnipool.liquidity[self.attack_asset] * omnipool.trade_limit_per_block,
                    self.add_liquidity_target - self.liquidity_added
                )

                omnipool.add_liquidity(
                    agent=agent,
                    quantity=add_quantity,
                    tkn_add=self.attack_asset
                )

                self.liquidity_added += add_quantity
                if self.liquidity_added >= self.add_liquidity_target:
                    # we've added enough liquidity - stop trying to add liquidity
                    # switch gears and start arbitraging
                    self.add_liquidity_target = 0
                    self.arb_trade_target = 1
                    self.asset_pairs[-1]['arb target'] = self.arb_trade_target

            if self.arb_trade_target > 0:
                # here we want to bring the prices back in line with the market
                tkn_buy = self.trade_asset
                tkn_sell = self.attack_asset
                delta_r = (math.sqrt((
                    omnipool.lrna[tkn_sell] * omnipool.lrna[tkn_buy]
                    * omnipool.liquidity[tkn_sell] * omnipool.liquidity[tkn_buy]
                ) / (state.external_market[tkn_sell] / state.external_market[tkn_buy])) - (
                    omnipool.lrna[tkn_buy] * omnipool.liquidity[tkn_sell]
                )) / (omnipool.lrna[tkn_sell] + omnipool.lrna[tkn_buy])

                # find the max that we can (or want to) actually sell
                sell_quantity = min(
                    omnipool.liquidity[self.attack_asset] * omnipool.trade_limit_per_block,
                    omnipool.calculate_sell_from_buy(
                        tkn_sell=tkn_sell, tkn_buy=tkn_buy,
                        buy_quantity=omnipool.liquidity[self.trade_asset] * omnipool.trade_limit_per_block
                    ) * .9999,
                    delta_r,
                    agent.holdings[self.attack_asset]
                )

                omnipool.swap(
                    agent=agent,
                    tkn_sell=self.attack_asset, tkn_buy=self.trade_asset,
                    sell_quantity=sell_quantity
                )
                if state.time_step > 85:
                    er = 1
                if (
                        oamm.usd_price(omnipool, self.attack_asset) / oamm.usd_price(omnipool, self.trade_asset)
                        <= state.external_market[self.attack_asset] / state.external_market[self.trade_asset] * 1.00001
                        or agent.holdings[self.attack_asset] == 0
                ):
                    # we're good, stop trying to arbitrage
                    self.arb_trade_target = 0
                    # now we want to remove all the liquidity we added
                    self.remove_liquidity_target = agent.holdings[(omnipool.unique_id, self.attack_asset)]
                    self.asset_pairs[-1]['remove target'] = self.remove_liquidity_target
                    self.liquidity_removed = 0

            if self.remove_liquidity_target > 0:
                # try and get it all, although it might take multiple blocks
                remove_quantity = min(
                    omnipool.max_withdrawal_per_block * omnipool.shares[self.attack_asset],
                    agent.holdings[(omnipool.unique_id, self.attack_asset)]
                )
                omnipool.remove_liquidity(
                    agent=agent,
                    quantity=remove_quantity,
                    tkn_remove=self.attack_asset
                )
                self.liquidity_removed += remove_quantity

            agent.attack_history = self.asset_pairs
            return state

    return TradeStrategy(
        strategy_function=PriceManipulationStrategy().execute,
        name='price manipulation',
    )


def price_sensitive_trading(
        pool_id: str,
        max_volume_usd: float,
        price_sensitivity: float,
        tkn_sell: str = None,
        tkn_buy: str = None,
        trade_frequency: float = 0.1
) -> TradeStrategy:
    def strategy(state: GlobalState, agent_id: str) -> GlobalState:
        if random.random() > trade_frequency:
            return state
        agent: Agent = state.agents[agent_id]
        pool: OmnipoolState = state.pools[pool_id]
        options = list(set(agent.asset_list) & set(pool.asset_list))
        sell = tkn_sell
        buy = tkn_buy
        if tkn_sell is None:
            sell = random.choice(options)
            options.remove(sell)
        if tkn_buy is None:
            buy = random.choice(options)
        slip_rate = (
            pool.calculate_sell_from_buy(buy, sell, max_volume_usd / state.external_market[buy])
            / (state.external_market[buy] / state.external_market[sell])
            / (max_volume_usd / state.external_market[buy])
        ) - 1  # find the price of buying from the pool vs. buying from the market
        trade_volume = max(
            max_volume_usd / state.external_market[sell] * max(min(1 - price_sensitivity * slip_rate, 1), 0) ** 10,
            0
        ) / trade_frequency
        pool.swap(
            agent=agent,
            tkn_sell=sell,
            tkn_buy=buy,
            sell_quantity=trade_volume,
        )
        return state

    return TradeStrategy(strategy, name=f'price sensitive trading (sensitivity ={price_sensitivity})')<|MERGE_RESOLUTION|>--- conflicted
+++ resolved
@@ -595,8 +595,6 @@
 
         def find_trade_size(target_price, precision=precision):
             i = 0
-            start_price = price_after_trade(0)
-<<<<<<< HEAD
             trade_increment = stable_pool.liquidity[buy_asset] / 2
             max_iterations = 50
             b = trade_increment
@@ -604,40 +602,16 @@
 
             while abs(p - target_price) > precision and i < max_iterations:
                 trade_increment /= 2
-
                 if p > target_price:
                     b -= trade_increment
-
                 else:
                     b += trade_increment
-
                 p = price_after_trade(b)
                 i += 1
 
-            if i >= max_iterations:
-                er = 1
             return b
 
         delta_y = find_trade_size(target_price, precision=precision)
-=======
-            p = start_price
-            trade_increment = stable_pool.liquidity[buy_asset] * (1 - p) / stable_pool.amplification - 1
-            max_iterations = 50
-            b = trade_increment
-
-            while abs(p / target_price - 1) > precision and i < max_iterations:
-                p = price_after_trade(b)
-                if p > target_price:
-                    b -= trade_increment / 2
-                    trade_increment /= 2
-                else:
-                    b += trade_increment
-                i += 1
-
-            return b
-
-        delta_y = find_trade_size(target_price, precision=1e-6)
->>>>>>> 2a2c12cc
         delta_x = (
             stable_pool.liquidity[sell_asset]
             - stable_pool.calculate_y(stable_pool.modified_balances(delta={buy_asset: -delta_y}, omit=[sell_asset]), d)
