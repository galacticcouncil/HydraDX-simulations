import math
import copy
from .global_state import GlobalState
from .agents import Agent
from .amm import AMM
from .basilisk_amm import ConstantProductPoolState
from .omnipool_amm import OmnipoolState
from . import omnipool_amm as oamm
from .stableswap_amm import StableSwapPoolState
from typing import Callable
import random
# from numbers import Number

import numpy as np


class TradeStrategy:
    def __init__(self, strategy_function: Callable[[GlobalState, str], GlobalState], name: str, run_once: bool = False):
        self.function = strategy_function
        self.run_once = run_once
        self.done = False
        self.name = name

    def execute(self, state: GlobalState, agent_id: str) -> GlobalState:
        if self.done:
            return state
        elif self.run_once:
            self.done = True
        return_val = self.function(state, agent_id)
        if return_val != state:
            raise AssertionError('TradeStrategy function returned a different state object.')
        return return_val

    def __add__(self, other):
        assert isinstance(other, TradeStrategy)

        def combo_function(state, agent_id) -> GlobalState:
            new_state = self.execute(state, agent_id)
            return other.execute(new_state, agent_id)

        return TradeStrategy(combo_function, name='\n'.join([self.name, other.name]))


def random_swaps(
    pool_id: str,
    amount: dict[str: float] or float,
    randomize_amount: bool = True,
) -> TradeStrategy:
    """
    amount should be a dict in the form of:
    {
        token_name: sell_quantity
    }
    """

    def strategy(state: GlobalState, agent_id: str):

        buy_asset = random.choice(list(amount.keys()))
        sell_asset = random.choice(list(amount.keys()))
        sell_quantity = (
            amount[sell_asset] / (state.price(sell_asset) or 1) * (random.random() if randomize_amount else 1)
        ) or 1
        if buy_asset == sell_asset:
            return state
        else:
            pool = state.pools[pool_id]
            pool.swap(
                agent=state.agents[agent_id],
                tkn_sell=sell_asset,
                tkn_buy=buy_asset,
                sell_quantity=sell_quantity
            )
        return state

    return TradeStrategy(strategy, name=f'random swaps ({list(amount.keys())})')


def steady_swaps(
    pool_id: str,
    usd_amount: float,
    asset_list: list = ()
) -> TradeStrategy:

    def strategy(state: GlobalState, agent_id: str):

        strategy.buy_index = getattr(strategy, 'buy_index', -1)
        strategy.buy_index += 1
        agent = state.agents[agent_id]
        assets = asset_list or list(agent.holdings.keys())
        buy_index = strategy.buy_index % len(assets)
        sell_index = (buy_index + 1) % len(assets)

        buy_asset = assets[buy_index]
        sell_asset = assets[sell_index]
        sell_quantity = usd_amount / state.price(sell_asset)

        pool = state.pools[pool_id]
        agent = state.agents[agent_id]
        pool.swap(
            agent=agent,
            tkn_sell=sell_asset,
            tkn_buy=buy_asset,
            sell_quantity=sell_quantity
        )
        return state

    return TradeStrategy(strategy, name=f'steady swaps (${usd_amount})')


def constant_swaps(
    pool_id: str,
    sell_quantity: float,
    sell_asset: str,
    buy_asset: str
) -> TradeStrategy:

    def strategy(state: GlobalState, agent_id: str):

        return state.execute_swap(
            pool_id=pool_id,
            agent_id=agent_id,
            tkn_sell=sell_asset,
            tkn_buy=buy_asset,
            sell_quantity=sell_quantity
        )

    return TradeStrategy(strategy, name=f'constant swaps (${sell_quantity})')


def back_and_forth(
    pool_id: str,
    percentage: float  # percentage of TVL to trade each block
) -> TradeStrategy:

    def strategy(state: GlobalState, agent_id: str):
        omnipool: OmnipoolState = state.pools[pool_id]
        agent: Agent = state.agents[agent_id]
        assets = list(set(agent.asset_list) & set(omnipool.asset_list))
        for asset in assets:
            # asset = agent.asset_list[i]
            dr = percentage / 2 * omnipool.liquidity[asset]
            lrna_init = state.agents[agent_id].holdings['LRNA']
            omnipool.swap(agent=agent, tkn_sell=asset, tkn_buy='LRNA', sell_quantity=dr, modify_imbalance=False)
            dq = state.agents[agent_id].holdings['LRNA'] - lrna_init
            omnipool.swap(agent=agent, tkn_sell='LRNA', tkn_buy=asset, sell_quantity=dq, modify_imbalance=False)

        return state

    return TradeStrategy(strategy, name=f'back and forth (${percentage})')


def invest_all(pool_id: str, assets: list or str = None, when: int = 0) -> TradeStrategy:

    if assets and not isinstance(assets, list):
        assets = [assets]

    class Strategy:
        def __init__(self, _when):
            self.when = _when
            self.done = False

<<<<<<< HEAD
        def execute(self, state: GlobalState, agent_id: str):
            if self.done or state.time_step < self.when:
                return state
            self.done = True
            agent: Agent = state.agents[agent_id]
            pool = state.pools[pool_id]

            for asset in assets or list(agent.holdings.keys()):

                if asset in state.pools[pool_id].asset_list:
                    pool.execute_add_liquidity(
                        state=pool,
                        agent=agent,
                        quantity=state.agents[agent_id].holdings[asset],
                        tkn_add=asset
                    )

            agent.initial_holdings = agent.holdings
=======
        agent: Agent = state.agents[agent_id]
        pool: AMM = state.pools[pool_id]

        for asset in assets or list(agent.holdings.keys()):

            if asset in state.pools[pool_id].asset_list:
                pool.add_liquidity(
                    agent=agent,
                    quantity=agent.holdings[asset],
                    tkn_add=asset
                )

        # agent.initial_holdings = agent.holdings
>>>>>>> 3867d8bf

            return state

    return TradeStrategy(Strategy(when).execute, name=f'invest all ({pool_id})')


def withdraw_all(when: int) -> TradeStrategy:

    def strategy(state: GlobalState, agent_id: str):
        if state.time_step == when:
            agent = state.agents[agent_id]
            new_state = state
            for key in agent.holdings.keys():
                # shares.keys might just be the pool name, or it might be a tuple (pool, token)
                if isinstance(key, tuple):
                    pool_id = key[0]
                    tkn = key[1]
                else:
                    pool_id = key
                    tkn = key
                if pool_id in state.pools:
                    pool: AMM = state.pools[pool_id]
                    pool.remove_liquidity(
                        agent=agent,
                        quantity=agent.holdings[key],
                        tkn_remove=tkn
                    )
            return new_state
        else:
            return state

    return TradeStrategy(strategy, name=f'withdraw all at time step {when}')


def sell_all(pool_id: str, tkn_sell: str, tkn_buy: str, when: int = -1) -> TradeStrategy:

    class Strategy:
        def __init__(self):
            self.when = when
            self.done = False

        def execute(self, state: GlobalState, agent_id: str) -> GlobalState:
            agent = state.agents[agent_id]
            if self.done or not agent.holdings[tkn_sell] or state.time_step < self.when:
                return state
            if self.when > 0:
                self.done = True
            return state.execute_swap(
                pool_id, agent_id, tkn_sell, tkn_buy, sell_quantity=agent.holdings[tkn_sell]
            )

    return TradeStrategy(Strategy().execute, name=f'sell all {tkn_sell} for {tkn_buy}')


def invest_and_withdraw(frequency: float = 0.001, pool_id: str = 'omnipool', sell_lrna: bool = False) -> TradeStrategy:
    class Strategy:
        def __init__(self):
            self.last_move = 0
            self.invested = False

        def __call__(self, state: GlobalState, agent_id: str) -> GlobalState:

            if (state.time_step - self.last_move) * frequency > random.random():
                omnipool: OmnipoolState = state.pools[pool_id]
                agent: Agent = state.agents[agent_id]
                agent_holdings = copy.copy(agent.holdings)

                if self.invested:
                    # withdraw
                    for tkn in agent_holdings:
                        if isinstance(tkn, tuple) and tkn[0] == pool_id:
                            omnipool.remove_liquidity(
                                agent=agent,
                                quantity=agent.holdings[tkn],
                                tkn_remove=tkn[1]
                            )
                        if sell_lrna:
                            omnipool.swap(
                                agent=agent,
                                tkn_sell='LRNA',
                                tkn_buy=omnipool.stablecoin,
                                sell_quantity=agent.holdings['LRNA']
                            )
                else:
                    # invest
                    for tkn in agent_holdings:
                        if tkn in state.pools[pool_id].asset_list:
                            omnipool.add_liquidity(
                                agent=agent,
                                quantity=agent.holdings[tkn],
                                tkn_add=tkn
                            )

                self.last_move = state.time_step
                self.invested = not self.invested

            return state

    return TradeStrategy(Strategy(), name=f'invest and withdraw every {frequency} time steps')


# iterative arbitrage method
def find_agent_delta_y(
    target_price: float,
    price_after_trade: Callable,
    starting_bid: float = 1,
    precision: float = 0.000000001,
    max_iterations: int = 50
):
    b = starting_bid
    previous_change = 1
    p = price_after_trade(b)
    previous_price = p
    diff = p / target_price
    i = 0
    while abs(1 - diff) > precision and i < max_iterations:
        progress = (previous_price - p) / (previous_price - target_price) or 2
        old_b = b
        b -= previous_change * (1 - 1 / progress)
        previous_price = p
        previous_change = b - old_b
        p = price_after_trade(buy_amount=b if b >= 0 else 0, sell_amount=-b if b < 0 else 0)
        diff = p / target_price
        i += 1

    return b if i < max_iterations else 0


def constant_product_arbitrage(pool_id: str, minimum_profit: float = 0, direct_calc: bool = True) -> TradeStrategy:

    def strategy(state: GlobalState, agent_id: str):

        pool: ConstantProductPoolState = state.pools[pool_id]
        agent: Agent = state.agents[agent_id]
        if not(isinstance(pool, ConstantProductPoolState)):
            raise TypeError(f'{pool_id} is not compatible with constant product arbitrage.')

        x = pool.asset_list[0]
        y = pool.asset_list[1]

        if not direct_calc:
            agent_delta_y = recursive_calculation(state, x, y)
        else:
            agent_delta_y = direct_calculation(state, x, y)

        agent_delta_x = -agent_delta_y * pool.liquidity[x] / (pool.liquidity[y] - agent_delta_y)
        if agent_delta_y > 0:
            agent_delta_x /= 1 - pool.trade_fee.compute(y, abs(agent_delta_y))
        else:
            agent_delta_x *= 1 - pool.trade_fee.compute(y, abs(agent_delta_y))

        projected_profit = (
            agent_delta_y * state.price(y)
            + agent_delta_x * state.price(x)
        )

        # in case we want to graph this later
        # agent = state.agents[agent_id]
        # agent.projected_profit = projected_profit

        if projected_profit <= minimum_profit:
            # don't do it
            # agent.trade_rejected += 1
            return state

        # buy just enough of non-USD asset
        if agent_delta_y > 0 and x != 'USD' or agent_delta_y < 0 and y != 'USD':
            state.external_market_trade(
                agent_id=agent_id,
                tkn_buy=x if agent_delta_y > 0 else 'USD',
                tkn_sell=y if agent_delta_y < 0 else 'USD',
                sell_quantity=agent_delta_y if agent_delta_y < 0 else 0,
                buy_quantity=-agent_delta_x if agent_delta_y > 0 else 0
            )

        # swap
        pool.swap(agent=agent, tkn_sell=x, tkn_buy=y, buy_quantity=agent_delta_y)

        # immediately cash out everything for USD
        for tkn, quantity in agent.holdings.items():
            if agent.holdings[tkn] > 0 and tkn != 'USD':
                state.external_market_trade(
                    agent_id, tkn_buy='USD', tkn_sell=tkn, sell_quantity=quantity
                )

        return state

    def direct_calculation(state: GlobalState, tkn_sell: str, tkn_buy: str):

        pool = state.pools[pool_id]
        p = state.price(tkn_buy) / state.price(tkn_sell)
        x = pool.liquidity[tkn_sell]
        y = pool.liquidity[tkn_buy]
        f = pool.trade_fee.compute('', 0)
        if p < x/y * (1 - f):
            # agent can profit by selling y to AMM
            b = 2 * y - (f / p) * x * (1 - f)
            c = y ** 2 - x * y / p * (1 - f)
            t = math.sqrt(b ** 2 - 4 * c)
            if -b < t:
                dY = (-b + t) / 2
            else:
                dY = (-b - t) / 2
            return -dY
        elif p > x/y * (1 + f):
            # agent can profit by selling x to AMM
            b = 2 * y + (f / p) * x / (1 - f)
            c = y ** 2 - x * y / p / (1 - f)
            t = math.sqrt(b ** 2 - 4 * c)
            if -b < t:
                dY = (-b + t) / 2
            else:
                dY = (-b - t) / 2
            return -dY
        else:
            return 0

    def recursive_calculation(state: GlobalState, tkn_sell: str, tkn_buy: str):
        # an alternate way to calculate optimal trade
        # should be equivalent with a flat percentage fee, but also works with more complicated fee structures
        pool = state.pools[pool_id]
        x = pool.liquidity[tkn_sell]
        y = pool.liquidity[tkn_buy]
        # VVV this would be correct if there is no fee VVV
        agent_delta_y = (y - math.sqrt(x * y * state.price(tkn_sell) / state.price(tkn_buy)))

        def price_after_trade(buy_amount=0, sell_amount=0):
            if buy_amount:
                sell_amount = -(x - pool.invariant / (y - buy_amount)) \
                              * (1 + pool.trade_fee.compute(tkn_sell, buy_amount))
                price = (y - buy_amount) / (x + sell_amount)

            elif sell_amount:
                buy_amount = (x - pool.invariant / (y + sell_amount)) \
                             * (1 - pool.trade_fee.compute(tkn_sell, sell_amount))
                price = (y + sell_amount) / (x - buy_amount)

            else:
                raise ValueError('Must specify either buy_amount or sell_amount')

            if agent_delta_y < 0:
                price /= (1 - pool.trade_fee.compute(y, sell_amount))
            else:
                price /= (1 + pool.trade_fee.compute(y, sell_amount))

            return price

        target_price = state.price(tkn_sell) / state.price(tkn_buy)
        return find_agent_delta_y(target_price, price_after_trade, agent_delta_y)

    return TradeStrategy(strategy, name=f'constant product pool arbitrage ({pool_id})')


def omnipool_arbitrage(pool_id: str, arb_precision=1, skip_assets=None):
    if skip_assets is None:
        skip_assets = []

    def get_mat(prices: list[float], reserves: list[int], lrna: list[int], usd_index: int):
        mat = [[float(1)] * len(prices)]
        for i in range(len(prices)):
            if usd_index == i:
                continue
            row = [float(0)] * len(prices)
            row[usd_index] = math.sqrt(prices[i] * reserves[i] * lrna[i])
            row[i] = -math.sqrt(reserves[usd_index] * lrna[usd_index])
            mat.append(row)
        return mat

    def calc_new_reserve(new_reserve_b, old_reserve_a, old_reserve_b):
        return old_reserve_a * old_reserve_b / new_reserve_b

    def get_dr_list(prices, reserves, lrna, usd_index):
        # delta_ri, i.e. change in reserve of asset i

        mat = get_mat(prices, reserves, lrna, usd_index)

        A = np.array(mat)
        B_ls = [float(0)] * len(prices)
        B_ls[0] = float(sum(lrna))
        B = np.array(B_ls)
        X = np.linalg.solve(A, B)

        dr = [calc_new_reserve(X[i], reserves[i], lrna[i]) - reserves[i] for i in range(len(prices))]
        return dr

    def get_dq_list(dr, reserves: list, lrna: list):
        # delta_qi, i.e. the change in the amount of lrna in pool i
        dq = [-lrna[i] * dr[i] / (reserves[i] + dr[i]) for i in range(len(reserves))]
        return dq

    def strategy(state: GlobalState, agent_id: str) -> GlobalState:
        omnipool: OmnipoolState = state.pools[pool_id]
        agent: Agent = state.agents[agent_id]
        if not isinstance(omnipool, OmnipoolState):
            raise AssertionError()

        reserves = []
        lrna = []
        prices = []
        asset_list = []
        asset_fees = []
        lrna_fees = []
        skip_ct = 0
        usd_index = omnipool.asset_list.index(omnipool.stablecoin)
        usd_fee = omnipool.asset_fee[omnipool.stablecoin].compute(tkn=omnipool.stablecoin)
        # usd_fee = omnipool.last_fee[omnipool.stablecoin]
        usd_LRNA_fee = omnipool.lrna_fee[omnipool.stablecoin].compute(tkn=omnipool.stablecoin)
        # usd_LRNA_fee = omnipool.last_lrna_fee[omnipool.stablecoin]

        for i in range(len(omnipool.asset_list)):
            asset = omnipool.asset_list[i]

            if asset in skip_assets:  # we may not want to arb all assets
                skip_ct += 1
                if i < usd_index:
                    usd_index -= 1
                continue
            if asset == omnipool.stablecoin:
                usd_index = i - skip_ct

            asset_fee = omnipool.asset_fee[asset].compute(tkn=asset)
            # asset_fee = omnipool.last_fee[asset]
            asset_LRNA_fee = omnipool.lrna_fee[asset].compute(tkn=asset)
            # asset_LRNA_fee = omnipool.last_lrna_fee[asset]
            # low_price = (1 - usd_fee) * (1 - asset_LRNA_fee) * oamm.usd_price(omnipool, tkn=asset)
            # high_price = 1 / (1 - asset_fee) / (1 - usd_LRNA_fee) * oamm.usd_price(omnipool, tkn=asset)
            #
            # if asset != omnipool.stablecoin and low_price <= state.external_market[asset] <= high_price:
            #     skip_ct += 1
            #     if i < usd_index:
            #         usd_index -= 1
            #     continue

            reserves.append(omnipool.liquidity[asset])
            lrna.append(omnipool.lrna[asset])
            prices.append(state.external_market[asset])
            asset_list.append(asset)
            asset_fees.append(asset_fee)
            lrna_fees.append(asset_LRNA_fee)

        dr = get_dr_list(prices, reserves, lrna, usd_index)
        dq = get_dq_list(dr, reserves, lrna)

        # size_mult = 1
        # for i in range(len(prices)):
        #     if abs(dr[i])/reserves[i] > omnipool.trade_limit_per_block:
        #         size_mult = min(size_mult, omnipool.trade_limit_per_block * reserves[i] / abs(dr[i]))

        r = omnipool.liquidity
        q = omnipool.lrna

        for j in range(arb_precision):
            dr = [0]*len(dq)
            for i in range(len(prices)):
                asset = asset_list[i]
                delta_Qi = dq[i] * (j+1) / arb_precision
                if delta_Qi > 0:
                    dr[i] = r[asset] * delta_Qi / (q[asset] + delta_Qi) * (1 - asset_fees[i])
                else:
                    delta_Qi_fee_adj = delta_Qi / (1 - lrna_fees[i])
                    dr[i] = r[asset] * delta_Qi_fee_adj / (q[asset] + delta_Qi_fee_adj)
            profit = sum([dr[i] * prices[i] for i in range(len(prices))])
            if profit < 0:
                if j > 0:
                    for i in range(len(asset_list)):
                        if dq[i] > 0:
                            omnipool.swap(
                                agent=agent, tkn_sell="LRNA", tkn_buy=asset_list[i],
                                sell_quantity=dq[i] * j/arb_precision, modify_imbalance=False)
                        else:
                            omnipool.swap(
                                agent=agent, tkn_sell=asset_list[i], tkn_buy="LRNA",
                                buy_quantity=-dq[i] * j/arb_precision, modify_imbalance=False)
                break
            elif j == arb_precision - 1:
                for i in range(len(asset_list)):
                    if dq[i] > 0:
                        omnipool.swap(
                            agent=agent, tkn_sell="LRNA", tkn_buy=asset_list[i],
                            sell_quantity=dq[i], modify_imbalance=False)
                    else:
                        omnipool.swap(
                            agent=agent, tkn_sell=asset_list[i], tkn_buy="LRNA",
                            buy_quantity=-dq[i], modify_imbalance=False)
                break  # technically unnecessary

        return state

    return TradeStrategy(strategy, name='omnipool arbitrage')


def stableswap_arbitrage(pool_id: str, minimum_profit: float = 1, precision: float = 0.00001):

    def strategy(state: GlobalState, agent_id: str) -> GlobalState:

        stable_pool: StableSwapPoolState = state.pools[pool_id]
        if not isinstance(stable_pool, StableSwapPoolState):
            raise AssertionError()
        sorted_assets = sorted(list(
            stable_pool.liquidity.keys()), key=lambda k: state.external_market[k] / stable_pool.liquidity.get(k)
        )
        buy_asset = sorted_assets[0]
        sell_asset = sorted_assets[-1]
        target_price = state.external_market[buy_asset] / state.external_market[sell_asset]

        d = stable_pool.calculate_d()

        def price_after_trade(buy_amount: float = 0, sell_amount: float = 0):
            buy_amount = buy_amount or sell_amount
            balance_out = stable_pool.liquidity[buy_asset] - buy_amount
            balance_in = stable_pool.calculate_y(
                stable_pool.modified_balances(delta={buy_asset: -buy_amount}, omit=[sell_asset]), d
            )
            return stable_pool.price_at_balance([balance_in, balance_out], d)

        delta_y = find_agent_delta_y(target_price, price_after_trade, precision=precision)
        delta_x = (
            stable_pool.liquidity[sell_asset]
            - stable_pool.calculate_y(stable_pool.modified_balances(delta={buy_asset: -delta_y}, omit=[sell_asset]), d)
        ) * (1 + stable_pool.trade_fee)

        projected_profit = (
            delta_y * state.price(buy_asset)
            + delta_x * state.price(sell_asset)
        )

        if projected_profit <= minimum_profit:
            # don't do it
            # agent.trade_rejected += 1
            return state

        new_state = state.execute_swap(pool_id, agent_id, sell_asset, buy_asset, buy_quantity=delta_y)
        return new_state

    return TradeStrategy(strategy, name='stableswap arbitrage')


def toxic_asset_attack(pool_id: str, asset_name: str, trade_size: float, start_timestep: int = 0) -> TradeStrategy:

    def strategy(state: GlobalState, agent_id: str) -> GlobalState:
        if state.time_step < start_timestep:
            return state

        state.external_market[asset_name] = 0

        pool = state.pools[pool_id]
        agent = state.agents[agent_id]
        current_price = oamm.lrna_price(pool, asset_name)
        if current_price <= 0:
            return state
        usd_price = oamm.lrna_price(pool, pool.stablecoin) / current_price
        if usd_price <= 0:
            return state
        quantity = (
            (pool.lrna_total - pool.lrna[asset_name])
            * pool.weight_cap[asset_name] / (1 - pool.weight_cap[asset_name])
            - pool.lrna[asset_name]
        ) / current_price - 0.001  # because rounding errors

        pool.simulate_add_liquidity(
            pool_id, agent_id,
            quantity=quantity,
            tkn_add=asset_name
        )
        sell_quantity = trade_size * usd_price
        if state.pools[pool_id].liquidity[asset_name] + sell_quantity > 10 ** 12:
            # go right up to the maximum
            sell_quantity = max(10 ** 12 - state.pools[pool_id].liquidity[asset_name] - 0.0000001, 0)
            if sell_quantity == 0:
                # pool is maxed
                return state
        pool.swap(
            agent=agent,
            tkn_sell=asset_name,
            tkn_buy='USD',
            sell_quantity=sell_quantity
        )
        return state

    return TradeStrategy(strategy, name=f'toxic asset attack (asset={asset_name}, trade_size={trade_size})')


def price_manipulation(
        pool_id: str, asset1: str, asset2: str, max_fraction: float = float('inf'), interval: int = 1
):
    def price_manipulation_strategy(state: GlobalState, agent_id: str):
        if state.time_step % interval != 0:
            return state
        omnipool: OmnipoolState = state.pools[pool_id]
        agent: Agent = state.agents[agent_id]
        agent_holdings = copy.copy(agent.holdings)
        omnipool.swap(
            agent=agent,
            tkn_sell=asset1, tkn_buy=asset2,
            sell_quantity=min(agent.holdings[asset1], omnipool.liquidity[asset1] * max_fraction)
        )
        omnipool.add_liquidity(
            agent=agent,
            quantity=min(agent.holdings[asset2] / 2, omnipool.liquidity[asset2] * max_fraction),
            # quantity=agent.holdings[asset2] / 2,
            tkn_add=asset2
        )
        # here we want to bring the prices back in line with the market
        delta_r = (math.sqrt((
            omnipool.lrna[asset2] * omnipool.lrna[asset1] * omnipool.liquidity[asset2] * omnipool.liquidity[asset1]
        ) / (state.external_market[asset2] / state.external_market[asset1])) - (
            omnipool.lrna[asset1] * omnipool.liquidity[asset2]
        )) / (omnipool.lrna[asset2] + omnipool.lrna[asset1])
        omnipool.swap(
            agent=agent,
            tkn_sell=asset2, tkn_buy=asset1,
            sell_quantity=min(delta_r, agent.holdings[asset2], omnipool.liquidity[asset2] * max_fraction)
        )
        omnipool.remove_liquidity(
            agent=agent,
            quantity=agent.holdings[(omnipool.unique_id, asset2)],
            tkn_remove=asset2
        )
        # back the other way
        omnipool.swap(
            agent=agent,
            tkn_sell=asset2, tkn_buy=asset1,
            sell_quantity=min(agent.holdings[asset2], omnipool.liquidity[asset2] * max_fraction)
        )
        omnipool.add_liquidity(
            agent=agent,
            # quantity=min(agent.holdings[asset1] / 2, omnipool.liquidity[asset1] / 3),
            quantity=min(agent.holdings[asset1] / 2, omnipool.liquidity[asset1] * max_fraction),
            tkn_add=asset1
        )
        delta_r = (math.sqrt((
            omnipool.lrna[asset1] * omnipool.lrna[asset2] * omnipool.liquidity[asset1] * omnipool.liquidity[asset2]
        ) / (state.external_market[asset1] / state.external_market[asset2])) - (
            omnipool.lrna[asset2] * omnipool.liquidity[asset1]
        )) / (omnipool.lrna[asset1] + omnipool.lrna[asset2])
        omnipool.swap(
            agent=agent,
            tkn_sell=asset1, tkn_buy=asset2,
            sell_quantity=min(delta_r, agent.holdings[asset1], omnipool.liquidity[asset1] * max_fraction)
        )
        omnipool.remove_liquidity(
            agent=agent,
            quantity=agent.holdings[(omnipool.unique_id, asset1)],
            tkn_remove=asset1
        )
        omnipool.swap(
            agent=agent,
            tkn_sell='LRNA', tkn_buy=asset2,
            sell_quantity=agent.holdings['LRNA']
        )
        profit = sum(agent.holdings.values()) - sum(agent_holdings.values())
        return state

    return TradeStrategy(
        strategy_function=price_manipulation_strategy,
        name='price_manipulation',
    )


def price_manipulation_multiple_blocks(
        pool_id: str):
    class PriceManipulationStrategy:
        def __init__(self):
            # self.trade_asset = asset2
            # self.attack_asset = asset1
            self.asset_sell_target = 0
            self.asset_sold = 0
            self.add_liquidity_target = 0
            self.liquidity_added = 0
            self.arb_trade_target = 0
            self.remove_liquidity_target = 0
            self.liquidity_removed = 0
            self.attack_asset = ''
            self.trade_asset = ''
            self.asset_pairs = []

        def execute(self, state: GlobalState, agent_id: str):
            omnipool: OmnipoolState = state.pools[pool_id]
            agent: Agent = state.agents[agent_id]

            if self.attack_asset == '':
                self.attack_asset = omnipool.asset_list[0]
                self.trade_asset = omnipool.asset_list[1]

            if (omnipool.unique_id, self.attack_asset) not in agent.holdings:
                agent.holdings[(omnipool.unique_id, self.attack_asset)] = 0

            if (
                    self.asset_sell_target == 0
                    and agent.holdings[(omnipool.unique_id, self.attack_asset)] == 0
            ):
                # the cycle begins
                self.remove_liquidity_target = 0

                # cycle between all assets
                trade_asset_index = omnipool.asset_list.index(self.trade_asset)
                attack_asset_index = omnipool.asset_list.index(self.attack_asset)
                self.trade_asset = omnipool.asset_list[(trade_asset_index + 1) % len(omnipool.asset_list)]
                if self.trade_asset == self.attack_asset:
                    self.attack_asset = (omnipool.asset_list[
                        (attack_asset_index + len(omnipool.asset_list) - 1)
                        % len(omnipool.asset_list)
                    ])
                self.asset_pairs.append({
                    'attack asset': self.attack_asset,
                    'trade asset': self.trade_asset,
                    'time step': state.time_step
                })
                if self.asset_pairs[-1]['attack asset'] == 'HDX' and self.asset_pairs[-1]['trade asset'] == 'DOT':
                    er = 1

                # target the maximum liquidity that will be allowed by the weight cap
                max_liquidity = (
                        (omnipool.weight_cap[self.attack_asset] * omnipool.lrna_total
                         - omnipool.lrna[self.attack_asset])
                        / (1 - omnipool.weight_cap[self.attack_asset])
                        / oamm.lrna_price(omnipool, self.trade_asset)
                ) if omnipool.weight_cap[self.attack_asset] < 1 else float('inf')

                # choose the largest trade size that will be allowed by the per block trade limit
                self.asset_sell_target = min(
                    agent.holdings[self.trade_asset],
                    omnipool.liquidity[self.trade_asset] / 2,
                    max_liquidity / 2
                )
                self.asset_pairs[-1]['sell target'] = self.asset_sell_target
                self.asset_sold = 0

            if self.asset_sell_target > 0:
                # make sure we don't go over any limits and get rejected
                sell_quantity = min(
                    omnipool.liquidity[self.trade_asset] * omnipool.trade_limit_per_block * .9999,
                    omnipool.calculate_sell_from_buy(
                        tkn_sell=self.trade_asset, tkn_buy=self.attack_asset,
                        buy_quantity=omnipool.liquidity[self.attack_asset] * omnipool.trade_limit_per_block
                    ) * .9999,
                    self.asset_sell_target - self.asset_sold
                )
                omnipool.swap(
                    agent=agent,
                    tkn_sell=self.trade_asset, tkn_buy=self.attack_asset,
                    sell_quantity=sell_quantity
                )
                self.asset_sold += sell_quantity
                if self.asset_sold >= self.asset_sell_target:
                    # we've sold enough - stop trying to sell
                    # switch gears and start adding liquidity
                    self.asset_sell_target = 0
                    # find the maximum liquidity we can actually add
                    max_liquidity = (
                            (omnipool.weight_cap[self.attack_asset] * omnipool.lrna_total
                             - omnipool.lrna[self.attack_asset])
                            / (1 - omnipool.weight_cap[self.attack_asset])
                            / oamm.lrna_price(omnipool, self.attack_asset)
                    ) if omnipool.weight_cap[self.attack_asset] < 1 else float('inf')
                    self.add_liquidity_target = min(
                        agent.holdings[self.attack_asset] / 2,
                        omnipool.liquidity[self.attack_asset] * 100,
                        max_liquidity * .9999
                    )
                    self.asset_pairs[-1]['add target'] = self.add_liquidity_target
                    self.liquidity_added = 0
                else:
                    # if we haven't sold enough, try again next block
                    return state

            if self.add_liquidity_target > 0:
                add_quantity = min(
                    self.add_liquidity_target,
                    omnipool.liquidity[self.attack_asset] * omnipool.trade_limit_per_block,
                    self.add_liquidity_target - self.liquidity_added
                )

                omnipool.add_liquidity(
                    agent=agent,
                    quantity=add_quantity,
                    tkn_add=self.attack_asset
                )

                self.liquidity_added += add_quantity
                if self.liquidity_added >= self.add_liquidity_target:
                    # we've added enough liquidity - stop trying to add liquidity
                    # switch gears and start arbitraging
                    self.add_liquidity_target = 0
                    self.arb_trade_target = 1
                    self.asset_pairs[-1]['arb target'] = self.arb_trade_target

            if self.arb_trade_target > 0:
                # here we want to bring the prices back in line with the market
                tkn_buy = self.trade_asset
                tkn_sell = self.attack_asset
                delta_r = (math.sqrt((
                    omnipool.lrna[tkn_sell] * omnipool.lrna[tkn_buy]
                    * omnipool.liquidity[tkn_sell] * omnipool.liquidity[tkn_buy]
                ) / (state.external_market[tkn_sell] / state.external_market[tkn_buy])) - (
                    omnipool.lrna[tkn_buy] * omnipool.liquidity[tkn_sell]
                )) / (omnipool.lrna[tkn_sell] + omnipool.lrna[tkn_buy])

                # find the max that we can (or want to) actually sell
                sell_quantity = min(
                    omnipool.liquidity[self.attack_asset] * omnipool.trade_limit_per_block,
                    omnipool.calculate_sell_from_buy(
                        tkn_sell=tkn_sell, tkn_buy=tkn_buy,
                        buy_quantity=omnipool.liquidity[self.trade_asset] * omnipool.trade_limit_per_block
                    ) * .9999,
                    delta_r,
                    agent.holdings[self.attack_asset]
                )

                omnipool.swap(
                    agent=agent,
                    tkn_sell=self.attack_asset, tkn_buy=self.trade_asset,
                    sell_quantity=sell_quantity
                )
                if state.time_step > 85:
                    er = 1
                if (
                        oamm.usd_price(omnipool, self.attack_asset) / oamm.usd_price(omnipool, self.trade_asset)
                        <= state.external_market[self.attack_asset] / state.external_market[self.trade_asset] * 1.00001
                        or agent.holdings[self.attack_asset] == 0
                ):
                    # we're good, stop trying to arbitrage
                    self.arb_trade_target = 0
                    # now we want to remove all the liquidity we added
                    self.remove_liquidity_target = agent.holdings[(omnipool.unique_id, self.attack_asset)]
                    self.asset_pairs[-1]['remove target'] = self.remove_liquidity_target
                    self.liquidity_removed = 0

            if self.remove_liquidity_target > 0:
                # try and get it all, although it might take multiple blocks
                remove_quantity = min(
                    omnipool.max_withdrawal_per_block * omnipool.shares[self.attack_asset],
                    agent.holdings[(omnipool.unique_id, self.attack_asset)]
                )
                omnipool.remove_liquidity(
                    agent=agent,
                    quantity=remove_quantity,
                    tkn_remove=self.attack_asset
                )
                self.liquidity_removed += remove_quantity

            agent.attack_history = self.asset_pairs
            return state

    return TradeStrategy(
        strategy_function=PriceManipulationStrategy().execute,
        name='price manipulation',
    )


def price_sensitive_trading(
        pool_id: str,
        max_volume_usd: float,
        price_sensitivity: float,
        tkn_sell: str = None,
        tkn_buy: str = None,
        trade_frequency: float = 0.1
) -> TradeStrategy:
    def strategy(state: GlobalState, agent_id: str) -> GlobalState:
        if random.random() > trade_frequency:
            return state
        agent: Agent = state.agents[agent_id]
        pool: OmnipoolState = state.pools[pool_id]
        options = list(set(agent.asset_list) & set(pool.asset_list))
        sell = tkn_sell
        buy = tkn_buy
        if tkn_sell is None:
            sell = random.choice(options)
            options.remove(sell)
        if tkn_buy is None:
            buy = random.choice(options)
        slip_rate = (
            pool.calculate_sell_from_buy(buy, sell, max_volume_usd / state.external_market[buy])
            / (state.external_market[buy] / state.external_market[sell])
            / (max_volume_usd / state.external_market[buy])
        ) - 1  # find the price of buying from the pool vs. buying from the market
        trade_volume = max(
            max_volume_usd / state.external_market[sell] * max(min(1 - price_sensitivity * slip_rate, 1), 0) ** 10,
            0
        ) / trade_frequency
        pool.swap(
            agent=agent,
            tkn_sell=sell,
            tkn_buy=buy,
            sell_quantity=trade_volume,
        )
        return state

    return TradeStrategy(strategy, name=f'price sensitive trading (sensitivity ={price_sensitivity})')<|MERGE_RESOLUTION|>--- conflicted
+++ resolved
@@ -159,7 +159,6 @@
             self.when = _when
             self.done = False
 
-<<<<<<< HEAD
         def execute(self, state: GlobalState, agent_id: str):
             if self.done or state.time_step < self.when:
                 return state
@@ -178,21 +177,6 @@
                     )
 
             agent.initial_holdings = agent.holdings
-=======
-        agent: Agent = state.agents[agent_id]
-        pool: AMM = state.pools[pool_id]
-
-        for asset in assets or list(agent.holdings.keys()):
-
-            if asset in state.pools[pool_id].asset_list:
-                pool.add_liquidity(
-                    agent=agent,
-                    quantity=agent.holdings[asset],
-                    tkn_add=asset
-                )
-
-        # agent.initial_holdings = agent.holdings
->>>>>>> 3867d8bf
 
             return state
 
@@ -517,14 +501,14 @@
             # asset_fee = omnipool.last_fee[asset]
             asset_LRNA_fee = omnipool.lrna_fee[asset].compute(tkn=asset)
             # asset_LRNA_fee = omnipool.last_lrna_fee[asset]
-            # low_price = (1 - usd_fee) * (1 - asset_LRNA_fee) * oamm.usd_price(omnipool, tkn=asset)
-            # high_price = 1 / (1 - asset_fee) / (1 - usd_LRNA_fee) * oamm.usd_price(omnipool, tkn=asset)
-            #
-            # if asset != omnipool.stablecoin and low_price <= state.external_market[asset] <= high_price:
-            #     skip_ct += 1
-            #     if i < usd_index:
-            #         usd_index -= 1
-            #     continue
+            low_price = (1 - usd_fee) * (1 - asset_LRNA_fee) * oamm.usd_price(omnipool, tkn=asset)
+            high_price = 1 / (1 - asset_fee) / (1 - usd_LRNA_fee) * oamm.usd_price(omnipool, tkn=asset)
+
+            if asset != omnipool.stablecoin and low_price <= state.external_market[asset] <= high_price:
+                skip_ct += 1
+                if i < usd_index:
+                    usd_index -= 1
+                continue
 
             reserves.append(omnipool.liquidity[asset])
             lrna.append(omnipool.lrna[asset])
