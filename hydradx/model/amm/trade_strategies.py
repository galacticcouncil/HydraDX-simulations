--- conflicted
+++ resolved
@@ -583,12 +583,6 @@
             balance_in = stable_pool.calculate_y(
                 stable_pool.modified_balances(delta={buy_asset: -buy_amount}, omit=[sell_asset]), d
             )
-<<<<<<< HEAD
-            balances = {tkn: stable_pool.liquidity[tkn] for tkn in stable_pool.asset_list}
-            balances[buy_asset] = balance_out
-            balances[sell_asset] = balance_in
-            return stable_pool.price(balances, buy_asset, sell_asset)
-=======
             balances = list(stable_pool.liquidity.values())
             balances[list(stable_pool.liquidity.keys()).index(buy_asset)] = balance_out
             balances[list(stable_pool.liquidity.keys()).index(sell_asset)] = balance_in
@@ -598,7 +592,6 @@
                 i=list(stable_pool.liquidity.keys()).index(buy_asset),
                 j=list(stable_pool.liquidity.keys()).index(sell_asset)
             )
->>>>>>> 8d6559aa
 
         delta_y = find_agent_delta_y(target_price, price_after_trade, precision=precision)
         delta_x = (
