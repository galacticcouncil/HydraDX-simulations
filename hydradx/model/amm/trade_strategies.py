--- conflicted
+++ resolved
@@ -2,7 +2,6 @@
 import copy
 from .global_state import GlobalState, swap, add_liquidity, external_market_trade, withdraw_all_liquidity
 from .agents import Agent
-from .amm import AMM
 from .basilisk_amm import ConstantProductPoolState
 from .omnipool_amm import OmnipoolState
 from . import omnipool_amm as oamm
@@ -27,13 +26,8 @@
         elif self.run_once:
             self.done = True
         return_val = self.function(state, agent_id)
-<<<<<<< HEAD
-        if state != return_val:
-            raise AssertionError('TradeStrategy function should return the identical state object.')
-=======
         if return_val != state:
             raise AssertionError('TradeStrategy function returned a different state object.')
->>>>>>> 114de0ba
         return return_val
 
     def __add__(self, other):
@@ -160,16 +154,6 @@
     def strategy(state: GlobalState, agent_id: str):
 
         agent: Agent = state.agents[agent_id]
-<<<<<<< HEAD
-        pool: AMM = state.pools[pool_id]
-        for asset in assets or list(agent.holdings.keys()):
-
-            if asset in pool.asset_list:
-                pool.execute_add_liquidity(
-                    state=pool,
-                    agent=agent,
-                    quantity=state.agents[agent_id].holdings[asset],
-=======
         pool = state.pools[pool_id]
 
         for asset in assets or list(agent.holdings.keys()):
@@ -179,7 +163,6 @@
                     state=pool,
                     agent=agent,
                     quantity=agent.holdings[asset],
->>>>>>> 114de0ba
                     tkn_add=asset
                 )
 
@@ -521,7 +504,8 @@
                 if delta_Qi > 0:
                     dr[i] = r[asset] * delta_Qi / (q[asset] + delta_Qi) * (1 - asset_fees[i])
                 else:
-                    dr[i] = r[asset] * delta_Qi / (q[asset] + delta_Qi) / (1 - lrna_fees[i])
+                    delta_Qi_fee_adj = delta_Qi / (1 - lrna_fees[i])
+                    dr[i] = r[asset] * delta_Qi_fee_adj / (q[asset] + delta_Qi_fee_adj)
             profit = sum([dr[i] * prices[i] for i in range(len(prices))])
             if profit < 0:
                 if j > 0:
