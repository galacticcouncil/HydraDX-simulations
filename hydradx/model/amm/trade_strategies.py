--- conflicted
+++ resolved
@@ -428,11 +428,7 @@
     return TradeStrategy(strategy, name=f'constant product pool arbitrage ({pool_id})')
 
 
-<<<<<<< HEAD
-def omnipool_arbitrage(pool_id: str, arb_precision=1, skip_assets=None, frequency=1):
-=======
 def omnipool_arbitrage(pool_id: str, arb_precision=1, skip_assets=None, frequency=1) -> TradeStrategy:
->>>>>>> b06a1591
     if skip_assets is None:
         skip_assets = []
 
