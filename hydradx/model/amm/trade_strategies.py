import math
import copy
from .global_state import GlobalState, swap, add_liquidity, external_market_trade, withdraw_all_liquidity
from .agents import Agent
from .basilisk_amm import ConstantProductPoolState
from .omnipool_amm import OmnipoolState
from . import omnipool_amm as oamm
from .stableswap_amm import StableSwapPoolState
from typing import Callable
import random
# from numbers import Number

import numpy as np


class TradeStrategy:
    def __init__(self, strategy_function: Callable[[GlobalState, str], GlobalState], name: str, run_once: bool = False):
        self.function = strategy_function
        self.run_once = run_once
        self.done = False
        self.name = name

    def execute(self, state: GlobalState, agent_id: str) -> GlobalState:
        if self.done:
            return state
        elif self.run_once:
            self.done = True
        return self.function(state, agent_id)

    def __add__(self, other):
        assert isinstance(other, TradeStrategy)

        def combo_function(state, agent_id) -> GlobalState:
            new_state = self.execute(state, agent_id)
            return other.execute(new_state, agent_id)

        return TradeStrategy(combo_function, name='\n'.join([self.name, other.name]))


def random_swaps(
    pool_id: str,
    amount: dict[str: float] or float,
    randomize_amount: bool = True,
) -> TradeStrategy:
    """
    amount should be a dict in the form of:
    {
        token_name: sell_quantity
    }
    """

    def strategy(state: GlobalState, agent_id: str):

        buy_asset = random.choice(list(amount.keys()))
        sell_asset = random.choice(list(amount.keys()))
        sell_quantity = (
            amount[sell_asset] / (state.price(sell_asset) or 1) * (random.random() if randomize_amount else 1)
        ) or 1
        if buy_asset == sell_asset:
            return state
        else:
            return swap(
                old_state=state,
                pool_id=pool_id,
                agent_id=agent_id,
                tkn_sell=sell_asset,
                tkn_buy=buy_asset,
                sell_quantity=sell_quantity
            )

    return TradeStrategy(strategy, name=f'random swaps ({list(amount.keys())})')


def steady_swaps(
    pool_id: str,
    usd_amount: float,
    asset_list: list = ()
) -> TradeStrategy:

    def strategy(state: GlobalState, agent_id: str):

        strategy.buy_index = getattr(strategy, 'buy_index', -1)
        strategy.buy_index += 1
        agent = state.agents[agent_id]
        assets = asset_list or list(agent.holdings.keys())
        buy_index = strategy.buy_index % len(assets)
        sell_index = (buy_index + 1) % len(assets)

        buy_asset = assets[buy_index]
        sell_asset = assets[sell_index]
        sell_quantity = usd_amount / state.price(sell_asset)

        return state.execute_swap(
            pool_id=pool_id,
            agent_id=agent_id,
            tkn_sell=sell_asset,
            tkn_buy=buy_asset,
            sell_quantity=sell_quantity
        )

    return TradeStrategy(strategy, name=f'steady swaps (${usd_amount})')


def constant_swaps(
    pool_id: str,
    sell_quantity: float,
    sell_asset: str,
    buy_asset: str
) -> TradeStrategy:

    def strategy(state: GlobalState, agent_id: str):

        return state.execute_swap(
            pool_id=pool_id,
            agent_id=agent_id,
            tkn_sell=sell_asset,
            tkn_buy=buy_asset,
            sell_quantity=sell_quantity
        )

    return TradeStrategy(strategy, name=f'constant swaps (${sell_quantity})')


def back_and_forth(
    pool_id: str,
    percentage: float  # percentage of TVL to trade each block
) -> TradeStrategy:

    def strategy(state: GlobalState, agent_id: str):
        omnipool: OmnipoolState = state.pools[pool_id]
        agent: Agent = state.agents[agent_id]
        assets = list(set(agent.asset_list) & set(omnipool.asset_list))
        for asset in assets:
            # asset = agent.asset_list[i]
            dr = percentage / 2 * omnipool.liquidity[asset]
            lrna_init = state.agents[agent_id].holdings['LRNA']
            oamm.execute_swap(omnipool, agent, tkn_sell=asset, tkn_buy='LRNA', sell_quantity=dr, modify_imbalance=False)
            dq = state.agents[agent_id].holdings['LRNA'] - lrna_init
            oamm.execute_swap(omnipool, agent, tkn_sell='LRNA', tkn_buy=asset, sell_quantity=dq, modify_imbalance=False)

        return state

    return TradeStrategy(strategy, name=f'back and forth (${percentage})')


def invest_all(pool_id: str, assets: list or str = None) -> TradeStrategy:

    if assets and not isinstance(assets, list):
        assets = [assets]

    def strategy(state: GlobalState, agent_id: str):

        agent: Agent = state.agents[agent_id]

        for asset in assets or agent.holdings.keys():

            if asset in state.pools[pool_id].asset_list:
                state = add_liquidity(
                    old_state=state,
                    pool_id=pool_id,
                    agent_id=agent_id,
                    quantity=state.agents[agent_id].holdings[asset],
                    tkn_add=asset
                )

        agent.initial_holdings = agent.holdings

        return state

    return TradeStrategy(strategy, name=f'invest all ({pool_id})', run_once=True)


def withdraw_all(when: int) -> TradeStrategy:

    def strategy(state: GlobalState, agent_id: str):
        if state.time_step == when:
            return withdraw_all_liquidity(state, agent_id)
        else:
            return state

    return TradeStrategy(strategy, name=f'withdraw all at time step {when}')


def sell_all(pool_id: str, sell_asset: str, buy_asset: str):

    def strategy(state: GlobalState, agent_id: str) -> GlobalState:
        agent = state.agents[agent_id]
        if not agent.holdings[sell_asset]:
            return state
        return state.execute_swap(pool_id, agent_id, sell_asset, buy_asset, sell_quantity=agent.holdings[sell_asset])

    return TradeStrategy(strategy, name=f'sell all {sell_asset} for {buy_asset}')


def invest_and_withdraw(frequency: float = 0.001, pool_id: str = 'omnipool', sell_lrna: bool = False) -> TradeStrategy:
    class Strategy:
        def __init__(self):
            self.last_move = 0
            self.invested = False

        def __call__(self, state: GlobalState, agent_id: str) -> GlobalState:

            if (state.time_step - self.last_move) * frequency > random.random():
                omnipool: OmnipoolState = state.pools[pool_id]
                agent: Agent = state.agents[agent_id]
                agent_holdings = copy.copy(agent.holdings)

                if self.invested:
                    # withdraw
                    for tkn in agent_holdings:
                        if isinstance(tkn, tuple) and tkn[0] == pool_id:
                            oamm.execute_remove_liquidity(
                                state=omnipool,
                                agent=agent,
                                quantity=agent.holdings[tkn],
                                tkn_remove=tkn[1]
                            )
                        if sell_lrna:
                            oamm.execute_swap(
                                state=omnipool,
                                agent=agent,
                                tkn_sell='LRNA',
                                tkn_buy=omnipool.stablecoin,
                                sell_quantity=agent.holdings['LRNA']
                            )
                else:
                    # invest
                    for tkn in agent_holdings:
                        if tkn in state.pools[pool_id].asset_list:
                            oamm.execute_add_liquidity(
                                state=omnipool,
                                agent=agent,
                                quantity=agent.holdings[tkn],
                                tkn_add=tkn
                            )

                self.last_move = state.time_step
                self.invested = not self.invested

            return state

    return TradeStrategy(Strategy(), name=f'invest and withdraw every {frequency} time steps')


# iterative arbitrage method
def find_agent_delta_y(
    target_price: float,
    price_after_trade: Callable,
    starting_bid: float = 1,
    precision: float = 0.000000001,
    max_iterations: int = 50
):
    b = starting_bid
    previous_change = 1
    p = price_after_trade(b)
    previous_price = p
    diff = p / target_price
    i = 0
    while abs(1 - diff) > precision and i < max_iterations:
        progress = (previous_price - p) / (previous_price - target_price) or 2
        old_b = b
        b -= previous_change * (1 - 1 / progress)
        previous_price = p
        previous_change = b - old_b
        p = price_after_trade(buy_amount=b if b >= 0 else 0, sell_amount=-b if b < 0 else 0)
        diff = p / target_price
        i += 1

    return b if i < max_iterations else 0


def constant_product_arbitrage(pool_id: str, minimum_profit: float = 0, direct_calc: bool = True) -> TradeStrategy:

    def strategy(state: GlobalState, agent_id: str):

        pool: ConstantProductPoolState = state.pools[pool_id]
        if not(isinstance(pool, ConstantProductPoolState)):
            raise TypeError(f'{pool_id} is not compatible with constant product arbitrage.')

        x = pool.asset_list[0]
        y = pool.asset_list[1]

        if not direct_calc:
            agent_delta_y = recursive_calculation(state, x, y)
        else:
            agent_delta_y = direct_calculation(state, x, y)

        agent_delta_x = -agent_delta_y * pool.liquidity[x] / (pool.liquidity[y] - agent_delta_y)
        if agent_delta_y > 0:
            agent_delta_x /= 1 - pool.trade_fee.compute(y, abs(agent_delta_y))
        else:
            agent_delta_x *= 1 - pool.trade_fee.compute(y, abs(agent_delta_y))

        projected_profit = (
            agent_delta_y * state.price(y)
            + agent_delta_x * state.price(x)
        )

        # in case we want to graph this later
        # agent = state.agents[agent_id]
        # agent.projected_profit = projected_profit

        if projected_profit <= minimum_profit:
            # don't do it
            # agent.trade_rejected += 1
            return state

        # buy just enough of non-USD asset
        if agent_delta_y > 0 and x != 'USD' or agent_delta_y < 0 and y != 'USD':
            state = external_market_trade(
                old_state=state,
                agent_id=agent_id,
                tkn_buy=x if agent_delta_y > 0 else 'USD',
                tkn_sell=y if agent_delta_y < 0 else 'USD',
                sell_quantity=agent_delta_y if agent_delta_y < 0 else 0,
                buy_quantity=-agent_delta_x if agent_delta_y > 0 else 0
            )

        # swap
        new_state = state.execute_swap(pool_id, agent_id, tkn_sell=x, tkn_buy=y, buy_quantity=agent_delta_y)

        # immediately cash out everything for USD
        new_agent = state.agents[agent_id]
        for tkn, quantity in new_agent.holdings.items():
            if new_agent.holdings[tkn] > 0 and tkn != 'USD':
                new_state = external_market_trade(
                    state, agent_id, tkn_buy='USD', tkn_sell=tkn, sell_quantity=quantity
                )

        return new_state

    def direct_calculation(state: GlobalState, tkn_sell: str, tkn_buy: str):

        pool = state.pools[pool_id]
        p = state.price(tkn_buy) / state.price(tkn_sell)
        x = pool.liquidity[tkn_sell]
        y = pool.liquidity[tkn_buy]
        f = pool.trade_fee.compute('', 0)
        if p < x/y * (1 - f):
            # agent can profit by selling y to AMM
            b = 2 * y - (f / p) * x * (1 - f)
            c = y ** 2 - x * y / p * (1 - f)
            t = math.sqrt(b ** 2 - 4 * c)
            if -b < t:
                dY = (-b + t) / 2
            else:
                dY = (-b - t) / 2
            return -dY
        elif p > x/y * (1 + f):
            # agent can profit by selling x to AMM
            b = 2 * y + (f / p) * x / (1 - f)
            c = y ** 2 - x * y / p / (1 - f)
            t = math.sqrt(b ** 2 - 4 * c)
            if -b < t:
                dY = (-b + t) / 2
            else:
                dY = (-b - t) / 2
            return -dY
        else:
            return 0

    def recursive_calculation(state: GlobalState, tkn_sell: str, tkn_buy: str):
        # an alternate way to calculate optimal trade
        # should be equivalent with a flat percentage fee, but also works with more complicated fee structures
        pool = state.pools[pool_id]
        x = pool.liquidity[tkn_sell]
        y = pool.liquidity[tkn_buy]
        # VVV this would be correct if there is no fee VVV
        agent_delta_y = (y - math.sqrt(x * y * state.price(tkn_sell) / state.price(tkn_buy)))

        def price_after_trade(buy_amount=0, sell_amount=0):
            if buy_amount:
                sell_amount = -(x - pool.invariant / (y - buy_amount)) \
                              * (1 + pool.trade_fee.compute(tkn_sell, buy_amount))
                price = (y - buy_amount) / (x + sell_amount)

            elif sell_amount:
                buy_amount = (x - pool.invariant / (y + sell_amount)) \
                             * (1 - pool.trade_fee.compute(tkn_sell, sell_amount))
                price = (y + sell_amount) / (x - buy_amount)

            else:
                raise ValueError('Must specify either buy_amount or sell_amount')

            if agent_delta_y < 0:
                price /= (1 - pool.trade_fee.compute(y, sell_amount))
            else:
                price /= (1 + pool.trade_fee.compute(y, sell_amount))

            return price

        target_price = state.price(tkn_sell) / state.price(tkn_buy)
        return find_agent_delta_y(target_price, price_after_trade, agent_delta_y)

    return TradeStrategy(strategy, name=f'constant product pool arbitrage ({pool_id})')


def omnipool_arbitrage(pool_id: str, arb_precision=1, skip_assets=None):
    if skip_assets is None:
        skip_assets = []

    def get_mat(prices: list[float], reserves: list[int], lrna: list[int], usd_index: int):
        mat = [[float(1)] * len(prices)]
        for i in range(len(prices)):
            if usd_index == i:
                continue
            row = [float(0)] * len(prices)
            row[usd_index] = math.sqrt(prices[i] * reserves[i] * lrna[i])
            row[i] = -math.sqrt(reserves[usd_index] * lrna[usd_index])
            mat.append(row)
        return mat

    def calc_new_reserve(new_reserve_b, old_reserve_a, old_reserve_b):
        return old_reserve_a * old_reserve_b / new_reserve_b

    def get_dr_list(prices, reserves, lrna, usd_index):
        # delta_ri, i.e. change in reserve of asset i

        mat = get_mat(prices, reserves, lrna, usd_index)

        A = np.array(mat)
        B_ls = [float(0)] * len(prices)
        B_ls[0] = float(sum(lrna))
        B = np.array(B_ls)
        X = np.linalg.solve(A, B)

        dr = [calc_new_reserve(X[i], reserves[i], lrna[i]) - reserves[i] for i in range(len(prices))]
        return dr

    def get_dq_list(dr, reserves: list, lrna: list):
        # delta_qi, i.e. the change in the amount of lrna in pool i
        dq = [-lrna[i] * dr[i] / (reserves[i] + dr[i]) for i in range(len(reserves))]
        return dq

    def strategy(state: GlobalState, agent_id: str) -> GlobalState:
        omnipool: OmnipoolState = state.pools[pool_id]
        agent: Agent = state.agents[agent_id]
        if not isinstance(omnipool, OmnipoolState):
            raise AssertionError()

        reserves = []
        lrna = []
        prices = []
        asset_list = []
        asset_fees = []
        lrna_fees = []
        skip_ct = 0
        usd_index = omnipool.asset_list.index(omnipool.stablecoin)
        usd_fee = omnipool.asset_fee[omnipool.stablecoin].compute(tkn=omnipool.stablecoin)
        # usd_fee = omnipool.last_fee[omnipool.stablecoin]
        usd_LRNA_fee = omnipool.lrna_fee[omnipool.stablecoin].compute(tkn=omnipool.stablecoin)
        # usd_LRNA_fee = omnipool.last_lrna_fee[omnipool.stablecoin]

        for i in range(len(omnipool.asset_list)):
            asset = omnipool.asset_list[i]

            if asset in skip_assets:  # we may not want to arb all assets
                skip_ct += 1
                if i < usd_index:
                    usd_index -= 1
                continue
            if asset == omnipool.stablecoin:
                usd_index = i - skip_ct

            asset_fee = omnipool.asset_fee[asset].compute(tkn=asset)
            # asset_fee = omnipool.last_fee[asset]
            asset_LRNA_fee = omnipool.lrna_fee[asset].compute(tkn=asset)
            # asset_LRNA_fee = omnipool.last_lrna_fee[asset]
            low_price = (1 - usd_fee) * (1 - asset_LRNA_fee) * oamm.usd_price(omnipool, tkn=asset)
            high_price = 1 / (1 - asset_fee) / (1 - usd_LRNA_fee) * oamm.usd_price(omnipool, tkn=asset)

            if asset != omnipool.stablecoin and low_price <= state.external_market[asset] <= high_price:
                skip_ct += 1
                if i < usd_index:
                    usd_index -= 1
                continue

            reserves.append(omnipool.liquidity[asset])
            lrna.append(omnipool.lrna[asset])
            prices.append(state.external_market[asset])
            asset_list.append(asset)
            asset_fees.append(asset_fee)
            lrna_fees.append(asset_LRNA_fee)

        dr = get_dr_list(prices, reserves, lrna, usd_index)
        dq = get_dq_list(dr, reserves, lrna)

        # size_mult = 1
        # for i in range(len(prices)):
        #     if abs(dr[i])/reserves[i] > omnipool.trade_limit_per_block:
        #         size_mult = min(size_mult, omnipool.trade_limit_per_block * reserves[i] / abs(dr[i]))

        r = omnipool.liquidity
        q = omnipool.lrna

        for j in range(arb_precision):
            dr = [0]*len(dq)
            for i in range(len(prices)):
                asset = asset_list[i]
                delta_Qi = dq[i] * (j+1) / arb_precision
                if delta_Qi > 0:
                    dr[i] = r[asset] * delta_Qi / (q[asset] + delta_Qi) * (1 - asset_fees[i])
                else:
                    delta_Qi_fee_adj = delta_Qi / (1 - lrna_fees[i])
                    dr[i] = r[asset] * delta_Qi_fee_adj / (q[asset] + delta_Qi_fee_adj)
            profit = sum([dr[i] * prices[i] for i in range(len(prices))])
            if profit < 0:
                if j > 0:
                    for i in range(len(asset_list)):
                        if dq[i] > 0:
                            oamm.execute_swap(state=omnipool, agent=agent, tkn_sell="LRNA", tkn_buy=asset_list[i],
                                              sell_quantity=dq[i] * j/arb_precision, modify_imbalance=False)
                        else:
                            oamm.execute_swap(state=omnipool, agent=agent, tkn_sell=asset_list[i], tkn_buy="LRNA",
                                              buy_quantity=-dq[i] * j/arb_precision, modify_imbalance=False)
                break
            elif j == arb_precision - 1:
                for i in range(len(asset_list)):
                    if dq[i] > 0:
                        oamm.execute_swap(state=omnipool, agent=agent, tkn_sell="LRNA", tkn_buy=asset_list[i],
                                          sell_quantity=dq[i], modify_imbalance=False)
                    else:
                        oamm.execute_swap(state=omnipool, agent=agent, tkn_sell=asset_list[i], tkn_buy="LRNA",
                                          buy_quantity=-dq[i], modify_imbalance=False)
                break  # technically unnecessary

        return state

    return TradeStrategy(strategy, name='omnipool arbitrage')


def stableswap_arbitrage(pool_id: str, minimum_profit: float = 1, precision: float = 0.00001):

    def strategy(state: GlobalState, agent_id: str) -> GlobalState:

        stable_pool: StableSwapPoolState = state.pools[pool_id]
        if not isinstance(stable_pool, StableSwapPoolState):
            raise AssertionError()
        sorted_assets = sorted(list(
            stable_pool.liquidity.keys()), key=lambda k: state.external_market[k] / stable_pool.liquidity.get(k)
        )
        buy_asset = sorted_assets[0]
        sell_asset = sorted_assets[-1]
        target_price = state.external_market[buy_asset] / state.external_market[sell_asset]

        d = stable_pool.calculate_d()

        def price_after_trade(buy_amount: float = 0, sell_amount: float = 0):
            buy_amount = buy_amount or sell_amount
            balance_out = stable_pool.liquidity[buy_asset] - buy_amount
            balance_in = stable_pool.calculate_y(
                stable_pool.modified_balances(delta={buy_asset: -buy_amount}, omit=[sell_asset]), d
            )
            return stable_pool.price_at_balance([balance_in, balance_out], d)

        delta_y = find_agent_delta_y(target_price, price_after_trade, precision=precision)
        delta_x = (
            stable_pool.liquidity[sell_asset]
            - stable_pool.calculate_y(stable_pool.modified_balances(delta={buy_asset: -delta_y}, omit=[sell_asset]), d)
        ) * (1 + stable_pool.trade_fee)

        projected_profit = (
            delta_y * state.price(buy_asset)
            + delta_x * state.price(sell_asset)
        )

        if projected_profit <= minimum_profit:
            # don't do it
            # agent.trade_rejected += 1
            return state

        new_state = state.execute_swap(pool_id, agent_id, sell_asset, buy_asset, buy_quantity=delta_y)
        return new_state

    return TradeStrategy(strategy, name='stableswap arbitrage')


def toxic_asset_attack(pool_id: str, asset_name: str, trade_size: float, start_timestep: int = 0) -> TradeStrategy:

    def strategy(state: GlobalState, agent_id: str) -> GlobalState:
        if state.time_step < start_timestep:
            return state

        state.external_market[asset_name] = 0

        omnipool: OmnipoolState = state.pools[pool_id]
        current_price = oamm.lrna_price(omnipool, asset_name)
        if current_price <= 0:
            return state
        usd_price = oamm.lrna_price(omnipool, omnipool.stablecoin) / current_price
        if usd_price <= 0:
            return state
        quantity = (
            (omnipool.lrna_total - omnipool.lrna[asset_name])
            * omnipool.weight_cap[asset_name] / (1 - omnipool.weight_cap[asset_name])
            - omnipool.lrna[asset_name]
        ) / current_price - 0.001  # because rounding errors

        state = add_liquidity(
            state, pool_id, agent_id,
            quantity=quantity,
            tkn_add=asset_name
        )
        sell_quantity = trade_size * usd_price
        if state.pools[pool_id].liquidity[asset_name] + sell_quantity > 10 ** 12:
            # go right up to the maximum
            sell_quantity = max(10 ** 12 - state.pools[pool_id].liquidity[asset_name] - 0.0000001, 0)
            if sell_quantity == 0:
                # pool is maxed
                return state
        state = swap(
            state, pool_id, agent_id,
            tkn_sell=asset_name,
            tkn_buy='USD',
            sell_quantity=sell_quantity
        )
        return state

    return TradeStrategy(strategy, name=f'toxic asset attack (asset={asset_name}, trade_size={trade_size})')


<<<<<<< HEAD
def tx_processor(pool_id: str, tx_list: list) -> TradeStrategy:
    tx_dict = {}
    for tx in tx_list:
        if tx['block_no'] not in tx_dict:
            tx_dict[tx['block_no']] = []
        tx_dict[tx['block_no']].append(tx)
        tx_dict[tx['block_no']].sort(key=lambda x: (x['block_no'], x['tx_no']))

    def strategy(state: GlobalState, agent_id: str) -> GlobalState:
        if state.block_number in tx_dict:
            for tx in tx_dict[state.block_number]:
                if tx['type'] == 'buy':
                    state = swap(
                        state, pool_id, agent_id,
                        tkn_sell=tx['asset_in'],
                        tkn_buy=tx['asset_out'],
                        buy_quantity=tx['amount_out']
                    )
                elif tx['type'] == 'sell':
                    state = swap(
                        state, pool_id, agent_id,
                        tkn_sell=tx['asset_in'],
                        tkn_buy=tx['asset_out'],
                        sell_quantity=tx['amount_in']
                    )
                elif tx['type'] == 'add_liquidity':
                    state = add_liquidity(
                        state, pool_id, agent_id,
                        quantity=tx['amount'],
                        tkn_add=tx['asset']
                    )
        return state


    return TradeStrategy(strategy, name='tx processor')
=======
def price_manipulation(
        pool_id: str, asset1: str, asset2: str, max_fraction: float = float('inf'), interval: int = 1
):
    def price_manipulation_strategy(state: GlobalState, agent_id: str):
        if state.time_step % interval != 0:
            return state
        omnipool: OmnipoolState = state.pools[pool_id]
        agent: Agent = state.agents[agent_id]
        agent_holdings = copy.copy(agent.holdings)
        oamm.execute_swap(
            state=omnipool,
            agent=agent,
            tkn_sell=asset1, tkn_buy=asset2,
            sell_quantity=min(agent.holdings[asset1], omnipool.liquidity[asset1] * max_fraction)
        )
        oamm.execute_add_liquidity(
            state=omnipool,
            agent=agent,
            quantity=min(agent.holdings[asset2] / 2, omnipool.liquidity[asset2] * max_fraction),
            # quantity=agent.holdings[asset2] / 2,
            tkn_add=asset2
        )
        # here we want to bring the prices back in line with the market
        delta_r = (math.sqrt((
            omnipool.lrna[asset2] * omnipool.lrna[asset1] * omnipool.liquidity[asset2] * omnipool.liquidity[asset1]
        ) / (state.external_market[asset2] / state.external_market[asset1])) - (
            omnipool.lrna[asset1] * omnipool.liquidity[asset2]
        )) / (omnipool.lrna[asset2] + omnipool.lrna[asset1])
        oamm.execute_swap(
            state=omnipool,
            agent=agent,
            tkn_sell=asset2, tkn_buy=asset1,
            sell_quantity=min(delta_r, agent.holdings[asset2], omnipool.liquidity[asset2] * max_fraction)
        )
        oamm.execute_remove_liquidity(
            state=omnipool,
            agent=agent,
            quantity=agent.holdings[(omnipool.unique_id, asset2)],
            tkn_remove=asset2
        )
        # back the other way
        oamm.execute_swap(
            state=omnipool,
            agent=agent,
            tkn_sell=asset2, tkn_buy=asset1,
            sell_quantity=min(agent.holdings[asset2], omnipool.liquidity[asset2] * max_fraction)
        )
        oamm.execute_add_liquidity(
            state=omnipool,
            agent=agent,
            # quantity=min(agent.holdings[asset1] / 2, omnipool.liquidity[asset1] / 3),
            quantity=min(agent.holdings[asset1] / 2, omnipool.liquidity[asset1] * max_fraction),
            tkn_add=asset1
        )
        delta_r = (math.sqrt((
            omnipool.lrna[asset1] * omnipool.lrna[asset2] * omnipool.liquidity[asset1] * omnipool.liquidity[asset2]
        ) / (state.external_market[asset1] / state.external_market[asset2])) - (
            omnipool.lrna[asset2] * omnipool.liquidity[asset1]
        )) / (omnipool.lrna[asset1] + omnipool.lrna[asset2])
        oamm.execute_swap(
            state=omnipool,
            agent=agent,
            tkn_sell=asset1, tkn_buy=asset2,
            sell_quantity=min(delta_r, agent.holdings[asset1], omnipool.liquidity[asset1] * max_fraction)
        )
        oamm.execute_remove_liquidity(
            state=omnipool,
            agent=agent,
            quantity=agent.holdings[(omnipool.unique_id, asset1)],
            tkn_remove=asset1
        )
        oamm.execute_swap(
            state=omnipool,
            agent=agent,
            tkn_sell='LRNA', tkn_buy=asset2,
            sell_quantity=agent.holdings['LRNA']
        )
        profit = sum(agent.holdings.values()) - sum(agent_holdings.values())
        return state

    return TradeStrategy(
        strategy_function=price_manipulation_strategy,
        name='price_manipulation',
    )


def price_manipulation_multiple_blocks(
        pool_id: str):
    class PriceManipulationStrategy:
        def __init__(self):
            # self.trade_asset = asset2
            # self.attack_asset = asset1
            self.asset_sell_target = 0
            self.asset_sold = 0
            self.add_liquidity_target = 0
            self.liquidity_added = 0
            self.arb_trade_target = 0
            self.remove_liquidity_target = 0
            self.liquidity_removed = 0
            self.attack_asset = ''
            self.trade_asset = ''
            self.asset_pairs = []

        def execute(self, state: GlobalState, agent_id: str):
            omnipool: OmnipoolState = state.pools[pool_id]
            agent: Agent = state.agents[agent_id]

            if self.attack_asset == '':
                self.attack_asset = omnipool.asset_list[0]
                self.trade_asset = omnipool.asset_list[1]

            if (omnipool.unique_id, self.attack_asset) not in agent.holdings:
                agent.holdings[(omnipool.unique_id, self.attack_asset)] = 0

            if (
                    self.asset_sell_target == 0
                    and agent.holdings[(omnipool.unique_id, self.attack_asset)] == 0
            ):
                # the cycle begins
                self.remove_liquidity_target = 0

                # cycle between all assets
                trade_asset_index = omnipool.asset_list.index(self.trade_asset)
                attack_asset_index = omnipool.asset_list.index(self.attack_asset)
                self.trade_asset = omnipool.asset_list[(trade_asset_index + 1) % len(omnipool.asset_list)]
                if self.trade_asset == self.attack_asset:
                    self.attack_asset = (omnipool.asset_list[
                        (attack_asset_index + len(omnipool.asset_list) - 1)
                        % len(omnipool.asset_list)
                    ])
                self.asset_pairs.append({
                    'attack asset': self.attack_asset,
                    'trade asset': self.trade_asset,
                    'time step': state.time_step
                })
                if self.asset_pairs[-1]['attack asset'] == 'HDX' and self.asset_pairs[-1]['trade asset'] == 'DOT':
                    er = 1

                # target the maximum liquidity that will be allowed by the weight cap
                max_liquidity = (
                        (omnipool.weight_cap[self.attack_asset] * omnipool.lrna_total
                         - omnipool.lrna[self.attack_asset])
                        / (1 - omnipool.weight_cap[self.attack_asset])
                        / oamm.lrna_price(omnipool, self.trade_asset)
                ) if omnipool.weight_cap[self.attack_asset] < 1 else float('inf')

                # choose the largest trade size that will be allowed by the per block trade limit
                self.asset_sell_target = min(
                    agent.holdings[self.trade_asset],
                    omnipool.liquidity[self.trade_asset] / 2,
                    max_liquidity / 2
                )
                self.asset_pairs[-1]['sell target'] = self.asset_sell_target
                self.asset_sold = 0

            if self.asset_sell_target > 0:
                # make sure we don't go over any limits and get rejected
                sell_quantity = min(
                    omnipool.liquidity[self.trade_asset] * omnipool.trade_limit_per_block * .9999,
                    oamm.calculate_sell_from_buy(
                        state=omnipool,
                        tkn_sell=self.trade_asset, tkn_buy=self.attack_asset,
                        buy_quantity=omnipool.liquidity[self.attack_asset] * omnipool.trade_limit_per_block
                    ) * .9999,
                    self.asset_sell_target - self.asset_sold
                )
                oamm.execute_swap(
                    state=omnipool,
                    agent=agent,
                    tkn_sell=self.trade_asset, tkn_buy=self.attack_asset,
                    sell_quantity=sell_quantity
                )
                self.asset_sold += sell_quantity
                if self.asset_sold >= self.asset_sell_target:
                    # we've sold enough - stop trying to sell
                    # switch gears and start adding liquidity
                    self.asset_sell_target = 0
                    # find the maximum liquidity we can actually add
                    max_liquidity = (
                            (omnipool.weight_cap[self.attack_asset] * omnipool.lrna_total
                             - omnipool.lrna[self.attack_asset])
                            / (1 - omnipool.weight_cap[self.attack_asset])
                            / oamm.lrna_price(omnipool, self.attack_asset)
                    ) if omnipool.weight_cap[self.attack_asset] < 1 else float('inf')
                    self.add_liquidity_target = min(
                        agent.holdings[self.attack_asset] / 2,
                        omnipool.liquidity[self.attack_asset] * 100,
                        max_liquidity * .9999
                    )
                    self.asset_pairs[-1]['add target'] = self.add_liquidity_target
                    self.liquidity_added = 0
                else:
                    # if we haven't sold enough, try again next block
                    return state

            if self.add_liquidity_target > 0:
                add_quantity = min(
                    self.add_liquidity_target,
                    omnipool.liquidity[self.attack_asset] * omnipool.trade_limit_per_block,
                    self.add_liquidity_target - self.liquidity_added
                )

                oamm.execute_add_liquidity(
                    state=omnipool,
                    agent=agent,
                    quantity=add_quantity,
                    tkn_add=self.attack_asset
                )

                self.liquidity_added += add_quantity
                if self.liquidity_added >= self.add_liquidity_target:
                    # we've added enough liquidity - stop trying to add liquidity
                    # switch gears and start arbitraging
                    self.add_liquidity_target = 0
                    self.arb_trade_target = 1
                    self.asset_pairs[-1]['arb target'] = self.arb_trade_target

            if self.arb_trade_target > 0:
                # here we want to bring the prices back in line with the market
                tkn_buy = self.trade_asset
                tkn_sell = self.attack_asset
                delta_r = (math.sqrt((
                    omnipool.lrna[tkn_sell] * omnipool.lrna[tkn_buy]
                    * omnipool.liquidity[tkn_sell] * omnipool.liquidity[tkn_buy]
                ) / (state.external_market[tkn_sell] / state.external_market[tkn_buy])) - (
                    omnipool.lrna[tkn_buy] * omnipool.liquidity[tkn_sell]
                )) / (omnipool.lrna[tkn_sell] + omnipool.lrna[tkn_buy])

                # find the max that we can (or want to) actually sell
                sell_quantity = min(
                    omnipool.liquidity[self.attack_asset] * omnipool.trade_limit_per_block,
                    oamm.calculate_sell_from_buy(
                        state=omnipool,
                        tkn_sell=tkn_sell, tkn_buy=tkn_buy,
                        buy_quantity=omnipool.liquidity[self.trade_asset] * omnipool.trade_limit_per_block
                    ) * .9999,
                    delta_r,
                    agent.holdings[self.attack_asset]
                )

                oamm.execute_swap(
                    state=omnipool,
                    agent=agent,
                    tkn_sell=self.attack_asset, tkn_buy=self.trade_asset,
                    sell_quantity=sell_quantity
                )
                if state.time_step > 85:
                    er = 1
                if (
                        oamm.usd_price(omnipool, self.attack_asset) / oamm.usd_price(omnipool, self.trade_asset)
                        <= state.external_market[self.attack_asset] / state.external_market[self.trade_asset] * 1.00001
                        or agent.holdings[self.attack_asset] == 0
                ):
                    # we're good, stop trying to arbitrage
                    self.arb_trade_target = 0
                    # now we want to remove all the liquidity we added
                    self.remove_liquidity_target = agent.holdings[(omnipool.unique_id, self.attack_asset)]
                    self.asset_pairs[-1]['remove target'] = self.remove_liquidity_target
                    self.liquidity_removed = 0

            if self.remove_liquidity_target > 0:
                # try and get it all, although it might take multiple blocks
                remove_quantity = min(
                    omnipool.max_withdrawal_per_block * omnipool.shares[self.attack_asset],
                    agent.holdings[(omnipool.unique_id, self.attack_asset)]
                )
                oamm.execute_remove_liquidity(
                    state=omnipool,
                    agent=agent,
                    quantity=remove_quantity,
                    tkn_remove=self.attack_asset
                )
                self.liquidity_removed += remove_quantity

            agent.attack_history = self.asset_pairs
            return state

    return TradeStrategy(
        strategy_function=PriceManipulationStrategy().execute,
        name='price manipulation',
    )


def price_sensitive_trading(
        pool_id: str,
        max_volume_usd: float,
        price_sensitivity: float,
        tkn_sell: str = None,
        tkn_buy: str = None,
        trade_frequency: float = 0.1
) -> TradeStrategy:
    def strategy(state: GlobalState, agent_id: str) -> GlobalState:
        if random.random() > trade_frequency:
            return state
        agent: Agent = state.agents[agent_id]
        pool: OmnipoolState = state.pools[pool_id]
        options = list(set(agent.asset_list) & set(pool.asset_list))
        sell = tkn_sell
        buy = tkn_buy
        if tkn_sell is None:
            sell = random.choice(options)
            options.remove(sell)
        if tkn_buy is None:
            buy = random.choice(options)
        slip_rate = (
            oamm.calculate_sell_from_buy(pool, buy, sell, max_volume_usd / state.external_market[buy])
            / (state.external_market[buy] / state.external_market[sell])
            / (max_volume_usd / state.external_market[buy])
        ) - 1  # find the price of buying from the pool vs. buying from the market
        trade_volume = max(
            max_volume_usd / state.external_market[sell] * max(min(1 - price_sensitivity * slip_rate, 1), 0) ** 10,
            0
        ) / trade_frequency
        oamm.execute_swap(
            state=pool,
            agent=agent,
            tkn_sell=sell,
            tkn_buy=buy,
            sell_quantity=trade_volume,
        )
        return state

    return TradeStrategy(strategy, name=f'price sensitive trading (sensitivity ={price_sensitivity})')
>>>>>>> edf0659a
<|MERGE_RESOLUTION|>--- conflicted
+++ resolved
@@ -619,7 +619,6 @@
     return TradeStrategy(strategy, name=f'toxic asset attack (asset={asset_name}, trade_size={trade_size})')
 
 
-<<<<<<< HEAD
 def tx_processor(pool_id: str, tx_list: list) -> TradeStrategy:
     tx_dict = {}
     for tx in tx_list:
@@ -653,9 +652,9 @@
                     )
         return state
 
-
     return TradeStrategy(strategy, name='tx processor')
-=======
+
+
 def price_manipulation(
         pool_id: str, asset1: str, asset2: str, max_fraction: float = float('inf'), interval: int = 1
 ):
@@ -978,5 +977,4 @@
         )
         return state
 
-    return TradeStrategy(strategy, name=f'price sensitive trading (sensitivity ={price_sensitivity})')
->>>>>>> edf0659a
+    return TradeStrategy(strategy, name=f'price sensitive trading (sensitivity ={price_sensitivity})')