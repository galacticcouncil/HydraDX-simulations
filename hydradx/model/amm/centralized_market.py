--- conflicted
+++ resolved
@@ -114,17 +114,12 @@
     ):
         if sell_quantity > agent.holdings[tkn_sell]:
             raise AssertionError('Agent does not have enough holdings to execute trade.')
-<<<<<<< HEAD
-        if tkn_sell not in self.asset_list or tkn_buy not in self.asset_list:
-            raise AssertionError('Asset not found in centralized market.')
-        if tkn_buy not in agent.holdings:
-            agent.holdings[tkn_buy] = 0
-=======
         if tkn_sell not in self.asset_list:
             raise AssertionError('Asset ' + tkn_sell + ' not found in centralized market.')
         if tkn_buy not in self.asset_list:
             raise AssertionError('Asset ' + tkn_buy + ' not found in centralized market.')
->>>>>>> 8d67b31e
+        if tkn_buy not in agent.holdings:
+            agent.holdings[tkn_buy] = 0
 
         if self.asset_list.index(tkn_sell) < self.asset_list.index(tkn_buy):
             base = tkn_buy
