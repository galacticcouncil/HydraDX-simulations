--- conflicted
+++ resolved
@@ -138,7 +138,7 @@
                 base, quote = quote, base
             else:
                 return self.fail_transaction('Order book not found.')
-        
+
         remove_bids = 0
         remove_asks = 0
         if sell_quantity > 0:
@@ -147,11 +147,6 @@
 
             if tkn_sell == base:
                 for bid in self.order_book[(base, quote)].bids:
-<<<<<<< HEAD
-                    if sell_tkns_remaining <= 0:
-                        break
-=======
->>>>>>> 466cafa0
                     if bid[1] >= sell_tkns_remaining:
                         # this bid can fill the entire remaining order
                         tkns_bought += bid[0] * sell_tkns_remaining
@@ -166,11 +161,8 @@
                         remove_bids += 1
                     if sell_tkns_remaining <= 0:
                         break
-<<<<<<< HEAD
-=======
             else:
                 for ask in self.order_book[(base, quote)].asks:
->>>>>>> 466cafa0
                     if ask[0] * ask[1] >= sell_tkns_remaining:
                         tkns_bought += sell_tkns_remaining / ask[0]
                         ask[1] -= sell_tkns_remaining / ask[0]
@@ -193,11 +185,6 @@
 
             if tkn_buy == base:
                 for ask in self.order_book[(base, quote)].asks:
-<<<<<<< HEAD
-                    if buy_tkns_remaining <= 0:
-                        break
-=======
->>>>>>> 466cafa0
                     if ask[1] >= buy_tkns_remaining:
                         tkns_sold += buy_tkns_remaining * ask[0]
                         ask[1] -= buy_tkns_remaining
@@ -210,11 +197,8 @@
                         remove_asks += 1
                     if buy_tkns_remaining <= 0:
                         break
-<<<<<<< HEAD
-=======
             else:
                 for bid in self.order_book[(base, quote)].bids:
->>>>>>> 466cafa0
                     if bid[0] * bid[1] >= buy_tkns_remaining:
                         tkns_sold += buy_tkns_remaining / bid[0]
                         bid[1] -= buy_tkns_remaining / bid[0]
