--- conflicted
+++ resolved
@@ -1032,743 +1032,7 @@
         return (self.lrna[i] / self.liquidity[i]) * (1 - fee)
 
 
-<<<<<<< HEAD
 def asset_invariant(self: OmnipoolState, i: str) -> float:
-=======
-def calculate_sell_from_buy(
-        state: OmnipoolState,
-        tkn_buy: str,
-        tkn_sell: str,
-        buy_quantity: float
-):
-    """
-    Given a buy quantity, calculate the effective price, so we can execute it as a sell
-    """
-
-    asset_fee = state.asset_fee[tkn_buy].compute(tkn=tkn_buy, delta_tkn=-buy_quantity)
-    # asset_fee = state.last_fee[tkn_buy]
-    delta_Qj = state.lrna[tkn_buy] * buy_quantity / (
-            state.liquidity[tkn_buy] * (1 - asset_fee) - buy_quantity)
-    lrna_fee = state.lrna_fee[tkn_sell].compute(tkn=tkn_sell, delta_tkn=(
-            state.liquidity[tkn_buy] * delta_Qj /
-            (state.lrna[tkn_buy] - delta_Qj)
-    ))
-    # lrna_fee = state.last_lrna_fee[tkn_sell]
-    delta_Qi = -delta_Qj / (1 - lrna_fee)
-    delta_Ri = -state.liquidity[tkn_sell] * delta_Qi / (state.lrna[tkn_sell] + delta_Qi)
-    return delta_Ri
-
-
-def get_sub_pool(state: OmnipoolState, tkn: str):
-    # if asset in not in omnipool, return the ID of the sub_pool where it can be found
-    if tkn in state.asset_list:
-        return ''
-    else:
-        for pool in state.sub_pools.values():
-            if tkn in pool.asset_list:
-                return pool.unique_id
-
-
-def execute_swap(
-        state: OmnipoolState,
-        agent: Agent,
-        tkn_buy: str, tkn_sell: str,
-        buy_quantity: float = 0,
-        sell_quantity: float = 0,
-        modify_imbalance: bool = True,  # this is a hack to avoid modifying the imbalance for arbitrager LRNA swaps,
-        # since those would not actually be executed as LRNA swaps
-        # note that we still apply the imbalance modification due to LRNA fee
-        # collection, we just don't apply the imbalance modification from
-        # the sale of LRNA back to the pool.
-):
-    """
-    execute swap in place (modify and return self and agent)
-    all swaps, LRNA, sub-pool, and asset swaps, are executed through this function
-    """
-    old_buy_liquidity = state.liquidity[tkn_buy] if tkn_buy in state.liquidity else 0
-    old_sell_liquidity = state.liquidity[tkn_sell] if tkn_sell in state.liquidity else 0
-
-    if tkn_buy not in state.asset_list + ['LRNA'] or tkn_sell not in state.asset_list + ['LRNA']:
-        # note: this default routing behavior assumes that an asset will only exist in one place in the omnipool
-        return_val = execute_stable_swap(
-            state=state,
-            agent=agent,
-            sub_pool_buy_id=get_sub_pool(state=state, tkn=tkn_buy),
-            sub_pool_sell_id=get_sub_pool(state=state, tkn=tkn_sell),
-            tkn_sell=tkn_sell, tkn_buy=tkn_buy,
-            buy_quantity=buy_quantity,
-            sell_quantity=sell_quantity
-        )
-
-    elif tkn_sell == 'LRNA':
-        return_val = execute_lrna_swap(state, agent, buy_quantity, -sell_quantity, tkn_buy, modify_imbalance)
-    elif tkn_buy == 'LRNA':
-        return_val = execute_lrna_swap(state, agent, -sell_quantity, buy_quantity, tkn_sell, modify_imbalance)
-
-    elif buy_quantity and not sell_quantity:
-        # back into correct delta_Ri, then execute sell
-        delta_Ri = calculate_sell_from_buy(state, tkn_buy, tkn_sell, buy_quantity)
-        # including both buy_quantity and sell_quantity potentially introduces a 'hack'
-        # where you could include both and *not* have them match, but we're not worried about that
-        # because this is not a production environment. Just don't do it.
-        return execute_swap(
-            state=state,
-            agent=agent,
-            tkn_buy=tkn_buy,
-            tkn_sell=tkn_sell,
-            buy_quantity=buy_quantity,
-            sell_quantity=delta_Ri
-        )
-    else:
-        # basic Omnipool swap
-        i = tkn_sell
-        j = tkn_buy
-        delta_Ri = sell_quantity
-        if delta_Ri <= 0:
-            return state.fail_transaction('sell amount must be greater than zero', agent)
-        if delta_Ri > agent.holdings[i]:
-            return state.fail_transaction(f"Agent doesn't have enough {i}", agent)
-
-        delta_Qi = state.lrna[tkn_sell] * -delta_Ri / (state.liquidity[tkn_sell] + delta_Ri)
-        asset_fee = state.asset_fee[tkn_sell].compute(tkn=tkn_sell, delta_tkn=sell_quantity)
-        # asset_fee = state.last_fee[tkn_sell]
-        lrna_fee = state.lrna_fee[tkn_buy].compute(
-            tkn=tkn_buy,
-            delta_tkn=(state.liquidity[tkn_buy] * sell_quantity
-                       / (state.lrna[tkn_buy] + sell_quantity) * (1 - asset_fee))
-        )
-        # lrna_fee = state.last_lrna_fee[tkn_buy]
-
-        delta_Qt = -delta_Qi * (1 - lrna_fee)
-        delta_Qm = (state.lrna[tkn_buy] + delta_Qt) * delta_Qt * asset_fee / state.lrna[tkn_buy] * state.lrna_mint_pct
-        delta_Qj = delta_Qt + delta_Qm
-        delta_Rj = state.liquidity[tkn_buy] * -delta_Qt / (state.lrna[tkn_buy] + delta_Qt) * (1 - asset_fee)
-        delta_L = min(-delta_Qi * lrna_fee, -state.lrna_imbalance)
-        delta_QH = -lrna_fee * delta_Qi - delta_L
-
-        if state.liquidity[i] + sell_quantity > 10 ** 12:
-            return state.fail_transaction('Asset liquidity cannot exceed 10 ^ 12.', agent)
-
-        # per-block trade limits
-        if (
-                -delta_Rj - state.current_block.volume_in[tkn_buy] + state.current_block.volume_out[tkn_buy]
-                > state.trade_limit_per_block * state.current_block.liquidity[tkn_buy]
-        ):
-            return state.fail_transaction(
-                f'{state.trade_limit_per_block * 100}% per block trade limit exceeded in {tkn_buy}.', agent
-            )
-        elif (
-                delta_Ri + state.current_block.volume_in[tkn_sell] - state.current_block.volume_out[tkn_sell]
-                > state.trade_limit_per_block * state.current_block.liquidity[tkn_sell]
-        ):
-            return state.fail_transaction(
-                f'{state.trade_limit_per_block * 100}% per block trade limit exceeded in {tkn_sell}.', agent
-            )
-        state.lrna[i] += delta_Qi
-        state.lrna[j] += delta_Qj
-        state.liquidity[i] += delta_Ri
-        state.liquidity[j] += -buy_quantity or delta_Rj
-        state.lrna['HDX'] += delta_QH
-        state.lrna_imbalance += delta_L
-
-        if j not in agent.holdings:
-            agent.holdings[j] = 0
-        agent.holdings[i] -= delta_Ri
-        agent.holdings[j] -= -buy_quantity or delta_Rj
-
-        return_val = state, agent
-
-    # update oracle
-    if tkn_buy in state.current_block.asset_list:
-        buy_quantity = old_buy_liquidity - state.liquidity[tkn_buy]
-        state.current_block.volume_out[tkn_buy] += buy_quantity
-        state.current_block.price[tkn_buy] = state.lrna[tkn_buy] / state.liquidity[tkn_buy]
-    if tkn_sell in state.current_block.asset_list:
-        sell_quantity = state.liquidity[tkn_sell] - old_sell_liquidity
-        state.current_block.volume_in[tkn_sell] += sell_quantity
-        state.current_block.price[tkn_sell] = state.lrna[tkn_sell] / state.liquidity[tkn_sell]
-    return return_val
-
-
-def execute_lrna_swap(
-        state: OmnipoolState,
-        agent: Agent,
-        delta_ra: float = 0,
-        delta_qa: float = 0,
-        tkn: str = '',
-        modify_imbalance: bool = True
-):
-    """
-    Execute LRNA swap in place (modify and return)
-    """
-
-    if delta_qa < 0:
-        asset_fee = state.asset_fee[tkn].compute(
-            tkn=tkn, delta_tkn=state.liquidity[tkn] * delta_qa / (delta_qa + state.lrna[tkn])
-        )
-        if -delta_qa + state.lrna[tkn] <= 0:
-            return state.fail_transaction('insufficient lrna in pool', agent)
-        delta_ra = -state.liquidity[tkn] * delta_qa / (-delta_qa + state.lrna[tkn]) * (1 - asset_fee)
-
-        delta_qm = asset_fee * (-delta_qa) / state.lrna[tkn] * (state.lrna[tkn] - delta_qa) * state.lrna_mint_pct
-        delta_q = delta_qm - delta_qa
-
-        if modify_imbalance:
-            q = state.lrna_total
-            state.lrna_imbalance += -delta_q * (q + state.lrna_imbalance) / (q + delta_q) - delta_q
-
-        state.lrna[tkn] += delta_q
-        state.liquidity[tkn] += -delta_ra
-
-    elif delta_ra > 0:
-        asset_fee = state.asset_fee[tkn].compute(tkn=tkn, delta_tkn=delta_ra)
-        if -delta_ra + state.liquidity[tkn] <= 0:
-            return state.fail_transaction('insufficient assets in pool', agent)
-        elif delta_ra > agent.holdings[tkn]:
-            return state.fail_transaction('agent has insufficient assets', agent)
-        denom = (state.liquidity[tkn] * (1 - asset_fee) - delta_ra)
-        delta_qa = -state.lrna[tkn] * delta_ra / denom
-        delta_qm = - asset_fee * (1 - asset_fee) * (state.liquidity[tkn] / denom) * delta_qa * state.lrna_mint_pct
-        delta_q = -delta_qa + delta_qm
-
-        if modify_imbalance:
-            q = state.lrna_total
-            state.lrna_imbalance -= delta_q * (q + state.lrna_imbalance) / (q + delta_q) + delta_q
-
-        state.lrna[tkn] += delta_q
-        state.liquidity[tkn] += -delta_ra
-
-    # buying LRNA
-    elif delta_qa > 0:
-        lrna_fee = state.lrna_fee[tkn].compute(
-            tkn=tkn, delta_tkn=state.liquidity[tkn] * delta_qa / (delta_qa + state.lrna[tkn])
-        )
-        delta_qi = -delta_qa / (1 - lrna_fee)
-        if delta_qi + state.lrna[tkn] <= 0:
-            return state.fail_transaction('insufficient lrna in pool', agent)
-        delta_ra = -state.liquidity[tkn] * -delta_qi / (delta_qi + state.lrna[tkn])
-        state.lrna[tkn] += delta_qi
-        state.liquidity[tkn] += -delta_ra
-        # if modify_imbalance:
-        #     state.lrna_imbalance += - delta_qi * (q + l) / (q + delta_qi) - delta_qi
-
-        # we assume, for now, that buying LRNA is only possible when modify_imbalance = False
-        lrna_fee_amt = -(delta_qa + delta_qi)
-        delta_l = min(-state.lrna_imbalance, lrna_fee_amt)
-        state.lrna_imbalance += delta_l
-        state.lrna["HDX"] += lrna_fee_amt - delta_l
-
-    elif delta_ra < 0:
-        lrna_fee = state.lrna_fee[tkn].compute(tkn=tkn, delta_tkn=delta_ra)
-        # delta_ri = -delta_ra
-        if state.liquidity[tkn] - delta_ra <= 0:
-            return state.fail_transaction('insufficient assets in pool', agent)
-        delta_qi = state.lrna[tkn] * delta_ra / (state.liquidity[tkn] - delta_ra)
-        delta_qa = -delta_qi * (1 - lrna_fee)
-        state.lrna[tkn] += delta_qi
-        state.liquidity[tkn] -= delta_ra
-        # if modify_imbalance:
-        #     state.lrna_imbalance += - delta_qi * (q + l) / (q + delta_qi) - delta_qi
-
-        # we assume, for now, that buying LRNA is only possible when modify_imbalance = False
-        lrna_fee_amt = -(delta_qa + delta_qi)
-        delta_l = min(-state.lrna_imbalance, lrna_fee_amt)
-        state.lrna_imbalance += delta_l
-        state.lrna["HDX"] += lrna_fee_amt - delta_l
-
-    else:
-        return state.fail_transaction('All deltas are zero.', agent)
-
-    if 'LRNA' not in agent.holdings:
-        agent.holdings['LRNA'] = 0
-
-    agent.holdings['LRNA'] += delta_qa
-    agent.holdings[tkn] += delta_ra
-
-    return state, agent
-
-
-def execute_stable_swap(
-        state: OmnipoolState,
-        agent: Agent,
-        tkn_sell: str, tkn_buy: str,
-        sub_pool_buy_id: str = "",
-        sub_pool_sell_id: str = "",
-        buy_quantity: float = 0,
-        sell_quantity: float = 0
-) -> tuple[AMM, Agent]:
-    if tkn_sell == 'LRNA':
-        if buy_quantity:
-            sub_pool = state.sub_pools[sub_pool_buy_id]
-            # buy a specific quantity of a stableswap asset using LRNA
-            shares_needed = sub_pool.calculate_withdrawal_shares(tkn_remove=tkn_buy, quantity=buy_quantity)
-            execute_lrna_swap(state, agent, delta_ra=shares_needed, tkn=sub_pool.unique_id)
-            if state.fail:
-                # if the swap failed, the transaction failed.
-                return state.fail_transaction(state.fail, agent)
-            stableswap.execute_withdraw_asset(sub_pool, agent, buy_quantity, tkn_buy)
-            return state, agent
-        elif sell_quantity:
-            sub_pool = state.sub_pools[sub_pool_buy_id]
-            agent_shares = agent.holdings[sub_pool.unique_id]
-            execute_swap(
-                state=state,
-                agent=agent,
-                tkn_buy=sub_pool.unique_id, tkn_sell='LRNA',
-                sell_quantity=sell_quantity
-            )
-            if state.fail:
-                # if the swap failed, the transaction failed.
-                return state.fail_transaction(state.fail, agent)
-            delta_shares = agent.holdings[sub_pool.unique_id] - agent_shares
-            stableswap.execute_remove_liquidity(sub_pool, agent, delta_shares, tkn_buy)
-            return state, agent
-
-    elif sub_pool_sell_id and tkn_buy in state.asset_list:
-        sub_pool: StableSwapPoolState = state.sub_pools[sub_pool_sell_id]
-        if sell_quantity:
-            # sell a stableswap asset for an omnipool asset
-            agent_shares = agent.holdings[sub_pool.unique_id] if sub_pool.unique_id in agent.holdings else 0
-            stableswap.execute_add_liquidity(sub_pool, agent, sell_quantity, tkn_sell)
-            if state.fail:
-                # the transaction failed.
-                return state.fail_transaction(state.fail, agent)
-            delta_shares = agent.holdings[sub_pool.unique_id] - agent_shares
-            execute_swap(
-                state=state,
-                agent=agent,
-                tkn_buy=tkn_buy,
-                tkn_sell=sub_pool.unique_id,
-                sell_quantity=delta_shares
-            )
-            return state, agent
-        elif buy_quantity:
-            # buy an omnipool asset with a stableswap asset
-            sell_shares = calculate_sell_from_buy(state, tkn_buy, sub_pool.unique_id, buy_quantity)
-            if sell_shares < 0:
-                return state.fail_transaction("Not enough liquidity in the stableswap/LRNA pool.", agent)
-            stableswap.execute_buy_shares(sub_pool, agent, sell_shares, tkn_sell)
-            if sub_pool.fail:
-                return state.fail_transaction(sub_pool.fail, agent)
-            execute_swap(state, agent, tkn_buy, sub_pool.unique_id, buy_quantity)
-            return state, agent
-
-    elif sub_pool_buy_id and tkn_sell in state.asset_list:
-        sub_pool: StableSwapPoolState = state.sub_pools[sub_pool_buy_id]
-        if buy_quantity:
-            # buy a stableswap asset with an omnipool asset
-            shares_traded = sub_pool.calculate_withdrawal_shares(tkn_buy, buy_quantity)
-
-            # buy shares in the subpool
-            execute_swap(state, agent, tkn_buy=sub_pool.unique_id, tkn_sell=tkn_sell, buy_quantity=shares_traded)
-            if state.fail:
-                # if the swap failed, the transaction failed.
-                return state.fail_transaction(state.fail, agent)
-            # withdraw the shares for the desired token
-            stableswap.execute_withdraw_asset(sub_pool, agent, quantity=buy_quantity, tkn_remove=tkn_buy)
-            if sub_pool.fail:
-                return state.fail_transaction(sub_pool.fail, agent)
-            return state, agent
-        elif sell_quantity:
-            # sell an omnipool asset for a stableswap asset
-            agent_shares = agent.holdings[sub_pool.unique_id] if sub_pool.unique_id in agent.holdings else 0
-            execute_swap(
-                state=state,
-                agent=agent,
-                tkn_buy=sub_pool.unique_id,
-                tkn_sell=tkn_sell,
-                sell_quantity=sell_quantity
-            )
-            delta_shares = agent.holdings[sub_pool.unique_id] - agent_shares
-            if state.fail:
-                return state.fail_transaction(state.fail, agent)
-            stableswap.execute_remove_liquidity(
-                state=sub_pool, agent=agent, shares_removed=delta_shares, tkn_remove=tkn_buy
-            )
-            return state, agent
-    elif sub_pool_buy_id and sub_pool_sell_id:
-        # trade between two subpools
-        pool_buy: StableSwapPoolState = state.sub_pools[sub_pool_buy_id]
-        pool_sell: StableSwapPoolState = state.sub_pools[sub_pool_sell_id]
-        if buy_quantity:
-            # buy enough shares of tkn_sell to afford buy_quantity worth of tkn_buy
-            shares_bought = pool_buy.calculate_withdrawal_shares(tkn_buy, buy_quantity)
-            if shares_bought > pool_buy.liquidity[tkn_buy]:
-                return state.fail_transaction(f'Not enough liquidity in {pool_buy.unique_id}: {tkn_buy}.', agent)
-            shares_sold = calculate_sell_from_buy(
-                state=state,
-                tkn_buy=pool_buy.unique_id,
-                tkn_sell=pool_sell.unique_id,
-                buy_quantity=shares_bought
-            )
-            stableswap.execute_buy_shares(
-                state=pool_sell,
-                agent=agent, quantity=shares_sold,
-                tkn_add=tkn_sell
-            )
-            if pool_sell.fail:
-                return state.fail_transaction(pool_sell.fail, agent)
-            execute_swap(
-                state=state,
-                agent=agent,
-                tkn_buy=pool_buy.unique_id, tkn_sell=pool_sell.unique_id,
-                buy_quantity=shares_bought
-            )
-            if state.fail:
-                return state.fail_transaction(state.fail, agent)
-            stableswap.execute_withdraw_asset(
-                state=pool_buy,
-                agent=agent, quantity=buy_quantity,
-                tkn_remove=tkn_buy, fail_on_overdraw=False
-            )
-            if pool_buy.fail:
-                return state.fail_transaction(pool_buy.fail, agent)
-
-            # if all three parts succeeded, then we're good!
-            return state, agent
-        elif sell_quantity:
-            agent_sell_holdings = agent.holdings[sub_pool_sell_id] if sub_pool_sell_id in agent.holdings else 0
-            stableswap.execute_add_liquidity(
-                state=pool_sell,
-                agent=agent, quantity=sell_quantity, tkn_add=tkn_sell
-            )
-            if pool_sell.fail:
-                return state.fail_transaction(pool_sell.fail, agent)
-            delta_sell_holdings = agent.holdings[sub_pool_sell_id] - agent_sell_holdings
-            agent_buy_holdings = agent.holdings[sub_pool_buy_id] if sub_pool_buy_id in agent.holdings else 0
-            execute_swap(
-                state=state,
-                agent=agent,
-                tkn_buy=pool_buy.unique_id, tkn_sell=pool_sell.unique_id,
-                sell_quantity=delta_sell_holdings
-            )
-            if state.fail:
-                return state.fail_transaction(state.fail, agent)
-            delta_buy_holdings = agent.holdings[sub_pool_buy_id] - agent_buy_holdings
-            stableswap.execute_remove_liquidity(
-                state=pool_buy, agent=agent, shares_removed=delta_buy_holdings, tkn_remove=tkn_buy
-            )
-            if pool_buy.fail:
-                return state.fail_transaction(pool_buy.fail, agent)
-            return state, agent
-    else:
-        raise ValueError('buy_quantity or sell_quantity must be specified.')
-
-
-def execute_create_sub_pool(
-        state: OmnipoolState,
-        tkns_migrate: list[str],
-        sub_pool_id: str,
-        amplification: float,
-        trade_fee: FeeMechanism or float = 0
-):
-    new_sub_pool = StableSwapPoolState(
-        tokens={tkn: state.liquidity[tkn] for tkn in tkns_migrate},
-        amplification=amplification,
-        unique_id=sub_pool_id,
-        trade_fee=trade_fee
-    )
-    new_sub_pool.conversion_metrics = {
-        tkn: {
-            'price': state.lrna[tkn] / state.liquidity[tkn],
-            'old_shares': state.shares[tkn],
-            'omnipool_shares': state.lrna[tkn],
-            'subpool_shares': state.lrna[tkn]
-        } for tkn in tkns_migrate
-    }
-    new_sub_pool.shares = sum([state.lrna[tkn] for tkn in tkns_migrate])
-    state.sub_pools[sub_pool_id] = new_sub_pool
-    state.add_token(
-        sub_pool_id,
-        liquidity=sum([state.lrna[tkn] for tkn in tkns_migrate]),
-        shares=sum([state.lrna[tkn] for tkn in tkns_migrate]),
-        lrna=sum([state.lrna[tkn] for tkn in tkns_migrate]),
-        protocol_shares=sum([
-            state.lrna[tkn] * state.protocol_shares[tkn] / state.shares[tkn] for tkn in tkns_migrate
-        ])
-    )
-
-    # remove assets from Omnipool
-    for tkn in tkns_migrate:
-        state.liquidity[tkn] = 0
-        state.lrna[tkn] = 0
-        state.asset_list.remove(tkn)
-    return state
-
-
-def execute_migrate_asset(state: OmnipoolState, tkn_migrate: str, sub_pool_id: str):
-    """
-    Move an asset from the Omnipool into a stableswap subpool.
-    """
-    sub_pool: StableSwapPoolState = state.sub_pools[sub_pool_id]
-    s = sub_pool.unique_id
-    i = tkn_migrate
-    if tkn_migrate in sub_pool.liquidity:
-        raise AssertionError('Assets should only exist in one place in the Omnipool at a time.')
-    sub_pool.liquidity[i] = state.liquidity[i]
-    state.protocol_shares[s] += (
-            state.shares[s] * state.lrna[i] / state.lrna[s] * state.protocol_shares[i] / state.shares[i]
-    )
-
-    sub_pool.conversion_metrics[i] = {
-        'price': state.lrna[i] / state.lrna[s] * sub_pool.shares / state.liquidity[i],
-        'old_shares': state.shares[i],
-        'omnipool_shares': state.lrna[i] * state.shares[s] / state.lrna[s],
-        'subpool_shares': state.lrna[i] * sub_pool.shares / state.lrna[s]
-    }
-
-    state.shares[s] += state.lrna[i] * state.shares[s] / state.lrna[s]
-    state.liquidity[s] += state.lrna[i] * sub_pool.shares / state.lrna[s]
-    sub_pool.shares += state.lrna[i] * sub_pool.shares / state.lrna[s]
-    state.lrna[s] += state.lrna[i]
-
-    # remove asset from omnipool and add it to subpool
-    state.lrna[i] = 0
-    state.liquidity[i] = 0
-    state.asset_list.remove(i)
-    sub_pool.asset_list.append(i)
-    return state
-
-
-def execute_migrate_lp(
-        state: OmnipoolState,
-        agent: Agent,
-        sub_pool_id: str,
-        tkn_migrate: str
-):
-    sub_pool = state.sub_pools[sub_pool_id]
-    conversions = sub_pool.conversion_metrics[tkn_migrate]
-    old_pool_id = (state.unique_id, tkn_migrate)
-    old_share_price = agent.share_prices[old_pool_id]
-    # TODO: maybe this is an edge case or not allowed, but what if the agent already has a share price locked in?
-    # ex., maybe they have LPed into the new subpool after their asset was migrated,
-    # but before they had migrated their own position
-    agent.share_prices[sub_pool_id] = old_share_price / conversions['price']
-    if sub_pool_id not in agent.holdings:
-        agent.holdings[sub_pool_id] = 0
-    agent.holdings[sub_pool_id] += (
-            agent.holdings[old_pool_id] / conversions['old_shares'] * conversions['omnipool_shares']
-    )
-    state.liquidity[sub_pool_id] += (
-            agent.holdings[old_pool_id] / conversions['old_shares'] * conversions['subpool_shares']
-    )
-    agent.holdings[old_pool_id] = 0
-
-    return state, agent
-
-
-def calculate_remove_liquidity(state: OmnipoolState, agent: Agent, quantity: float, tkn_remove: str):
-    """
-    calculated the pool and agent deltas for removing liquidity from a sub pool
-    return as a tuple in this order:
-    delta_qa, delta_r, delta_q, delta_s, delta_b, delta_l
-
-    delta_qa (agent LRNA)
-    delta_r (pool/agent liquidity)
-    delta_q (pool LRNA)
-    delta_s (pool shares)
-    delta_b (protocol shares)
-    delta_l (LRNA imbalance)
-    """
-    quantity = -abs(quantity)
-    assert quantity <= 0, f"delta_S cannot be positive: {quantity}"
-    # assert tkn_remove in state.asset_list, f"invalid token name: {tkn_remove}"
-    if tkn_remove not in state.asset_list:
-        raise AssertionError(f"Invalid token name: {tkn_remove}")
-        # return 0, 0, 0, 0, 0, 0
-
-    if (state.unique_id, tkn_remove) not in agent.share_prices:
-        raise AssertionError(f"Agent does not have a share price for {tkn_remove}")
-        # return 0, 0, 0, 0, 0, 0
-
-    # determine if they should get some LRNA back as well as the asset they invested
-    piq = lrna_price(state, tkn_remove)
-    p0 = agent.share_prices[(state.unique_id, tkn_remove)]
-    mult = (piq - p0) / (piq + p0)
-
-    # Share update
-    delta_b = max(mult * quantity, 0)
-    delta_s = quantity + delta_b
-
-    # Token amounts update
-    delta_q = state.lrna[tkn_remove] / state.shares[tkn_remove] * delta_s
-    delta_r = delta_q / piq
-
-    if piq > p0:  # prevents rounding errors
-        if 'LRNA' not in agent.holdings:
-            agent.holdings['LRNA'] = 0
-        delta_qa = -piq * (
-                2 * piq / (piq + p0) * quantity / state.shares[tkn_remove]
-                * state.liquidity[tkn_remove] - delta_r
-        )
-    else:
-        delta_qa = 0
-
-    if hasattr(state, 'withdrawal_fee') and state.withdrawal_fee > 0:
-        # calculate withdraw fee
-        diff = abs(state.oracles['price'].price[tkn_remove] - piq) / state.oracles['price'].price[tkn_remove]
-        fee = max(min(diff, 1), state.min_withdrawal_fee)
-
-        delta_r *= 1 - fee
-        delta_qa *= 1 - fee
-        delta_q *= 1 - fee
-
-    # L update: LRNA fees to be burned before they will start to accumulate again
-    delta_l = delta_r * piq * state.lrna_imbalance / state.lrna_total
-
-    return delta_qa, delta_r, delta_q, delta_s, delta_b, delta_l
-
-
-def execute_add_liquidity(
-        state: OmnipoolState,
-        agent: Agent = None,
-        quantity: float = 0,
-        tkn_add: str = ''
-) -> tuple[OmnipoolState, Agent]:
-    """Compute new state after liquidity addition"""
-
-    if quantity <= 0:
-        return state.fail_transaction('Quantity must be non-negative.', agent)
-
-    delta_Q = lrna_price(state, tkn_add) * quantity
-    if (state.unique_id, tkn_add) in agent.holdings:
-        if agent.holdings[(state.unique_id, tkn_add)] != 0:
-            return state.fail_transaction(f'Agent already has liquidity in pool {tkn_add}.', agent)
-    else:
-        agent.holdings[(state.unique_id, tkn_add)] = 0
-
-    if agent.holdings[tkn_add] < quantity:
-        return state.fail_transaction(f'Agent has insufficient funds ({agent.holdings[tkn_add]} < {quantity}).', agent)
-
-    if (state.lrna[tkn_add] + delta_Q) / (state.lrna_total + delta_Q) > state.weight_cap[tkn_add]:
-        return state.fail_transaction(
-            'Transaction rejected because it would exceed the weight cap in pool[{i}].', agent
-        )
-
-    if (state.total_value_locked + quantity * usd_price(state, tkn_add)) > state.tvl_cap:
-        return state.fail_transaction('Transaction rejected because it would exceed the TVL cap.', agent)
-
-    # assert quantity > 0, f"delta_R must be positive: {quantity}"
-    if tkn_add not in state.asset_list:
-        for sub_pool in state.sub_pools.values():
-            if tkn_add in sub_pool.asset_list:
-                old_agent_holdings = agent.holdings[sub_pool.unique_id] if sub_pool.unique_id in agent.holdings else 0
-                stableswap.execute_add_liquidity(
-                    state=sub_pool,
-                    agent=agent,
-                    quantity=quantity,
-                    tkn_add=tkn_add
-                )
-                # deposit into the Omnipool
-                return execute_add_liquidity(
-                    state, agent,
-                    quantity=agent.holdings[sub_pool.unique_id] - old_agent_holdings,
-                    tkn_add=sub_pool.unique_id
-                )
-        raise AssertionError(f"invalid value for i: {tkn_add}")
-    else:
-        # enforce upper limit on liquidity addition
-        if quantity > state.max_lp_per_block * state.liquidity[tkn_add] - state.current_block.lps[tkn_add]:
-            return state.fail_transaction('Transaction rejected because it would exceed the max LP per block.', agent)
-
-    # Share update
-    if state.shares[tkn_add]:
-        shares_added = (delta_Q / state.lrna[tkn_add]) * state.shares[tkn_add]
-    else:
-        shares_added = delta_Q
-    state.shares[tkn_add] += shares_added
-
-    # shares go to provisioning agent
-    agent.holdings[(state.unique_id, tkn_add)] += shares_added
-
-    # L update: LRNA fees to be burned before they will start to accumulate again
-    delta_L = quantity * lrna_price(state, tkn_add) * state.lrna_imbalance / state.lrna_total
-    state.lrna_imbalance += delta_L
-
-    # LRNA add (mint)
-    state.lrna[tkn_add] += delta_Q
-
-    # Token amounts update
-    state.liquidity[tkn_add] += quantity
-    agent.holdings[tkn_add] -= quantity
-
-    # set price at which liquidity was added
-    # use the minimum of the oracle price and the current price
-    agent.share_prices[(state.unique_id, tkn_add)] = lrna_price(state, tkn_add)
-    agent.delta_r[(state.unique_id, tkn_add)] = quantity
-
-    # update block
-    state.current_block.lps[tkn_add] += quantity
-
-    return state, agent
-
-
-def execute_remove_liquidity(state: OmnipoolState, agent: Agent, quantity: float, tkn_remove: str):
-    """
-    Remove liquidity from a sub pool.
-    """
-
-    if tkn_remove not in state.asset_list:
-        for sub_pool in state.sub_pools.values():
-            if tkn_remove in sub_pool.asset_list:
-                stableswap.execute_remove_liquidity(
-                    sub_pool, agent, quantity, tkn_remove
-                )
-                if sub_pool.fail:
-                    return state.fail_transaction(sub_pool.fail, agent)
-                else:
-                    return state, agent
-
-        raise AssertionError(f"invalid value for i: {tkn_remove}")
-
-    if quantity == 0 or agent.holdings[(state.unique_id, tkn_remove)] == 0:
-        return state, agent
-
-    if state.remove_liquidity_volatility_threshold:
-        if state.oracles['price']:
-            volatility = abs(
-                state.oracles['price'].price[tkn_remove] / state.current_block.price[tkn_remove] - 1
-            )
-            if volatility > state.remove_liquidity_volatility_threshold:
-                return state.fail_transaction(
-                    f"Withdrawal rejected because the oracle volatility is too high: {volatility} > "
-                    f"{state.remove_liquidity_volatility_threshold}", agent
-                )
-
-    quantity = abs(quantity)
-    max_remove = state.max_withdrawal_per_block * state.shares[tkn_remove] - state.current_block.withdrawals[tkn_remove]
-    if quantity > max_remove:
-        # quantity = max_remove
-        return state.fail_transaction(
-            f"Transaction rejected because it would exceed the withdrawal limit: {quantity} > {max_remove}", agent
-        )
-
-    delta_qa, delta_r, delta_q, delta_s, delta_b, delta_l = calculate_remove_liquidity(
-        state, agent, quantity, tkn_remove
-    )
-    if delta_r + state.liquidity[tkn_remove] < 0:
-        return state.fail_transaction('Cannot remove more liquidity than exists in the pool.', agent)
-    elif quantity > agent.holdings[(state.unique_id, tkn_remove)]:
-        return state.fail_transaction('Cannot remove more liquidity than the agent has invested.', agent)
-
-    state.liquidity[tkn_remove] += delta_r
-    state.shares[tkn_remove] += delta_s
-    state.protocol_shares[tkn_remove] += delta_b
-    state.lrna[tkn_remove] += delta_q
-    state.lrna_imbalance += delta_l
-    # agent.delta_r[(state.unique_id, tkn_remove)] *= quantity / agent.holdings[(state.unique_id, tkn_remove)]
-    if 'LRNA' not in agent.holdings:
-        agent.holdings['LRNA'] = 0
-    agent.holdings['LRNA'] += delta_qa
-    agent.holdings[(state.unique_id, tkn_remove)] -= quantity
-    agent.holdings[tkn_remove] -= delta_r
-
-    state.current_block.withdrawals[tkn_remove] += quantity
-    return state, agent
-
-
-def asset_invariant(state: OmnipoolState, i: str) -> float:
->>>>>>> 00cd1921
     """Invariant for specific asset"""
     return self.liquidity[i] * self.lrna[i]
 
