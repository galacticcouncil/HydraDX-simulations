--- conflicted
+++ resolved
@@ -1145,11 +1145,7 @@
 
         if not agent.validate_holdings(tkn_add, quantity):
             return self.fail_transaction(
-<<<<<<< HEAD
                 f'Agent has insufficient funds ({agent.holdings[tkn_add]} < {quantity}).'
-=======
-                f'Agent has insufficient funds.', agent
->>>>>>> 3c5e4157
             )
 
         if (self.lrna[tkn_add] + delta_Q) / (self.lrna_total + delta_Q) > self.weight_cap[tkn_add]:
