import copy
from numbers import Number
from typing import Callable

from .agents import Agent
from .amm import AMM, FeeMechanism, basic_fee
from .oracle import Oracle, Block, OracleArchiveState
from .stableswap_amm import StableSwapPoolState


class OmnipoolState(AMM):
    unique_id: str = 'omnipool'

    def __init__(self,
                 tokens: dict[str: dict],
                 tvl_cap: float = float('inf'),
                 preferred_stablecoin: str = None,
                 asset_fee: dict or FeeMechanism or float = None,
                 lrna_fee: dict or FeeMechanism or float = None,
                 oracles: dict[str: int] = None,
                 trade_limit_per_block: float = float('inf'),
                 update_function: Callable = None,
                 last_asset_fee: dict or float = None,
                 last_lrna_fee: dict or float = None,
                 imbalance: float = 0.0,
                 last_oracle_values: dict = None,
                 max_withdrawal_per_block: float = 1,
                 max_lp_per_block: float = float('inf'),
                 remove_liquidity_volatility_threshold: float = 0,
                 withdrawal_fee: bool = True,
                 min_withdrawal_fee: float = 0.0001,
                 lrna_mint_pct: float = 0.0,
                 unique_id: str = 'omnipool'
                 ):
        """
        tokens should be a dict in the form of [str: dict]
        the nested dict needs the following parameters:
        {
          'liquidity': float  # starting risk asset liquidity in the pool
          (
          'LRNA': float  # starting LRNA on the other side of the pool
          or
          'LRNA_price': float  # price of the asset denominated in LRNA
          )

          optional:
          'weight_cap': float  # maximum fraction of TVL that may be held in this pool
          'oracle': dict  {name: period}  # name of the oracle its period, i.e. how slowly it decays
        }
        """

        super().__init__()

        if 'HDX' not in tokens:
            raise ValueError('HDX not included in tokens.')
        if preferred_stablecoin is not None and preferred_stablecoin not in tokens:
            raise ValueError(f'{preferred_stablecoin} is preferred stablecoin, but not included in tokens.')

        self.asset_list: list[str] = []
        self.liquidity = {}
        self.lrna = {}
        self.shares = {}
        self.protocol_shares = {}
        self.weight_cap = {}
        self.default_asset_fee = asset_fee if isinstance(asset_fee, Number) else 0.0
        self.default_lrna_fee = asset_fee if isinstance(asset_fee, Number) else 0.0
        self.lrna_imbalance = imbalance  # AKA "L"
        self.tvl_cap = tvl_cap
        if preferred_stablecoin is None and "USD" in tokens:
            self.stablecoin = "USD"
        else:
            self.stablecoin = preferred_stablecoin
        self.fail = ''
        self.sub_pools = dict()  # require sub_pools to be added through create_sub_pool
        self.update_function = update_function
        self.max_withdrawal_per_block = max_withdrawal_per_block
        self.max_lp_per_block = max_lp_per_block
        self.remove_liquidity_volatility_threshold = remove_liquidity_volatility_threshold
        self.lrna_mint_pct = lrna_mint_pct
        self.withdrawal_fee = withdrawal_fee
        if withdrawal_fee:
            self.min_withdrawal_fee = min_withdrawal_fee

        # trades per block cannot exceed this fraction of the pool's liquidity
        self.trade_limit_per_block = trade_limit_per_block

        for token, pool in tokens.items():
            assert pool['liquidity'], f'token {token} missing required parameter: liquidity'
            if 'LRNA' in pool:
                lrna = pool['LRNA']
            elif 'LRNA_price' in pool:
                lrna = pool['liquidity'] * pool['LRNA_price']
            else:
                raise ValueError("token {name} missing required parameter: ('LRNA' or 'LRNA_price)")
            self.add_token(
                token,
                liquidity=pool['liquidity'],
                lrna=lrna,
                shares=pool['liquidity'],
                protocol_shares=pool['liquidity'],
                weight_cap=pool['weight_cap'] if 'weight_cap' in pool else 1
            )

        self.oracles = {}

        if oracles is None or 'price' not in oracles:
            if last_oracle_values is None or 'price' not in last_oracle_values:
                self.oracles['price'] = Oracle(sma_equivalent_length=19, first_block=Block(self))
            else:
                self.oracles['price'] = Oracle(sma_equivalent_length=19, first_block=Block(self),
                                               last_values=last_oracle_values['price'])
        if last_oracle_values is not None and oracles is not None:
            self.oracles.update({
                name: Oracle(
                    sma_equivalent_length=period,
                    last_values=last_oracle_values[name] if name in last_oracle_values else None
                )
                for name, period in oracles.items()
            })
        elif oracles is not None:
            self.oracles.update({
                name: Oracle(sma_equivalent_length=period, first_block=Block(self))
                for name, period in oracles.items()
            })

        self.asset_fee = self._get_fee(asset_fee)
        self.lrna_fee = self._get_fee(lrna_fee)

        self.time_step = 0
        self.current_block = Block(self)

        if isinstance(last_asset_fee, Number):
            self.last_fee = {tkn: last_asset_fee for tkn in self.asset_list}
        elif isinstance(last_asset_fee, dict):
            self.last_fee = {tkn: last_asset_fee[tkn] if tkn in last_asset_fee else 0 for tkn in self.asset_list}
        else:
            self.last_fee = {tkn: 0 for tkn in self.asset_list}

        if isinstance(last_lrna_fee, Number):
            self.last_lrna_fee = {tkn: last_lrna_fee for tkn in self.asset_list}
        elif isinstance(last_lrna_fee, dict):
            self.last_lrna_fee = {tkn: last_lrna_fee[tkn] if tkn in last_lrna_fee else 0 for tkn in self.asset_list}
        else:
            self.last_lrna_fee = {tkn: 0 for tkn in self.asset_list}

        self.unique_id = unique_id

    def __setattr__(self, key, value):
        # if key is a fee, make sure it's a dict[str: FeeMechanism]
        if key in ['lrna_fee', 'asset_fee']:
            super().__setattr__(key, self._get_fee(value))
        else:
            super().__setattr__(key, value)

    def _get_fee(self, value: dict or FeeMechanism or float) -> dict:

        if isinstance(value, dict):
            if set(value.keys()) != set(self.asset_list):
                # I do not believe we were handling this case correctly
                # we can extend this when it is a priority
                raise ValueError(f'fee dict keys must match asset list: {self.asset_list}')
            return ({
                tkn: (
                    value[tkn].assign(self, tkn)
                    if isinstance(fee, FeeMechanism)
                    else basic_fee(fee).assign(self, tkn)
                )
                for tkn, fee in value.items()
            })
        elif isinstance(value, FeeMechanism):
            return {tkn: value.assign(self, tkn) for tkn in self.asset_list}
        else:
            return {tkn: basic_fee(value or 0).assign(self, tkn) for tkn in self.asset_list}

    def add_token(
            self,
            tkn: str,
            liquidity: float,
            lrna: float,
            shares: float,
            protocol_shares: float = 0,
            weight_cap: float = 1
    ):
        self.asset_list.append(tkn)
        self.liquidity[tkn] = liquidity
        self.lrna[tkn] = lrna
        self.shares[tkn] = shares
        self.protocol_shares[tkn] = protocol_shares or shares
        self.weight_cap[tkn] = weight_cap
        if hasattr(self, 'asset_fee'):
            self.asset_fee[tkn] = basic_fee(self.default_asset_fee).assign(self, tkn)
            self.lrna_fee[tkn] = basic_fee(self.default_lrna_fee).assign(self, tkn)
            self.last_fee[tkn] = 0
            self.last_lrna_fee[tkn] = 0
        if hasattr(self, 'current_block'):
            self.current_block.price[tkn] = self.lrna[tkn] / self.liquidity[tkn]
            self.current_block.liquidity[tkn] = self.liquidity[tkn]
            self.current_block.lps[tkn] = 0
            self.current_block.withdrawals[tkn] = 0
            self.current_block.volume_in[tkn] = 0
            self.current_block.volume_out[tkn] = 0
        return self

    def remove_token(self, tkn: str):
        self.asset_list.remove(tkn)
        return self

    def update(self):
        # update oracles
        self.current_block.price['HDX'] = self.lrna['HDX'] / self.liquidity['HDX']

        for name, oracle in self.oracles.items():
            oracle.update(self.current_block)

        # update current block
        self.time_step += 1
        self.current_block = Block(self)

        # update fees
        self.last_fee = {tkn: self.asset_fee[tkn].compute(tkn) for tkn in self.asset_list}
        self.last_lrna_fee = {tkn: self.lrna_fee[tkn].compute(tkn) for tkn in self.asset_list}

        self.fail = ''
        if self.update_function:
            self.update_function(self)

        return self

    @property
    def lrna_total(self):
        return sum(self.lrna.values())

    @property
    def total_value_locked(self):
        if self.stablecoin is None:
            raise ValueError('No stablecoin defined')
        return self.liquidity[self.stablecoin] * self.lrna_total / self.lrna[self.stablecoin]

    def sell_limit(self, tkn_buy: str, tkn_sell: str):
        return float('inf')

    def buy_limit(self, tkn_buy: str, tkn_sell: str):
        if tkn_buy not in self.liquidity:
            return 0
        return self.liquidity[tkn_buy] * (1 - self.asset_fee[tkn_buy].compute())

    def copy(self):
        copy_state = copy.deepcopy(self)
        copy_state.fail = ''
        return copy_state

    def archive(self):
        return OmnipoolArchiveState(self)

    def __repr__(self):
        # don't go overboard with the precision here
        precision = 12
        lrna = {tkn: round(self.lrna[tkn], precision) for tkn in self.lrna}
        lrna_total = round(self.lrna_total, precision)
        liquidity = {tkn: round(self.liquidity[tkn], precision) for tkn in self.liquidity}
        weight_cap = {tkn: round(self.weight_cap[tkn], precision) for tkn in self.weight_cap}
        usd_prices = (
            {tkn: round(usd_price(self, tkn), precision) for tkn in self.asset_list}
            if self.stablecoin is not None
            else {tkn: 'N/A' for tkn in self.asset_list}
        )
        newline = '\n'
        return (
            f'Omnipool: {self.unique_id}\n'
            f'********************************\n'
            f'tvl cap: {self.tvl_cap}\n'
            f'LRNA imbalance: {self.lrna_imbalance}\n'
            f'lrna fee:\n\n'
            f'{newline.join(["    " + tkn + ": " + self.lrna_fee[tkn].name for tkn in self.asset_list])}\n\n'
            f'asset fee:\n\n'
            f'{newline.join(["    " + tkn + ": " + self.asset_fee[tkn].name for tkn in self.asset_list])}\n\n'
            f'asset pools: (\n\n'
        ) + '\n'.join(
            [(
                    f'    *{tkn}*\n'
                    f'    asset quantity: {liquidity[tkn]}\n'
                    f'    lrna quantity: {lrna[tkn]}\n'
                    f'    USD price: {usd_prices[tkn]}\n' +
                    # f'    tvl: ${lrna[tkn] * liquidity[self.stablecoin] / lrna[self.stablecoin]}\n'
                    f'    weight: {lrna[tkn]}/{lrna_total} ({lrna[tkn] / lrna_total})\n'
                    f'    weight cap: {weight_cap[tkn]}\n'
                    f'    total shares: {self.shares[tkn]}\n'
                    f'    protocol shares: {self.protocol_shares[tkn]}\n'
            ) for tkn in self.asset_list]
        ) + '\n)\n' + f'sub pools: (\n\n    ' + ')\n(\n'.join(
            [
                '\n    '.join(pool_desc.split('\n'))
                for pool_desc in
                [repr(pool) for pool in self.sub_pools.values()]
            ]
        ) + '\n)\n' + f'oracles: (\n' + '\n\n'.join([
            f'    name: {name}\n    length: {oracle.length}\n'
            for name, oracle in self.oracles.items()
        ]) + f'\n)\n\nerror message: {self.fail or "None"}'

    def calculate_sell_from_buy(
            self,
            tkn_buy: str,
            tkn_sell: str,
            buy_quantity: float
    ):
        """
        Given a buy quantity, calculate the effective price, so we can execute it as a sell
        """
    
        asset_fee = self.asset_fee[tkn_buy].compute(delta_tkn=-buy_quantity)
        if buy_quantity >= self.liquidity[tkn_buy] * (1 - asset_fee):
            return float('inf')
        # asset_fee = self.last_fee[tkn_buy]
        delta_Qj = self.lrna[tkn_buy] * buy_quantity / (
                self.liquidity[tkn_buy] * (1 - asset_fee) - buy_quantity)
        lrna_fee = self.lrna_fee[tkn_sell].compute(
            delta_tkn=(self.liquidity[tkn_buy] * delta_Qj /(self.lrna[tkn_buy] + delta_Qj))
        )
        # lrna_fee = self.last_lrna_fee[tkn_sell]
        delta_Qi = -delta_Qj / (1 - lrna_fee)
        if -delta_Qi >= self.lrna[tkn_sell]:
            return float('inf')
        delta_Ri = -self.liquidity[tkn_sell] * delta_Qi / (self.lrna[tkn_sell] + delta_Qi)
        return delta_Ri

    def calculate_buy_from_sell(
            self,
            tkn_buy: str,
            tkn_sell: str,
            sell_quantity: float
    ):

        """
        Given a sell quantity, calculate the effective price, so we can execute it as a buy
        """
        delta_Ri = sell_quantity
        delta_Qi = self.lrna[tkn_sell] * -delta_Ri / (self.liquidity[tkn_sell] + delta_Ri)
        asset_fee = self.asset_fee[tkn_buy].compute(delta_tkn=sell_quantity)
        lrna_fee = self.lrna_fee[tkn_sell].compute(
            delta_tkn=(self.liquidity[tkn_buy] * sell_quantity
                       / (self.lrna[tkn_buy] + sell_quantity) * (1 - asset_fee))
        )

        delta_Qt = -delta_Qi * (1 - lrna_fee)
        delta_Rj = self.liquidity[tkn_buy] * -delta_Qt / (self.lrna[tkn_buy] + delta_Qt) * (1 - asset_fee)
        return -delta_Rj

    def buy_spot(self, tkn_buy: str, tkn_sell: str, fee: float = None):
        if fee is None:
            fee = {}
            if tkn_buy == 'LRNA':
                fee['asset'] = 0
            elif tkn_sell == 'LRNA':
                fee['lrna'] = 0
            elif tkn_sell not in self.asset_list:
                for pool in self.sub_pools.values():
                    if tkn_sell in pool.asset_list:
                        fee['lrna'] = pool.trade_fee
                        break
            if tkn_buy == 'LRNA':
                raise ValueError('cannot buy LRNA from Omnipool')
            elif tkn_buy not in self.asset_list:
                for pool in self.sub_pools.values():
                    if tkn_buy in pool.asset_list:
                        fee['asset'] = pool.trade_fee
                        break
            if 'lrna' not in fee:
                fee['lrna'] = self.lrna_fee[tkn_sell].compute()
            if 'asset' not in fee:
                fee['asset'] = self.asset_fee[tkn_buy].compute()
        elif not isinstance(fee, dict):
            fee = {
                'lrna': fee,
                'asset': fee
            }
        if tkn_buy not in self.asset_list:
            return 0
        elif tkn_sell not in self.asset_list + ['LRNA']:
            return 0
        else:
            return price(self, tkn_buy, tkn_sell) / (1 - fee['lrna']) / (1 - fee['asset'])

    def sell_spot(self, tkn_sell: str, tkn_buy: str, fee: float = None):
        if fee is None:
            fee = {}
            if tkn_buy == 'LRNA':
                fee['asset'] = 0
            elif tkn_sell == 'LRNA':
                fee['lrna'] = 0
            elif tkn_sell not in self.asset_list:
                for pool in self.sub_pools.values():
                    if tkn_sell in pool.asset_list:
                        fee['lrna'] = pool.trade_fee
                        break
            if tkn_buy == 'LRNA':
                raise ValueError('cannot buy LRNA from Omnipool')
            elif tkn_buy not in self.asset_list:
                for pool in self.sub_pools.values():
                    if tkn_buy in pool.asset_list:
                        fee['asset'] = pool.trade_fee
                        break
            if 'lrna' not in fee:
                fee['lrna'] = self.lrna_fee[tkn_sell].compute()
            if 'asset' not in fee:
                fee['asset'] = self.asset_fee[tkn_buy].compute()
        elif not isinstance(fee, dict):
            fee = {
                'lrna': fee,
                'asset': fee
            }
        if tkn_buy not in self.asset_list:
            return 0
        elif tkn_sell not in self.asset_list + ["LRNA"]:
            return 0
        else:
            return price(self, tkn_sell, tkn_buy) * (1 - fee['lrna']) * (1 - fee['asset'])

    def get_sub_pool(self, tkn: str):
        # if asset in not in omnipool, return the ID of the sub_pool where it can be found
        if tkn in self.asset_list:
            return ''
        else:
            for pool in self.sub_pools.values():
                if tkn in pool.asset_list:
                    return pool.unique_id
    
    def swap(
            self,
            agent: Agent,
            tkn_buy: str, tkn_sell: str,
            buy_quantity: float = 0,
            sell_quantity: float = 0,
            modify_imbalance: bool = True,  # this is a hack to avoid modifying the imbalance for arbitrager LRNA swaps,
            # since those would not actually be executed as LRNA swaps
            # note that we still apply the imbalance modification due to LRNA fee
            # collection, we just don't apply the imbalance modification from
            # the sale of LRNA back to the pool.
    ):
        """
        execute swap in place (modify and return self and agent)
        all swaps, LRNA, sub-pool, and asset swaps, are executed through this function
        """
        old_buy_liquidity = self.liquidity[tkn_buy] if tkn_buy in self.liquidity else 0
        old_sell_liquidity = self.liquidity[tkn_sell] if tkn_sell in self.liquidity else 0

        if tkn_buy not in self.asset_list + ['LRNA'] or tkn_sell not in self.asset_list + ['LRNA']:
            # note: this default routing behavior assumes that an asset will only exist in one place in the omnipool
            return_val = self.stable_swap(
                agent=agent,
                sub_pool_buy_id=self.get_sub_pool(tkn=tkn_buy),
                sub_pool_sell_id=self.get_sub_pool(tkn=tkn_sell),
                tkn_sell=tkn_sell, tkn_buy=tkn_buy,
                buy_quantity=buy_quantity,
                sell_quantity=sell_quantity
            )
    
        elif tkn_sell == 'LRNA':
            return_val = self.lrna_swap(agent, buy_quantity, -sell_quantity, tkn_buy, modify_imbalance)
        elif tkn_buy == 'LRNA':
            return_val = self.lrna_swap(agent, -sell_quantity, buy_quantity, tkn_sell, modify_imbalance)
    
        elif buy_quantity and not sell_quantity:
            # back into correct delta_Ri, then execute sell
            delta_Ri = self.calculate_sell_from_buy(tkn_buy, tkn_sell, buy_quantity)
            if delta_Ri < 0:
                return self.fail_transaction(f'insufficient LRNA in {tkn_sell}', agent)
            # including both buy_quantity and sell_quantity potentially introduces a 'hack'
            # where you could include both and *not* have them match, but we're not worried about that
            # because this is not a production environment. Just don't do it.
            return self.swap(
                agent=agent,
                tkn_buy=tkn_buy,
                tkn_sell=tkn_sell,
                buy_quantity=buy_quantity,
                sell_quantity=delta_Ri
            )
        else:
            # basic Omnipool swap
            i = tkn_sell
            j = tkn_buy
            delta_Ri = sell_quantity
            if delta_Ri <= 0:
                return self.fail_transaction('sell amount must be greater than zero', agent)
            if delta_Ri > agent.holdings[i]:
                return self.fail_transaction(f"Agent doesn't have enough {i}", agent)

            delta_Qi = self.lrna[tkn_sell] * -delta_Ri / (self.liquidity[tkn_sell] + delta_Ri)
            asset_fee = self.asset_fee[tkn_buy].compute(tkn=tkn_buy, delta_tkn=sell_quantity)
            lrna_fee = self.lrna_fee[tkn_sell].compute(
                tkn=tkn_sell,
                delta_tkn=(self.liquidity[tkn_buy] * sell_quantity
                           / (self.lrna[tkn_buy] + sell_quantity) * (1 - asset_fee))
            )

            delta_Qt = -delta_Qi * (1 - lrna_fee)
            delta_Qm = (self.lrna[tkn_buy] + delta_Qt) * delta_Qt * asset_fee / self.lrna[
                tkn_buy] * self.lrna_mint_pct
            delta_Qj = delta_Qt + delta_Qm
            delta_Rj = self.liquidity[tkn_buy] * -delta_Qt / (self.lrna[tkn_buy] + delta_Qt) * (1 - asset_fee)
            delta_L = min(-delta_Qi * lrna_fee, -self.lrna_imbalance)
            delta_QH = -lrna_fee * delta_Qi - delta_L

            if self.liquidity[i] + sell_quantity > 10 ** 12:
                return self.fail_transaction('Asset liquidity cannot exceed 10 ^ 12.', agent)
    
            # per-block trade limits
            if (
                    -delta_Rj - self.current_block.volume_in[tkn_buy] + self.current_block.volume_out[tkn_buy]
                    > self.trade_limit_per_block * self.current_block.liquidity[tkn_buy]
            ):
                return self.fail_transaction(
                    f'{self.trade_limit_per_block * 100}% per block trade limit exceeded in {tkn_buy}.', agent
                )
            elif (
                    delta_Ri + self.current_block.volume_in[tkn_sell] - self.current_block.volume_out[tkn_sell]
                    > self.trade_limit_per_block * self.current_block.liquidity[tkn_sell]
            ):
                return self.fail_transaction(
                    f'{self.trade_limit_per_block * 100}% per block trade limit exceeded in {tkn_sell}.', agent
                )
            self.lrna[i] += delta_Qi
            self.lrna[j] += delta_Qj
            self.liquidity[i] += delta_Ri
            self.liquidity[j] += -buy_quantity or delta_Rj
            self.lrna['HDX'] += delta_QH
            self.lrna_imbalance += delta_L
    
            if j not in agent.holdings:
                agent.holdings[j] = 0
            agent.holdings[i] -= delta_Ri
            agent.holdings[j] -= -buy_quantity or delta_Rj
    
            return_val = self
    
        # update oracle
        if tkn_buy in self.current_block.asset_list:
            buy_quantity = old_buy_liquidity - self.liquidity[tkn_buy]
            self.current_block.volume_out[tkn_buy] += buy_quantity
            self.current_block.price[tkn_buy] = self.lrna[tkn_buy] / self.liquidity[tkn_buy]
        if tkn_sell in self.current_block.asset_list:
            sell_quantity = self.liquidity[tkn_sell] - old_sell_liquidity
            self.current_block.volume_in[tkn_sell] += sell_quantity
            self.current_block.price[tkn_sell] = self.lrna[tkn_sell] / self.liquidity[tkn_sell]
        return return_val
    
    def lrna_swap(
            self,
            agent: Agent,
            delta_ra: float = 0,
            delta_qa: float = 0,
            tkn: str = '',
            modify_imbalance: bool = True
    ):
        """
        Execute LRNA swap in place (modify and return)
        """
    
        if delta_qa < 0:
            asset_fee = self.asset_fee[tkn].compute(
                tkn=tkn, delta_tkn=self.liquidity[tkn] * delta_qa / (delta_qa + self.lrna[tkn])
            )
            if -delta_qa + self.lrna[tkn] <= 0:
                return self.fail_transaction('insufficient lrna in pool', agent)
            delta_ra = -self.liquidity[tkn] * delta_qa / (-delta_qa + self.lrna[tkn]) * (1 - asset_fee)

            delta_qm = asset_fee * (-delta_qa) / self.lrna[tkn] * (self.lrna[tkn] - delta_qa) * self.lrna_mint_pct
            delta_q = delta_qm - delta_qa

            if modify_imbalance:
                q = self.lrna_total
                self.lrna_imbalance += -delta_q * (q + self.lrna_imbalance) / (q + delta_q) - delta_q

            self.lrna[tkn] += delta_q
            self.liquidity[tkn] += -delta_ra
    
        elif delta_ra > 0:
            asset_fee = self.asset_fee[tkn].compute(tkn=tkn, delta_tkn=delta_ra)
            if -delta_ra + self.liquidity[tkn] <= 0:
                return self.fail_transaction('insufficient assets in pool', agent)
            elif delta_ra > agent.holdings[tkn]:
                return self.fail_transaction('agent has insufficient assets', agent)
            denom = (self.liquidity[tkn] * (1 - asset_fee) - delta_ra)
            delta_qa = -self.lrna[tkn] * delta_ra / denom
            delta_qm = - asset_fee * (1 - asset_fee) * (self.liquidity[tkn] / denom) * delta_qa * self.lrna_mint_pct
            delta_q = -delta_qa + delta_qm

            if modify_imbalance:
                q = self.lrna_total
                self.lrna_imbalance -= delta_q * (q + self.lrna_imbalance) / (q + delta_q) + delta_q

            self.lrna[tkn] += delta_q
            self.liquidity[tkn] += -delta_ra
    
        # buying LRNA
        elif delta_qa > 0:
            lrna_fee = self.lrna_fee[tkn].compute(
                tkn=tkn, delta_tkn=self.liquidity[tkn] * delta_qa / (delta_qa + self.lrna[tkn])
            )
            delta_qi = -delta_qa / (1 - lrna_fee)
            if delta_qi + self.lrna[tkn] <= 0:
                return self.fail_transaction('insufficient lrna in pool', agent)
            delta_ra = -self.liquidity[tkn] * -delta_qi / (delta_qi + self.lrna[tkn])
            self.lrna[tkn] += delta_qi
            self.liquidity[tkn] += -delta_ra
            # if modify_imbalance:
            #     self.lrna_imbalance += - delta_qi * (q + l) / (q + delta_qi) - delta_qi
    
            # we assume, for now, that buying LRNA is only possible when modify_imbalance = False
            lrna_fee_amt = -(delta_qa + delta_qi)
            delta_l = min(-self.lrna_imbalance, lrna_fee_amt)
            self.lrna_imbalance += delta_l
            self.lrna["HDX"] += lrna_fee_amt - delta_l
    
        elif delta_ra < 0:
            lrna_fee = self.lrna_fee[tkn].compute(tkn=tkn, delta_tkn=delta_ra)
            # delta_ri = -delta_ra
            if self.liquidity[tkn] - delta_ra <= 0:
                return self.fail_transaction('insufficient assets in pool', agent)
            delta_qi = self.lrna[tkn] * delta_ra / (self.liquidity[tkn] - delta_ra)
            delta_qa = -delta_qi * (1 - lrna_fee)
            self.lrna[tkn] += delta_qi
            self.liquidity[tkn] -= delta_ra
            # if modify_imbalance:
            #     self.lrna_imbalance += - delta_qi * (q + l) / (q + delta_qi) - delta_qi
    
            # we assume, for now, that buying LRNA is only possible when modify_imbalance = False
            lrna_fee_amt = -(delta_qa + delta_qi)
            delta_l = min(-self.lrna_imbalance, lrna_fee_amt)
            self.lrna_imbalance += delta_l
            self.lrna["HDX"] += lrna_fee_amt - delta_l
    
        else:
            return self.fail_transaction('All deltas are zero.', agent)
    
        if 'LRNA' not in agent.holdings:
            agent.holdings['LRNA'] = 0
        if tkn not in agent.holdings:
            agent.holdings[tkn] = 0

        agent.holdings['LRNA'] += delta_qa
        agent.holdings[tkn] += delta_ra
    
        return self
    
    def stable_swap(
            self,
            agent: Agent,
            tkn_sell: str, tkn_buy: str,
            sub_pool_buy_id: str = "",
            sub_pool_sell_id: str = "",
            buy_quantity: float = 0,
            sell_quantity: float = 0
    ):
        if tkn_sell == 'LRNA':
            if buy_quantity:
                sub_pool = self.sub_pools[sub_pool_buy_id]
                # buy a specific quantity of a stableswap asset using LRNA
                shares_needed = sub_pool.calculate_withdrawal_shares(tkn_remove=tkn_buy, quantity=buy_quantity)
                self.lrna_swap(agent, delta_ra=shares_needed, tkn=sub_pool.unique_id)
                if self.fail:
                    # if the swap failed, the transaction failed.
                    return self.fail_transaction(self.fail, agent)
                sub_pool.withdraw_asset(agent, buy_quantity, tkn_buy)
                return self
            elif sell_quantity:
                sub_pool = self.sub_pools[sub_pool_buy_id]
                agent_shares = agent.holdings[sub_pool.unique_id]
                self.swap(
                    agent=agent,
                    tkn_buy=sub_pool.unique_id, tkn_sell='LRNA',
                    sell_quantity=sell_quantity
                )
                if self.fail:
                    # if the swap failed, the transaction failed.
                    return self.fail_transaction(self.fail, agent)
                delta_shares = agent.holdings[sub_pool.unique_id] - agent_shares
                sub_pool.remove_liquidity(agent, delta_shares, tkn_buy)
                return self
    
        elif sub_pool_sell_id and tkn_buy in self.asset_list:
            sub_pool: StableSwapPoolState = self.sub_pools[sub_pool_sell_id]
            if sell_quantity:
                # sell a stableswap asset for an omnipool asset
                agent_shares = agent.holdings[sub_pool.unique_id] if sub_pool.unique_id in agent.holdings else 0
                sub_pool.add_liquidity(agent, sell_quantity, tkn_sell)
                if self.fail:
                    # the transaction failed.
                    return self.fail_transaction(self.fail, agent)
                delta_shares = agent.holdings[sub_pool.unique_id] - agent_shares
                self.swap(
                    agent=agent,
                    tkn_buy=tkn_buy,
                    tkn_sell=sub_pool.unique_id,
                    sell_quantity=delta_shares
                )
                return self
            elif buy_quantity:
                # buy an omnipool asset with a stableswap asset
                sell_shares = self.calculate_sell_from_buy(tkn_buy, sub_pool.unique_id, buy_quantity)
                if sell_shares < 0:
                    return self.fail_transaction("Not enough liquidity in the stableswap/LRNA pool.", agent)
                sub_pool.buy_shares(agent, sell_shares, tkn_sell)
                if sub_pool.fail:
                    return self.fail_transaction(sub_pool.fail, agent)
                self.swap(agent, tkn_buy, sub_pool.unique_id, buy_quantity)
                return self
    
        elif sub_pool_buy_id and tkn_sell in self.asset_list:
            sub_pool: StableSwapPoolState = self.sub_pools[sub_pool_buy_id]
            if buy_quantity:
                # buy a stableswap asset with an omnipool asset
                shares_traded = sub_pool.calculate_withdrawal_shares(tkn_buy, buy_quantity)
    
                # buy shares in the subpool
                self.swap(agent, tkn_buy=sub_pool.unique_id, tkn_sell=tkn_sell, buy_quantity=shares_traded)
                if self.fail:
                    # if the swap failed, the transaction failed.
                    return self.fail_transaction(self.fail, agent)
                # withdraw the shares for the desired token
                sub_pool.withdraw_asset(agent, quantity=buy_quantity, tkn_remove=tkn_buy)
                if sub_pool.fail:
                    return self.fail_transaction(sub_pool.fail, agent)
                return self
            elif sell_quantity:
                # sell an omnipool asset for a stableswap asset
                agent_shares = agent.holdings[sub_pool.unique_id] if sub_pool.unique_id in agent.holdings else 0
                self.swap(
                    agent=agent,
                    tkn_buy=sub_pool.unique_id,
                    tkn_sell=tkn_sell,
                    sell_quantity=sell_quantity
                )
                delta_shares = agent.holdings[sub_pool.unique_id] - agent_shares
                if self.fail:
                    return self.fail_transaction(self.fail, agent)
                sub_pool.remove_liquidity(
                    agent=agent, shares_removed=delta_shares, tkn_remove=tkn_buy
                )
                return self
        elif sub_pool_buy_id and sub_pool_sell_id:
            # trade between two subpools
            pool_buy: StableSwapPoolState = self.sub_pools[sub_pool_buy_id]
            pool_sell: StableSwapPoolState = self.sub_pools[sub_pool_sell_id]
            if buy_quantity:
                # buy enough shares of tkn_sell to afford buy_quantity worth of tkn_buy
                shares_bought = pool_buy.calculate_withdrawal_shares(tkn_buy, buy_quantity)
                if shares_bought > pool_buy.liquidity[tkn_buy]:
                    return self.fail_transaction(f'Not enough liquidity in {pool_buy.unique_id}: {tkn_buy}.', agent)
                shares_sold = self.calculate_sell_from_buy(
                    tkn_buy=pool_buy.unique_id,
                    tkn_sell=pool_sell.unique_id,
                    buy_quantity=shares_bought
                )
                pool_sell.buy_shares(
                    agent=agent, quantity=shares_sold,
                    tkn_add=tkn_sell
                )
                if pool_sell.fail:
                    return self.fail_transaction(pool_sell.fail, agent)
                self.swap(
                    agent=agent,
                    tkn_buy=pool_buy.unique_id, tkn_sell=pool_sell.unique_id,
                    buy_quantity=shares_bought
                )
                if self.fail:
                    return self.fail_transaction(self.fail, agent)
                pool_buy.withdraw_asset(
                    agent=agent, quantity=buy_quantity,
                    tkn_remove=tkn_buy, fail_on_overdraw=False
                )
                if pool_buy.fail:
                    return self.fail_transaction(pool_buy.fail, agent)
    
                # if all three parts succeeded, then we're good!
                return self
            elif sell_quantity:
                agent_sell_holdings = agent.holdings[sub_pool_sell_id] if sub_pool_sell_id in agent.holdings else 0
                pool_sell.add_liquidity(
                    agent=agent, quantity=sell_quantity, tkn_add=tkn_sell
                )
                if pool_sell.fail:
                    return self.fail_transaction(pool_sell.fail, agent)
                delta_sell_holdings = agent.holdings[sub_pool_sell_id] - agent_sell_holdings
                agent_buy_holdings = agent.holdings[sub_pool_buy_id] if sub_pool_buy_id in agent.holdings else 0
                self.swap(
                    agent=agent,
                    tkn_buy=pool_buy.unique_id, tkn_sell=pool_sell.unique_id,
                    sell_quantity=delta_sell_holdings
                )
                if self.fail:
                    return self.fail_transaction(self.fail, agent)
                delta_buy_holdings = agent.holdings[sub_pool_buy_id] - agent_buy_holdings
                pool_buy.remove_liquidity(
                    agent=agent, shares_removed=delta_buy_holdings, tkn_remove=tkn_buy
                )
                if pool_buy.fail:
                    return self.fail_transaction(pool_buy.fail, agent)
                return self
        else:
            raise ValueError('buy_quantity or sell_quantity must be specified.')

    def create_sub_pool(
            self,
            tkns_migrate: dict[str: float] or list[str],
            unique_id: str,
            amplification: float,
            trade_fee: FeeMechanism or float = 0
    ):
        if isinstance(tkns_migrate, list):
            tkns_migrate = {tkn: self.liquidity[tkn] for tkn in tkns_migrate}

        new_sub_pool = StableSwapPoolState(
            tokens=tkns_migrate,
            amplification=amplification,
            unique_id=unique_id,
            trade_fee=trade_fee
        )
        new_sub_pool.conversion_metrics = {
            tkn: {
                'price': self.lrna[tkn] / self.liquidity[tkn],
                'old_shares': self.shares[tkn] * tkns_migrate[tkn] / self.liquidity[tkn],
                'omnipool_shares': self.liquidity[tkn] * tkns_migrate[tkn] / self.liquidity[tkn],
                'subpool_shares': self.liquidity[tkn] * tkns_migrate[tkn] / self.liquidity[tkn]
            } for tkn in tkns_migrate
        }
        new_sub_pool.shares = sum([self.liquidity[tkn] * tkns_migrate[tkn] / self.liquidity[tkn] for tkn in tkns_migrate])
        self.sub_pools[unique_id] = new_sub_pool
        self.add_token(
            unique_id,
            liquidity=sum([self.liquidity[tkn] * tkns_migrate[tkn] / self.liquidity[tkn] for tkn in tkns_migrate]),
            shares=sum([self.liquidity[tkn] * tkns_migrate[tkn] / self.liquidity[tkn] for tkn in tkns_migrate]),
            lrna=sum([self.lrna[tkn] * tkns_migrate[tkn] / self.liquidity[tkn] for tkn in tkns_migrate]),
            protocol_shares=sum([
                self.lrna[tkn] * tkns_migrate[tkn] / self.liquidity[tkn] * self.protocol_shares[tkn] / self.shares[tkn]
                for tkn in tkns_migrate
            ])
        )
    
        # remove assets from Omnipool
        for tkn in tkns_migrate:
            self.lrna[tkn] -= self.lrna[tkn] * tkns_migrate[tkn] / self.liquidity[tkn]
            self.liquidity[tkn] -= tkns_migrate[tkn]
            if self.liquidity[tkn] == 0:
                self.asset_list.remove(tkn)
        return self
    
    def migrate_asset(self, tkn_migrate: str, sub_pool_id: str):
        """
        Move an asset from the Omnipool into a stableswap subpool.
        """
        sub_pool: StableSwapPoolState = self.sub_pools[sub_pool_id]
        s = sub_pool.unique_id
        i = tkn_migrate
        if tkn_migrate in sub_pool.liquidity:
            raise AssertionError('Assets should only exist in one place in the Omnipool at a time.')
        sub_pool.liquidity[i] = self.liquidity[i]
        self.protocol_shares[s] += (
                self.shares[s] * self.lrna[i] / self.lrna[s] * self.protocol_shares[i] / self.shares[i]
        )
    
        sub_pool.conversion_metrics[i] = {
            'price': self.lrna[i] / self.lrna[s] * sub_pool.shares / self.liquidity[i],
            'old_shares': self.shares[i],
            'omnipool_shares': self.lrna[i] * self.shares[s] / self.lrna[s],
            'subpool_shares': self.lrna[i] * sub_pool.shares / self.lrna[s]
        }
    
        self.shares[s] += self.lrna[i] * self.shares[s] / self.lrna[s]
        self.liquidity[s] += self.lrna[i] * sub_pool.shares / self.lrna[s]
        sub_pool.shares += self.lrna[i] * sub_pool.shares / self.lrna[s]
        self.lrna[s] += self.lrna[i]
    
        # remove asset from omnipool and add it to subpool
        self.lrna[i] = 0
        self.liquidity[i] = 0
        self.asset_list.remove(i)
        sub_pool.asset_list.append(i)
        return self
    
    def migrate_lp(
            self,
            agent: Agent,
            sub_pool_id: str,
            tkn_migrate: str
    ):
        sub_pool = self.sub_pools[sub_pool_id]
        conversions = sub_pool.conversion_metrics[tkn_migrate]
        old_pool_id = (self.unique_id, tkn_migrate)
        old_share_price = agent.share_prices[old_pool_id]
        # TODO: maybe this is an edge case or not allowed, but what if the agent already has a share price locked in?
        # ex., maybe they have LPed into the new subpool after their asset was migrated,
        # but before they had migrated their own position
        agent.share_prices[sub_pool_id] = old_share_price / conversions['price']
        if sub_pool_id not in agent.holdings:
            agent.holdings[sub_pool_id] = 0
        agent.holdings[sub_pool_id] += (
                agent.holdings[old_pool_id] / conversions['old_shares'] * conversions['omnipool_shares']
        )
        self.liquidity[sub_pool_id] += (
                agent.holdings[old_pool_id] / conversions['old_shares'] * conversions['subpool_shares']
        )
        agent.holdings[old_pool_id] = 0
    
        return self
    
    def calculate_remove_liquidity(self, agent: Agent, quantity: float, tkn_remove: str):
        """
        calculated the pool and agent deltas for removing liquidity from a sub pool
        return as a tuple in this order:
        delta_qa, delta_r, delta_q, delta_s, delta_b, delta_l
    
        delta_qa (agent LRNA)
        delta_r (pool/agent liquidity)
        delta_q (pool LRNA)
        delta_s (pool shares)
        delta_b (protocol shares)
        delta_l (LRNA imbalance)
        """
        quantity = -abs(quantity)
        assert quantity <= 0, f"delta_S cannot be positive: {quantity}"
        # assert tkn_remove in self.asset_list, f"invalid token name: {tkn_remove}"
        if tkn_remove not in self.asset_list:
            raise AssertionError(f"Invalid token name: {tkn_remove}")
            # return 0, 0, 0, 0, 0, 0
    
        if (self.unique_id, tkn_remove) not in agent.share_prices:
            raise AssertionError(f"Agent does not have a share price for {tkn_remove}")
            # return 0, 0, 0, 0, 0, 0
    
        # determine if they should get some LRNA back as well as the asset they invested
        piq = lrna_price(self, tkn_remove)
        p0 = agent.share_prices[(self.unique_id, tkn_remove)]
        mult = (piq - p0) / (piq + p0)
    
        # Share update
        delta_b = max(mult * quantity, 0)
        delta_s = quantity + delta_b
    
        # Token amounts update
        delta_q = self.lrna[tkn_remove] / self.shares[tkn_remove] * delta_s
        delta_r = delta_q / piq
    
        if piq > p0:  # prevents rounding errors
            if 'LRNA' not in agent.holdings:
                agent.holdings['LRNA'] = 0
            delta_qa = -piq * (
                    2 * piq / (piq + p0) * quantity / self.shares[tkn_remove]
                    * self.liquidity[tkn_remove] - delta_r
            )
        else:
            delta_qa = 0
    
        if hasattr(self, 'withdrawal_fee') and self.withdrawal_fee > 0:
            # calculate withdraw fee
            diff = abs(self.oracles['price'].price[tkn_remove] - piq) / self.oracles['price'].price[tkn_remove]
            fee = max(min(diff, 1), self.min_withdrawal_fee)
    
            delta_r *= 1 - fee
            delta_qa *= 1 - fee
            delta_q *= 1 - fee
    
        # L update: LRNA fees to be burned before they will start to accumulate again
        delta_l = delta_r * piq * self.lrna_imbalance / self.lrna_total
    
        return delta_qa, delta_r, delta_q, delta_s, delta_b, delta_l
    
    def add_liquidity(
            self,
            agent: Agent = None,
            quantity: float = 0,
            tkn_add: str = ''
    ):
        """Compute new state after liquidity addition"""
    
        if quantity <= 0:
            return self.fail_transaction('Quantity must be non-negative.', agent)
    
        delta_Q = lrna_price(self, tkn_add) * quantity
        if (self.unique_id, tkn_add) in agent.holdings:
            if agent.holdings[(self.unique_id, tkn_add)] != 0:
                return self.fail_transaction(f'Agent already has liquidity in pool {tkn_add}.', agent)
        else:
            agent.holdings[(self.unique_id, tkn_add)] = 0
    
        if agent.holdings[tkn_add] < quantity:
            return self.fail_transaction(
                f'Agent has insufficient funds ({agent.holdings[tkn_add]} < {quantity}).', agent
            )
    
        if (self.lrna[tkn_add] + delta_Q) / (self.lrna_total + delta_Q) > self.weight_cap[tkn_add]:
            return self.fail_transaction(
                'Transaction rejected because it would exceed the weight cap in pool[{i}].', agent
            )

        if self.tvl_cap < float('inf'):
            if (self.total_value_locked() + quantity * usd_price(self, tkn_add)) > self.tvl_cap:
                return self.fail_transaction('Transaction rejected because it would exceed the TVL cap.', agent)
    
        # assert quantity > 0, f"delta_R must be positive: {quantity}"
        if tkn_add not in self.asset_list:
            for sub_pool in self.sub_pools.values():
                if tkn_add in sub_pool.asset_list:
                    old_agent_holdings = (
                        agent.holdings[sub_pool.unique_id] if sub_pool.unique_id in agent.holdings else 0
                    )
                    sub_pool.add_liquidity(
                        agent=agent,
                        quantity=quantity,
                        tkn_add=tkn_add
                    )
                    # deposit into the Omnipool
                    return self.add_liquidity(
                        agent=agent,
                        quantity=agent.holdings[sub_pool.unique_id] - old_agent_holdings,
                        tkn_add=sub_pool.unique_id
                    )
            raise AssertionError(f"invalid value for i: {tkn_add}")
        else:
            # enforce upper limit on liquidity addition
            if quantity > self.max_lp_per_block * self.liquidity[tkn_add] - self.current_block.lps[tkn_add]:
                return self.fail_transaction(
                    'Transaction rejected because it would exceed the max LP per block.', agent
                )
    
        # Share update
        if self.shares[tkn_add]:
            shares_added = (delta_Q / self.lrna[tkn_add]) * self.shares[tkn_add]
        else:
            shares_added = delta_Q
        self.shares[tkn_add] += shares_added
    
        # shares go to provisioning agent
        agent.holdings[(self.unique_id, tkn_add)] += shares_added
    
        # L update: LRNA fees to be burned before they will start to accumulate again
        delta_L = quantity * lrna_price(self, tkn_add) * self.lrna_imbalance / self.lrna_total
        self.lrna_imbalance += delta_L
    
        # LRNA add (mint)
        self.lrna[tkn_add] += delta_Q
    
        # Token amounts update
        self.liquidity[tkn_add] += quantity
        agent.holdings[tkn_add] -= quantity
    
        # set price at which liquidity was added
        # use the minimum of the oracle price and the current price
        agent.share_prices[(self.unique_id, tkn_add)] = lrna_price(self, tkn_add)
        agent.delta_r[(self.unique_id, tkn_add)] = quantity
    
        # update block
        self.current_block.lps[tkn_add] += quantity
    
        return self
    
    def remove_liquidity(self, agent: Agent, quantity: float, tkn_remove: str):
        """
        Remove liquidity from a sub pool.
        """
    
        if tkn_remove not in self.asset_list:
            for sub_pool in self.sub_pools.values():
                if tkn_remove in sub_pool.asset_list:
                    sub_pool.remove_liquidity(
                        agent, quantity, tkn_remove
                    )
                    if sub_pool.fail:
                        return self.fail_transaction(sub_pool.fail, agent)
                    else:
                        return self
    
            raise AssertionError(f"invalid value for i: {tkn_remove}")

        if quantity == 0:
            return self
        if not agent.is_holding((self.unique_id, tkn_remove)):
            return self.fail_transaction('Agent does not have liquidity in this pool.', agent)
    
        if self.remove_liquidity_volatility_threshold:
            if self.oracles['price']:
                volatility = abs(
                    self.oracles['price'].price[tkn_remove] / self.current_block.price[tkn_remove] - 1
                )
                if volatility > self.remove_liquidity_volatility_threshold:
                    return self.fail_transaction(
                        f"Withdrawal rejected because the oracle volatility is too high: {volatility} > "
                        f"{self.remove_liquidity_volatility_threshold}", agent
                    )
    
        quantity = abs(quantity)
        max_remove = (
                self.max_withdrawal_per_block * self.shares[tkn_remove] - self.current_block.withdrawals[tkn_remove]
        )
        if quantity > max_remove:
            # quantity = max_remove
            return self.fail_transaction(
                f"Transaction rejected because it would exceed the withdrawal limit: {quantity} > {max_remove}", agent
            )
    
        delta_qa, delta_r, delta_q, delta_s, delta_b, delta_l = self.calculate_remove_liquidity(
            agent, quantity, tkn_remove
        )
        if delta_r + self.liquidity[tkn_remove] < 0:
            return self.fail_transaction('Cannot remove more liquidity than exists in the pool.', agent)
        elif quantity > agent.holdings[(self.unique_id, tkn_remove)]:
            return self.fail_transaction('Cannot remove more liquidity than the agent has invested.', agent)
    
        self.liquidity[tkn_remove] += delta_r
        self.shares[tkn_remove] += delta_s
        self.protocol_shares[tkn_remove] += delta_b
        self.lrna[tkn_remove] += delta_q
        self.lrna_imbalance += delta_l
        # agent.delta_r[(self.unique_id, tkn_remove)] *= quantity / agent.holdings[(self.unique_id, tkn_remove)]
        if 'LRNA' not in agent.holdings:
            agent.holdings['LRNA'] = 0
        agent.holdings['LRNA'] += delta_qa
        agent.holdings[(self.unique_id, tkn_remove)] -= quantity
        if agent.holdings[(self.unique_id, tkn_remove)] == 0:
            agent.share_prices[(self.unique_id, tkn_remove)] = 0
        agent.holdings[tkn_remove] -= delta_r
    
        self.current_block.withdrawals[tkn_remove] += quantity
        return self

    def value_assets(self, assets: dict[str, float], equivalency_map: dict[str, str] = None, stablecoin: str = None) -> float:
        # assets is a dict of token: quantity
        # returns the value of the assets in USD
        if stablecoin is None:
            if self.stablecoin is None:
                raise ValueError('no stablecoin set or provided as argument')
            else:
                stablecoin = self.stablecoin
        if equivalency_map is None:
            equivalency_map = {}
        usd_synonyms = [stablecoin]
        for eq in equivalency_map:
            if equivalency_map[eq] == 'USD':
                usd_synonyms.append(eq)
        value = 0
        for tkn in assets:
            equivalents = [tkn]
            if tkn in equivalency_map:
                equivalents += [equivalency_map[tkn]]
            for eq in equivalency_map:
                if equivalency_map[eq] in equivalents:
                    equivalents.append(eq)
            tkn_value = 0
            for usd in usd_synonyms:
                for eq in equivalents:
                    if self.sell_spot(eq, usd) > 0:
                        tkn_value += assets[tkn] * price(self, eq, usd)
                        break
                if tkn_value != 0:
                    break
            value += tkn_value
        return value


class OmnipoolArchiveState:
    def __init__(self, state: OmnipoolState):
        self.asset_list = [tkn for tkn in state.asset_list]
        self.liquidity = {k: v for (k, v) in state.liquidity.items()}
        self.lrna = {k: v for (k, v) in state.lrna.items()}
        self.lrna_total = sum(state.lrna.values())
        self.shares = {k: v for (k, v) in state.shares.items()}
        self.protocol_shares = {k: v for (k, v) in state.protocol_shares.items()}
        self.lrna_imbalance = state.lrna_imbalance
        self.fail = state.fail
        self.stablecoin = state.stablecoin
        # self.sub_pools = copy.deepcopy(self.sub_pools)
        self.oracles = {k: OracleArchiveState(v) for (k, v) in state.oracles.items()}
        self.unique_id = state.unique_id
        self.volume_in = state.current_block.volume_in
        self.volume_out = state.current_block.volume_out
        # record these for analysis later
        self.last_fee = {k: v for (k, v) in state.last_fee.items()}
        self.last_lrna_fee = {k: v for (k, v) in state.last_lrna_fee.items()}


# Works with OmnipoolState *or* OmnipoolArchiveState
def price(state: OmnipoolState or OmnipoolArchiveState, tkn: str, denominator: str = '') -> float:
    """
    price of an asset i denominated in j, according to current market conditions in the omnipool
    """
    if tkn not in state.asset_list + ['LRNA']:
        return 0
    elif tkn == denominator:
        return 1
    elif not denominator or denominator == 'LRNA':
        return lrna_price(state, tkn)
    elif denominator not in state.asset_list:
        return 0
    elif tkn == 'LRNA':
        return 1 / lrna_price(state, denominator)
    elif state.liquidity[tkn] == 0:
        return 0
    return state.lrna[tkn] / state.liquidity[tkn] / state.lrna[denominator] * state.liquidity[denominator]


def usd_price(state: OmnipoolState or OmnipoolArchiveState, tkn, usd_asset=None):
    if usd_asset is None:
        if state.stablecoin is None:
            raise ValueError('no stablecoin set or provided as argument')
        else:
            usd_asset = state.stablecoin
    if tkn == 'LRNA':
        return 1 / state.lrna_price(state, usd_asset)
    else:
        return price(state, tkn) / price(state, usd_asset)


def lrna_price(state: OmnipoolState or OmnipoolArchiveState, tkn: str, fee: float = 0) -> float:
    """Price of i denominated in LRNA"""
    if tkn == "LRNA":
        return 1
    elif state.liquidity[tkn] == 0:
        return 0
    else:
        return (state.lrna[tkn] / state.liquidity[tkn]) * (1 - fee)


def asset_invariant(state: OmnipoolState, i: str) -> float:
    """Invariant for specific asset"""
    return state.liquidity[i] * state.lrna[i]


def swap_lrna_delta_Qi(state: OmnipoolState, delta_ri: float, i: str) -> float:
    return state.lrna[i] * (- delta_ri / (state.liquidity[i] + delta_ri))


def swap_lrna_delta_Ri(state: OmnipoolState, delta_qi: float, i: str) -> float:
    return state.liquidity[i] * (- delta_qi / (state.lrna[i] + delta_qi))


def weight_i(state: OmnipoolState, i: str) -> float:
    return state.lrna[i] / state.lrna_total


def simulate_swap_lrna(
        old_state: OmnipoolState,
        old_agent: Agent,
        delta_ra: float = 0,
        delta_qa: float = 0,
        tkn: str = '',
        modify_imbalance: bool = True
) -> tuple[OmnipoolState, Agent]:
    """Compute new state after LRNA swap"""

    new_state = old_state.copy()
    new_agent = old_agent.copy()

    new_state.lrna_swap(new_agent, delta_ra, delta_qa, tkn, modify_imbalance)
    return new_state, new_agent


def simulate_swap(
        old_state: OmnipoolState,
        old_agent: Agent,
        tkn_buy: str,
        tkn_sell: str,
        buy_quantity: float = 0,
        sell_quantity: float = 0
) -> tuple[OmnipoolState, Agent]:
    """
    execute swap on a copy of old_state and old_agent, and return the copies
    """
    new_state = old_state.copy()
    new_agent = old_agent.copy()

    new_state.swap(
        agent=new_agent,
        sell_quantity=sell_quantity,
        buy_quantity=buy_quantity,
        tkn_buy=tkn_buy,
        tkn_sell=tkn_sell,
    )
    return new_state, new_agent


def simulate_migrate(
        old_state: OmnipoolState,
        tkn_migrate: str,
        sub_pool_id: str
) -> OmnipoolState:
    new_state = old_state.copy()
    return new_state.migrate_asset(tkn_migrate, sub_pool_id)


def simulate_add_liquidity(
        old_state: OmnipoolState,
        old_agent: Agent,
        quantity: float = 0,
        tkn_add: str = ''
) -> tuple[OmnipoolState, Agent]:
    """Copy state, then add liquidity and return new state"""
    new_state = old_state.copy()
    new_agent = old_agent.copy()

    new_state.add_liquidity(new_agent, quantity, tkn_add)
    return new_state, new_agent


def simulate_remove_liquidity(
        old_state: OmnipoolState,
        old_agent: Agent,
        quantity: float,
        tkn_remove: str
) -> tuple[OmnipoolState, Agent]:
    """Compute new state after liquidity removal"""
    new_state = old_state.copy()
    new_agent = old_agent.copy()

    new_state.remove_liquidity(new_agent, quantity, tkn_remove)
    return new_state, new_agent


OmnipoolArchiveState.usd_price = staticmethod(usd_price)
OmnipoolArchiveState.lrna_price = staticmethod(lrna_price)
OmnipoolArchiveState.price = staticmethod(price)

OmnipoolState.usd_price = staticmethod(usd_price)
OmnipoolState.lrna_price = staticmethod(lrna_price)
OmnipoolState.price = staticmethod(price)


# ===============================================================================
# fee mechanisms
# ===============================================================================
def slip_fee(slip_factor: float, minimum_fee: float = 0) -> FeeMechanism:
    def fee_function(
            exchange: AMM, tkn: str, delta_tkn: float
    ) -> float:
        return (slip_factor * abs(delta_tkn) / (exchange.liquidity[tkn] + delta_tkn)) + minimum_fee

    return FeeMechanism(fee_function, f"Slip fee (alpha={slip_factor}, min={minimum_fee}")


def dynamicadd_asset_fee(
        minimum: float = 0,
        amplification: float = 1,
        raise_oracle_name: str = 'short',
        decay: float = 0.001,
        fee_max: float = 0.5
) -> FeeMechanism:
    class Fee(FeeMechanism):
        def __init__(self):
            super().__init__(
                fee_function=self.fee_function,
                name=f'Dynamic fee (oracle={raise_oracle_name}, amplification={amplification}, min={minimum})'
            )
            self.amplification = amplification
            self.decay = decay
            self.minimum = minimum
            self.fee_max = fee_max
            self.raise_oracle_name = raise_oracle_name
            # force compute on first call
            self.time_step = 0

        def fee_function(
                self, exchange: OmnipoolState, tkn: str, delta_tkn: float = 0
        ) -> float:
            if self.time_step == exchange.time_step:
                # since fee is the same regardless of delta_tkn, just return the last fee
                # if it's already been computed for this tkn and block
                return exchange.last_fee[tkn]

            self.time_step = exchange.time_step
            raise_oracle: Oracle = exchange.oracles[raise_oracle_name]

            if raise_oracle.liquidity[tkn] != 0:
                x = (raise_oracle.volume_out[tkn] - raise_oracle.volume_in[tkn]) / raise_oracle.liquidity[tkn]
            else:
                x = 0

            fee_adj = amplification * x - decay

            previous_fee = exchange.last_fee[tkn]

            fee = min(max(previous_fee + fee_adj, minimum), fee_max)
            exchange.last_fee[tkn] = fee

            return fee

    return Fee()


def dynamicadd_lrna_fee(
        minimum: float = 0,
        amplification: float = 1,
        raise_oracle_name: str = 'short',
        decay: float = 0.001,
        fee_max: float = 0.5,
) -> FeeMechanism:
    class Fee(FeeMechanism):
        def __init__(self):
            super().__init__(
                fee_function=self.fee_function,
                name=f'Dynamic fee (oracle={raise_oracle_name}, amplification={amplification}, min={minimum})'
            )
            self.amplification = amplification
            self.decay = decay
            self.minimum = minimum
            self.fee_max = fee_max
            self.raise_oracle_name = raise_oracle_name
            self.time_step = 0

        def fee_function(
                self, exchange: OmnipoolState, tkn: str, delta_tkn: float = 0
        ) -> float:
<<<<<<< HEAD
            if self.time_step == exchange.time_step:
=======
            if tkn not in self.time_step:
                self.time_step[tkn] = exchange.time_step
            elif self.time_step[tkn] == exchange.time_step:
>>>>>>> 4c981d4e
                # since fee is the same regardless of delta_tkn, just return the last fee
                # if it's already been computed for this tkn and block
                return exchange.last_lrna_fee[tkn]

            self.time_step = exchange.time_step
            raise_oracle: Oracle = exchange.oracles[raise_oracle_name]

            if raise_oracle.liquidity[tkn] != 0:
                x = (raise_oracle.volume_in[tkn] - raise_oracle.volume_out[tkn]) / raise_oracle.liquidity[tkn]
            else:
                x = 0

            fee_adj = amplification * x - decay

            previous_fee = exchange.last_lrna_fee[tkn]

            fee = min(max(previous_fee + fee_adj, minimum), fee_max)
            exchange.last_lrna_fee[tkn] = fee

            return fee

    return Fee()


def value_assets(prices: dict, assets: dict) -> float:
    """
    return the value of the agent's assets if they were sold at current spot prices
    """
    return sum([
        assets[i] * prices[i] if i in prices else 0
        for i in assets.keys()
    ])


def cash_out_omnipool(omnipool: OmnipoolState, agent: Agent, prices) -> float:
    """
    return the value of the agent's holdings if they withdraw all liquidity
    and then sell at current spot prices
    """

    if 'LRNA' not in agent.holdings:
        agent.holdings['LRNA'] = 0
    agent_holdings = {tkn: agent.holdings[tkn] for tkn in list(agent.holdings.keys())}
    liquidity_removed = {tkn: 0 for tkn in omnipool.asset_list}
    lrna_removed = {tkn: 0 for tkn in omnipool.asset_list}

    for key in agent.holdings.keys():
        if isinstance(key, tuple):
            tkn = key[1]
            del agent_holdings[key]

            if agent.holdings[key] > 0:
                delta_qa, delta_r, delta_q, delta_s, delta_b, delta_l = omnipool.calculate_remove_liquidity(
                    agent,
                    agent.holdings[key],
                    tkn_remove=tkn
                )
                agent_holdings['LRNA'] += delta_qa
                if tkn not in agent_holdings:
                    agent_holdings[tkn] = 0
                agent_holdings[tkn] -= delta_r
                liquidity_removed[tkn] -= delta_r
                lrna_removed[tkn] -= delta_q

    if 'LRNA' not in prices and agent_holdings['LRNA'] > 0:
        lrna_total = omnipool.lrna_total - sum(lrna_removed.values())
        lrna_sells = {
            tkn: -(omnipool.lrna[tkn] - lrna_removed[tkn]) / lrna_total * agent_holdings['LRNA']
            for tkn in omnipool.asset_list
        }

        agent_holdings['LRNA'] = 0
        lrna_profits = dict()

        # sell LRNA optimally back to the pool
        for tkn, delta_qa in lrna_sells.items():
            if tkn not in agent_holdings:
                agent_holdings[tkn] = 0
            asset_fee = (
                omnipool.asset_fee[tkn].compute(
                    tkn=tkn,
                    delta_tkn=(omnipool.liquidity[tkn] - liquidity_removed[tkn])
                              * delta_qa / (delta_qa + omnipool.lrna[tkn] - lrna_removed[tkn])
                )
                if hasattr(omnipool, 'asset_fee')
                else omnipool.last_fee[tkn]
            )
            lrna_profits[tkn] = (
                    -(omnipool.liquidity[tkn] - liquidity_removed[tkn]) * delta_qa
                    / (-delta_qa + omnipool.lrna[tkn] - lrna_removed[tkn])
                    * (1 - asset_fee)
            )
            agent_holdings[tkn] += lrna_profits[tkn]

    del agent_holdings['LRNA']

    for tkn in agent_holdings.keys():
        if agent_holdings[tkn] > 0 and tkn not in prices:
            raise ValueError(f'Agent has holdings in {tkn} but no price was given.')

    return value_assets(prices, agent_holdings)<|MERGE_RESOLUTION|>--- conflicted
+++ resolved
@@ -1408,13 +1408,7 @@
         def fee_function(
                 self, exchange: OmnipoolState, tkn: str, delta_tkn: float = 0
         ) -> float:
-<<<<<<< HEAD
             if self.time_step == exchange.time_step:
-=======
-            if tkn not in self.time_step:
-                self.time_step[tkn] = exchange.time_step
-            elif self.time_step[tkn] == exchange.time_step:
->>>>>>> 4c981d4e
                 # since fee is the same regardless of delta_tkn, just return the last fee
                 # if it's already been computed for this tkn and block
                 return exchange.last_lrna_fee[tkn]
