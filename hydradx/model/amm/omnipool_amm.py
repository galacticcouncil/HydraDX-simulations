--- conflicted
+++ resolved
@@ -436,7 +436,6 @@
         Execute LRNA swap in place (modify and return)
         """
 
-<<<<<<< HEAD
         if delta_qa < 0 or delta_ra > 0:
             asset_fee = self.asset_fee[tkn].compute(
                 tkn=tkn, delta_tkn=delta_ra or self.liquidity[tkn] * delta_qa / (delta_qa + self.lrna[tkn])
@@ -455,32 +454,13 @@
             )
             # buying LRNA
             if delta_qa > 0:
-                delta_qi = -delta_qa
+                delta_qi = -delta_qa / (1 - lrna_fee)
                 delta_ri = self.liquidity[tkn] * -delta_qi / (delta_qi + self.lrna[tkn]) / (1 - lrna_fee)
                 delta_ra = -delta_ri
             else:
                 delta_ri = -delta_ra
                 delta_qi = self.lrna[tkn] * -delta_ri / (self.liquidity[tkn] / (1 - lrna_fee) + delta_ri)
-                delta_qa = -delta_qi
-=======
-        if delta_qa < 0:
-            delta_qi = -delta_qa
-            delta_ri = self.liquidity[tkn] * -delta_qi / (delta_qi + self.lrna[tkn]) * (1 - asset_fee)
-            delta_ra = -delta_ri
-        elif delta_ra > 0:
-            delta_ri = -delta_ra
-            delta_qi = self.lrna[tkn] * -delta_ri / (self.liquidity[tkn] * (1 - asset_fee) + delta_ri)
-            delta_qa = -delta_qi
-        # buying LRNA
-        elif delta_qa > 0:
-            delta_qi = -delta_qa / (1 - lrna_fee)
-            delta_ri = self.liquidity[tkn] * -delta_qi / (delta_qi + self.lrna[tkn])
-            delta_ra = -delta_ri
-        elif delta_ra < 0:
-            delta_ri = -delta_ra
-            delta_qi = self.lrna[tkn] * -delta_ri / (self.liquidity[tkn] + delta_ri)
-            delta_qa = -delta_qi * (1 - lrna_fee)
->>>>>>> 8e2ea177
+                delta_qa = -delta_qi * (1 - lrna_fee)
         else:
             return self.fail_transaction('Buying LRNA not implemented.', agent)
 
@@ -501,14 +481,6 @@
         q = self.lrna_total
         self.lrna[tkn] += delta_qi
         self.liquidity[tkn] += delta_ri
-<<<<<<< HEAD
-
-        self.lrna_imbalance = (
-                self.lrna_total * self.liquidity[tkn] / self.lrna[tkn]
-                * old_lrna / old_liquidity
-                * (1 + l / q) - self.lrna_total
-        )
-=======
         if modify_imbalance:
             self.lrna_imbalance = (
                     self.lrna_total * self.liquidity[tkn] / self.lrna[tkn]
@@ -520,7 +492,6 @@
             delta_l = min(-l, lrna_fee_amt)
             self.lrna_imbalance += delta_l
             self.lrna["HDX"] += lrna_fee_amt - delta_l
->>>>>>> 8e2ea177
 
         return self, agent
 
