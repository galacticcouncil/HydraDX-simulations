import copy
from numbers import Number
from typing import Callable

from . import stableswap_amm as stableswap
from .agents import Agent
from .amm import AMM, FeeMechanism, basic_fee
from .oracle import Oracle, Block, OracleArchiveState
from .stableswap_amm import StableSwapPoolState


class OmnipoolState(AMM):
    unique_id: str = 'omnipool'

    def __init__(self,
                 tokens: dict[str: dict],
                 tvl_cap: float = float('inf'),
                 preferred_stablecoin: str = "USD",
                 asset_fee: dict or FeeMechanism or float = None,
                 lrna_fee: dict or FeeMechanism or float = None,
                 oracles: dict[str: int] = None,
                 trade_limit_per_block: float = float('inf'),
                 update_function: Callable = None,
                 last_asset_fee: dict or float = None,
                 last_lrna_fee: dict or float = None,
                 imbalance: float = 0.0,
                 last_oracle_values: dict = None,
                 ):
        """
        tokens should be a dict in the form of [str: dict]
        the nested dict needs the following parameters:
        {
          'liquidity': float  # starting risk asset liquidity in the pool
          (
          'LRNA': float  # starting LRNA on the other side of the pool
          or
          'LRNA_price': float  # price of the asset denominated in LRNA
          )

          optional:
          'weight_cap': float  # maximum fraction of TVL that may be held in this pool
          'oracle': dict  {name: period}  # name of the oracle its period, i.e. how slowly it decays
        }
        """

        super().__init__()

        if 'HDX' not in tokens:
            raise ValueError('HDX not included in tokens.')
        if preferred_stablecoin not in tokens:
            raise ValueError(f'{preferred_stablecoin} is preferred stablecoin, but not included in tokens.')

        self.asset_list: list[str] = []
        self.liquidity = {}
        self.lrna = {}
        self.shares = {}
        self.protocol_shares = {}
        self.weight_cap = {}
        self.default_asset_fee = asset_fee if isinstance(asset_fee, Number) else 0.0
        self.default_lrna_fee = asset_fee if isinstance(asset_fee, Number) else 0.0
        self.lrna_imbalance = imbalance  # AKA "L"
        self.tvl_cap = tvl_cap
        self.stablecoin = preferred_stablecoin
        self.fail = ''
        self.sub_pools = {}  # require sub_pools to be added through create_sub_pool
        self.update_function = update_function
<<<<<<< HEAD
        self.oracles = {
            name: Oracle(sma_equivalent_length=period, first_block=Block(self), last_values=last_oracle_values[name])
            for name, period in oracles.items()
        } if oracles else {}
=======
>>>>>>> ab7ac8bb

        # trades per block cannot exceed this fraction of the pool's liquidity
        self.trade_limit_per_block = trade_limit_per_block

        for token, pool in tokens.items():
            assert pool['liquidity'], f'token {token} missing required parameter: liquidity'
            if 'LRNA' in pool:
                lrna = pool['LRNA']
            elif 'LRNA_price' in pool:
                lrna = pool['liquidity'] * pool['LRNA_price']
            else:
                raise ValueError("token {name} missing required parameter: ('LRNA' or 'LRNA_price)")
            self.add_token(
                token,
                liquidity=pool['liquidity'],
                lrna=lrna,
                shares=pool['liquidity'],
                protocol_shares=pool['liquidity'],
                weight_cap=pool['weight_cap'] if 'weight_cap' in pool else 1
            )

        if oracles and last_oracle_values is not None:
            self.oracles = {
                name: Oracle(sma_equivalent_length=period, last_values=last_oracle_values[name])
                for name, period in oracles.items()
            } if oracles else {}
        elif oracles:
            self.oracles = {
                name: Oracle(sma_equivalent_length=period, first_block=Block(self))
                for name, period in oracles.items()
            }
        else:
            self.oracles = {}
        self.asset_fee = self._get_fee(asset_fee)
        self.lrna_fee = self._get_fee(lrna_fee)

        self.time_step = 0
        self.current_block = Block(self)

        if isinstance(last_asset_fee, Number):
            self.last_fee = {tkn: last_asset_fee for tkn in self.asset_list}
        elif isinstance(last_asset_fee, dict):
            self.last_fee = {tkn: last_asset_fee[tkn] if tkn in last_asset_fee else 0 for tkn in self.asset_list}
        else:
            self.last_fee = {tkn: 0 for tkn in self.asset_list}

        if isinstance(last_lrna_fee, Number):
            self.last_lrna_fee = {tkn: last_lrna_fee for tkn in self.asset_list}
        elif isinstance(last_lrna_fee, dict):
            self.last_lrna_fee = {tkn: last_lrna_fee[tkn] if tkn in last_lrna_fee else 0 for tkn in self.asset_list}
        else:
            self.last_lrna_fee = {tkn: 0 for tkn in self.asset_list}

    def __setattr__(self, key, value):
        # if key is a fee, make sure it's a dict[str: FeeMechanism]
        if key in ['lrna_fee', 'asset_fee']:
            super().__setattr__(key, self._get_fee(value))
        else:
            super().__setattr__(key, value)

    def _get_fee(self, value: dict or FeeMechanism or float) -> dict:

        if isinstance(value, dict):
            if set(value.keys()) != set(self.asset_list):
                # I do not believe we were handling this case correctly
                # we can extend this when it is a priority
                raise ValueError(f'fee dict keys must match asset list: {self.asset_list}')
            return ({
                tkn: (
                    value[tkn].assign(self, tkn)
                    if isinstance(fee, FeeMechanism)
                    else basic_fee(fee).assign(self, tkn)
                )
                for tkn, fee in value.items()
            })
        elif isinstance(value, FeeMechanism):
            return {tkn: value.assign(self, tkn) for tkn in self.asset_list}
        else:
            return {tkn: basic_fee(value or 0).assign(self, tkn) for tkn in self.asset_list}

    def add_token(
            self,
            tkn: str,
            liquidity: float,
            lrna: float,
            shares: float,
            protocol_shares: float,
            weight_cap: float = 1
    ):
        self.asset_list.append(tkn)
        self.liquidity[tkn] = liquidity
        self.lrna[tkn] = lrna
        self.shares[tkn] = shares
        self.protocol_shares[tkn] = protocol_shares
        self.weight_cap[tkn] = weight_cap
        if hasattr(self, 'asset_fee'):
            self.asset_fee[tkn] = basic_fee(self.default_asset_fee).assign(self, tkn)
            self.lrna_fee[tkn] = basic_fee(self.default_lrna_fee).assign(self, tkn)
            self.last_fee[tkn] = 0
            self.last_lrna_fee[tkn] = 0

    def remove_token(self, tkn: str):
        self.asset_list.remove(tkn)

    def update(self):
        # update oracles
        self.current_block.price['HDX'] = self.lrna['HDX'] / self.liquidity['HDX']

        for name, oracle in self.oracles.items():
            oracle.update(self.current_block)

        # update current block
        self.time_step += 1
        self.current_block = Block(self)

        # update fees
        self.last_fee = {tkn: self.asset_fee[tkn].compute(tkn) for tkn in self.asset_list}
        self.last_lrna_fee = {tkn: self.lrna_fee[tkn].compute(tkn) for tkn in self.asset_list}

        if self.update_function:
            self.update_function(self)
        return self

    @property
    def lrna_total(self):
        return sum(self.lrna.values())

    @property
    def total_value_locked(self):
        # base this just on the LRNA/USD exchange rate in the pool
        return self.liquidity[self.stablecoin] * self.lrna_total / self.lrna[self.stablecoin]

    def copy(self):
        copy_state = copy.deepcopy(self)
        copy_state.fail = ''
        return copy_state

    def archive(self):
        return OmnipoolArchiveState(self)

    def __repr__(self):
        # don't go overboard with the precision here
        precision = 12
        lrna = {tkn: round(self.lrna[tkn], precision) for tkn in self.lrna}
        lrna_total = round(self.lrna_total, precision)
        liquidity = {tkn: round(self.liquidity[tkn], precision) for tkn in self.liquidity}
        weight_cap = {tkn: round(self.weight_cap[tkn], precision) for tkn in self.weight_cap}
        prices = {tkn: round(usd_price(self, tkn), precision) for tkn in self.asset_list}
        newline = '\n'
        return (
            f'Omnipool: {self.unique_id}\n'
            f'********************************\n'
            f'tvl cap: {self.tvl_cap}\n'
            f'lrna fee:\n\n'
            f'{newline.join(["    " + tkn + ": " + self.lrna_fee[tkn].name for tkn in self.asset_list])}\n\n'
            f'asset fee:\n\n'
            f'{newline.join(["    " + tkn + ": " + self.asset_fee[tkn].name for tkn in self.asset_list])}\n\n'
            f'asset pools: (\n\n'
        ) + '\n'.join(
            [(
                    f'    *{tkn}*\n'
                    f'    asset quantity: {liquidity[tkn]}\n'
                    f'    lrna quantity: {lrna[tkn]}\n'
                    f'    USD price: {prices[tkn]}\n' +
                    f'    tvl: ${lrna[tkn] * liquidity[self.stablecoin] / lrna[self.stablecoin]}\n'
                    f'    weight: {lrna[tkn]}/{lrna_total} ({lrna[tkn] / lrna_total})\n'
                    f'    weight cap: {weight_cap[tkn]}\n'
                    f'    total shares: {self.shares[tkn]}\n'
                    f'    protocol shares: {self.protocol_shares[tkn]}\n'
            ) for tkn in self.asset_list]
        ) + '\n)\n' + f'sub pools: (\n\n    ' + ')\n(\n'.join(
            [
                '\n    '.join(pool_desc.split('\n'))
                for pool_desc in
                [repr(pool) for pool in self.sub_pools.values()]
            ]
        ) + '\n)' + f'\n\nerror message: {self.fail or "None"}'


class OmnipoolArchiveState:
    def __init__(self, state: OmnipoolState):
        self.asset_list = [tkn for tkn in state.asset_list]
        self.liquidity = {k: v for (k, v) in state.liquidity.items()}
        self.lrna = {k: v for (k, v) in state.lrna.items()}
        self.lrna_total = sum(self.lrna.values())
        self.shares = {k: v for (k, v) in state.shares.items()}
        self.protocol_shares = {k: v for (k, v) in state.protocol_shares.items()}
        self.lrna_imbalance = state.lrna_imbalance
        self.fail = state.fail
        self.stablecoin = state.stablecoin
        # self.sub_pools = copy.deepcopy(state.sub_pools)
<<<<<<< HEAD
        self.oracles = {k: v for (k, v) in state.oracles.items()}
=======
        self.oracles = {k: OracleArchiveState(v) for (k, v) in state.oracles.items()}
>>>>>>> ab7ac8bb
        self.unique_id = state.unique_id

        # record these for analysis later
        self.last_fee = {k: v for (k, v) in state.last_fee.items()}
        self.last_lrna_fee = {k: v for (k, v) in state.last_lrna_fee.items()}


# Works with OmnipoolState *or* OmnipoolArchiveState
def price(state: OmnipoolState or OmnipoolArchiveState, tkn: str, denominator: str = '') -> float:
    """
    price of an asset i denominated in j, according to current market conditions in the omnipool
    """
    if state.liquidity[tkn] == 0:
        return 0
    elif not denominator:
        return lrna_price(state, tkn)
    return state.lrna[tkn] / state.liquidity[tkn] / state.lrna[denominator] * state.liquidity[denominator]


def usd_price(state: OmnipoolState or OmnipoolArchiveState, tkn):
    return price(state, tkn) / price(state, state.stablecoin)


def lrna_price(state: OmnipoolState or OmnipoolArchiveState, i: str, fee: float = 0) -> float:
    """Price of i denominated in LRNA"""
    if state.liquidity[i] == 0:
        return 0
    else:
        return (state.lrna[i] / state.liquidity[i]) * (1 - fee)


def calculate_sell_from_buy(
        state: OmnipoolState,
        tkn_buy: str,
        tkn_sell: str,
        buy_quantity: float
):
    """
    Given a buy quantity, calculate the effective price, so we can execute it as a sell
    """

    asset_fee = state.asset_fee[tkn_buy].compute(tkn=tkn_buy, delta_tkn=-buy_quantity)
    # asset_fee = state.last_fee[tkn_buy]
    delta_Qj = state.lrna[tkn_buy] * buy_quantity / (
            state.liquidity[tkn_buy] * (1 - asset_fee) - buy_quantity)
    lrna_fee = state.lrna_fee[tkn_sell].compute(tkn=tkn_sell, delta_tkn=(
            state.liquidity[tkn_buy] * delta_Qj /
            (state.lrna[tkn_buy] - delta_Qj)
    ))
    # lrna_fee = state.last_lrna_fee[tkn_sell]
    delta_Qi = -delta_Qj / (1 - lrna_fee)
    delta_Ri = -state.liquidity[tkn_sell] * delta_Qi / (state.lrna[tkn_sell] + delta_Qi)
    return delta_Ri


def get_sub_pool(state: OmnipoolState, tkn: str):
    # if asset in not in omnipool, return the ID of the sub_pool where it can be found
    if tkn in state.asset_list:
        return ''
    else:
        for pool in state.sub_pools.values():
            if tkn in pool.asset_list:
                return pool.unique_id


def execute_swap(
        state: OmnipoolState,
        agent: Agent,
        tkn_buy: str, tkn_sell: str,
        buy_quantity: float = 0,
        sell_quantity: float = 0,
        modify_imbalance: bool = True,  # this is a hack to avoid modifying the imbalance for arbitrager LRNA swaps,
        # since those would not actually be executed as LRNA swaps
        # note that we still apply the imbalance modification due to LRNA fee
        # collection, we just don't apply the imbalance modification from
        # the sale of LRNA back to the pool.
):
    """
    execute swap in place (modify and return self and agent)
    all swaps, LRNA, sub-pool, and asset swaps, are executed through this function
    """
    old_buy_liquidity = state.liquidity[tkn_buy] if tkn_buy in state.liquidity else 0
    old_sell_liquidity = state.liquidity[tkn_sell] if tkn_sell in state.liquidity else 0

    if tkn_buy not in state.asset_list + ['LRNA'] or tkn_sell not in state.asset_list + ['LRNA']:
        # note: this default routing behavior assumes that an asset will only exist in one place in the omnipool
        return_val = execute_stable_swap(
            state=state,
            agent=agent,
            sub_pool_buy_id=get_sub_pool(state=state, tkn=tkn_buy),
            sub_pool_sell_id=get_sub_pool(state=state, tkn=tkn_sell),
            tkn_sell=tkn_sell, tkn_buy=tkn_buy,
            buy_quantity=buy_quantity,
            sell_quantity=sell_quantity
        )

    elif tkn_sell == 'LRNA':
        return_val = execute_lrna_swap(state, agent, buy_quantity, -sell_quantity, tkn_buy, modify_imbalance)
    elif tkn_buy == 'LRNA':
        return_val = execute_lrna_swap(state, agent, -sell_quantity, buy_quantity, tkn_sell, modify_imbalance)

    elif buy_quantity and not sell_quantity:
        # back into correct delta_Ri, then execute sell
        delta_Ri = calculate_sell_from_buy(state, tkn_buy, tkn_sell, buy_quantity)
        # including both buy_quantity and sell_quantity potentially introduces a 'hack'
        # where you could include both and *not* have them match, but we're not worried about that
        # because this is not a production environment. Just don't do it.
        return execute_swap(
            state=state,
            agent=agent,
            tkn_buy=tkn_buy,
            tkn_sell=tkn_sell,
            buy_quantity=buy_quantity,
            sell_quantity=delta_Ri
        )
    else:
        # basic Omnipool swap
        i = tkn_sell
        j = tkn_buy
        delta_Ri = sell_quantity
        if delta_Ri <= 0:
            return state.fail_transaction('sell amount must be greater than zero', agent)

        delta_Qi = state.lrna[tkn_sell] * -delta_Ri / (state.liquidity[tkn_sell] + delta_Ri)
        asset_fee = state.asset_fee[tkn_sell].compute(tkn=tkn_sell, delta_tkn=sell_quantity)
        # asset_fee = state.last_fee[tkn_sell]
        lrna_fee = state.lrna_fee[tkn_buy].compute(
            tkn=tkn_buy,
            delta_tkn=(state.liquidity[tkn_buy] * sell_quantity
                       / (state.lrna[tkn_buy] + sell_quantity) * (1 - asset_fee))
        )
        # lrna_fee = state.last_lrna_fee[tkn_buy]

        delta_Qj = -delta_Qi * (1 - lrna_fee)
        delta_Rj = state.liquidity[tkn_buy] * -delta_Qj / (state.lrna[tkn_buy] + delta_Qj) * (1 - asset_fee)
        delta_L = min(-delta_Qi * lrna_fee, -state.lrna_imbalance)
        delta_QH = -lrna_fee * delta_Qi - delta_L

        if state.liquidity[i] + sell_quantity > 10 ** 12:
            return state.fail_transaction('Asset liquidity cannot exceed 10 ^ 12.', agent)

        if agent.holdings[i] < sell_quantity:
            return state.fail_transaction(f"Agent doesn't have enough {i}", agent)

        # per-block trade limits
        if (
                -delta_Rj - state.current_block.volume_in[tkn_buy] + state.current_block.volume_out[tkn_buy]
                > state.trade_limit_per_block * state.current_block.liquidity[tkn_buy]
        ):
            return state.fail_transaction(
                f'{state.trade_limit_per_block * 100}% per block trade limit exceeded in {tkn_buy}.', agent
            )
        elif (
                delta_Ri + state.current_block.volume_in[tkn_sell] - state.current_block.volume_out[tkn_sell]
                > state.trade_limit_per_block * state.current_block.liquidity[tkn_sell]
        ):
            return state.fail_transaction(
                f'{state.trade_limit_per_block * 100}% per block trade limit exceeded in {tkn_sell}.', agent
            )
        state.lrna[i] += delta_Qi
        state.lrna[j] += delta_Qj
        state.liquidity[i] += delta_Ri
        state.liquidity[j] += -buy_quantity or delta_Rj
        state.lrna['HDX'] += delta_QH
        state.lrna_imbalance += delta_L

        if j not in agent.holdings:
            agent.holdings[j] = 0
        agent.holdings[i] -= delta_Ri
        agent.holdings[j] -= -buy_quantity or delta_Rj

        return_val = state, agent

    # update oracle
    if tkn_buy in state.current_block.asset_list:
        buy_quantity = old_buy_liquidity - state.liquidity[tkn_buy]
        state.current_block.volume_out[tkn_buy] += buy_quantity
        state.current_block.price[tkn_buy] = state.lrna[tkn_buy] / state.liquidity[tkn_buy]
    if tkn_sell in state.current_block.asset_list:
        sell_quantity = state.liquidity[tkn_sell] - old_sell_liquidity
        state.current_block.volume_in[tkn_sell] += sell_quantity
        state.current_block.price[tkn_sell] = state.lrna[tkn_sell] / state.liquidity[tkn_sell]
    return return_val


def execute_lrna_swap(
        state: OmnipoolState,
        agent: Agent,
        delta_ra: float = 0,
        delta_qa: float = 0,
        tkn: str = '',
        modify_imbalance: bool = True
):
    """
    Execute LRNA swap in place (modify and return)
    """

    if delta_qa < 0:
        asset_fee = state.asset_fee[tkn].compute(
            tkn=tkn, delta_tkn=state.liquidity[tkn] * delta_qa / (delta_qa + state.lrna[tkn])
        )
        if -delta_qa + state.lrna[tkn] <= 0:
            return state.fail_transaction('insufficient lrna in pool', agent)
        delta_ra = -state.liquidity[tkn] * delta_qa / (-delta_qa + state.lrna[tkn]) * (1 - asset_fee)

        if modify_imbalance:
            q = state.lrna_total
            state.lrna_imbalance += delta_qa * (q + state.lrna_imbalance) / (q - delta_qa) + delta_qa

        state.lrna[tkn] += -delta_qa
        state.liquidity[tkn] += -delta_ra

    elif delta_ra > 0:
        asset_fee = state.asset_fee[tkn].compute(tkn=tkn, delta_tkn=delta_ra)
        if -delta_ra + state.liquidity[tkn] <= 0:
            return state.fail_transaction('insufficient assets in pool', agent)
        delta_qa = -state.lrna[tkn] * delta_ra / (state.liquidity[tkn] * (1 - asset_fee) - delta_ra)

        if modify_imbalance:
            q = state.lrna_total
            state.lrna_imbalance += delta_qa * (q + state.lrna_imbalance) / (q - delta_qa) + delta_qa
<<<<<<< HEAD

        state.lrna[tkn] += -delta_qa
        state.liquidity[tkn] += -delta_ra

    # buying LRNA
    elif delta_qa > 0:
        lrna_fee = state.lrna_fee[tkn].compute(
            tkn=tkn, delta_tkn=state.liquidity[tkn] * delta_qa / (delta_qa + state.lrna[tkn])
        )
        delta_qi = -delta_qa / (1 - lrna_fee)
        if delta_qi + state.lrna[tkn] <= 0:
            return state.fail_transaction('insufficient lrna in pool', agent)
        delta_ra = -state.liquidity[tkn] * -delta_qi / (delta_qi + state.lrna[tkn])
        state.lrna[tkn] += delta_qi
        state.liquidity[tkn] += -delta_ra
        # if modify_imbalance:
        #     state.lrna_imbalance += - delta_qi * (q + l) / (q + delta_qi) - delta_qi

        # we assume, for now, that buying LRNA is only possible when modify_imbalance = False
        lrna_fee_amt = -(delta_qa + delta_qi)
        delta_l = min(-state.lrna_imbalance, lrna_fee_amt)
        state.lrna_imbalance += delta_l
        state.lrna["HDX"] += lrna_fee_amt - delta_l

    elif delta_ra < 0:
        lrna_fee = state.lrna_fee[tkn].compute(tkn=tkn, delta_tkn=delta_ra)
        # delta_ri = -delta_ra
        if state.liquidity[tkn] - delta_ra <= 0:
            return state.fail_transaction('insufficient assets in pool', agent)
        delta_qi = state.lrna[tkn] * delta_ra / (state.liquidity[tkn] - delta_ra)
        delta_qa = -delta_qi * (1 - lrna_fee)
        state.lrna[tkn] += delta_qi
        state.liquidity[tkn] -= delta_ra
        # if modify_imbalance:
        #     state.lrna_imbalance += - delta_qi * (q + l) / (q + delta_qi) - delta_qi

        # we assume, for now, that buying LRNA is only possible when modify_imbalance = False
        lrna_fee_amt = -(delta_qa + delta_qi)
        delta_l = min(-state.lrna_imbalance, lrna_fee_amt)
        state.lrna_imbalance += delta_l
        state.lrna["HDX"] += lrna_fee_amt - delta_l

=======

        state.lrna[tkn] += -delta_qa
        state.liquidity[tkn] += -delta_ra

    # buying LRNA
    elif delta_qa > 0:
        lrna_fee = state.lrna_fee[tkn].compute(
            tkn=tkn, delta_tkn=state.liquidity[tkn] * delta_qa / (delta_qa + state.lrna[tkn])
        )
        delta_qi = -delta_qa / (1 - lrna_fee)
        if delta_qi + state.lrna[tkn] <= 0:
            return state.fail_transaction('insufficient lrna in pool', agent)
        delta_ra = -state.liquidity[tkn] * -delta_qi / (delta_qi + state.lrna[tkn])
        state.lrna[tkn] += delta_qi
        state.liquidity[tkn] += -delta_ra
        # if modify_imbalance:
        #     state.lrna_imbalance += - delta_qi * (q + l) / (q + delta_qi) - delta_qi

        # we assume, for now, that buying LRNA is only possible when modify_imbalance = False
        lrna_fee_amt = -(delta_qa + delta_qi)
        delta_l = min(-state.lrna_imbalance, lrna_fee_amt)
        state.lrna_imbalance += delta_l
        state.lrna["HDX"] += lrna_fee_amt - delta_l

    elif delta_ra < 0:
        lrna_fee = state.lrna_fee[tkn].compute(tkn=tkn, delta_tkn=delta_ra)
        # delta_ri = -delta_ra
        if state.liquidity[tkn] - delta_ra <= 0:
            return state.fail_transaction('insufficient assets in pool', agent)
        delta_qi = state.lrna[tkn] * delta_ra / (state.liquidity[tkn] - delta_ra)
        delta_qa = -delta_qi * (1 - lrna_fee)
        state.lrna[tkn] += delta_qi
        state.liquidity[tkn] -= delta_ra
        # if modify_imbalance:
        #     state.lrna_imbalance += - delta_qi * (q + l) / (q + delta_qi) - delta_qi

        # we assume, for now, that buying LRNA is only possible when modify_imbalance = False
        lrna_fee_amt = -(delta_qa + delta_qi)
        delta_l = min(-state.lrna_imbalance, lrna_fee_amt)
        state.lrna_imbalance += delta_l
        state.lrna["HDX"] += lrna_fee_amt - delta_l

>>>>>>> ab7ac8bb
    else:
        return state.fail_transaction('All deltas are zero.', agent)

    agent.holdings['LRNA'] += delta_qa
    agent.holdings[tkn] += delta_ra

    return state, agent


def execute_stable_swap(
        state: OmnipoolState,
        agent: Agent,
        tkn_sell: str, tkn_buy: str,
        sub_pool_buy_id: str = "",
        sub_pool_sell_id: str = "",
        buy_quantity: float = 0,
        sell_quantity: float = 0
) -> tuple[AMM, Agent]:
    if tkn_sell == 'LRNA':
        if buy_quantity:
            sub_pool = state.sub_pools[sub_pool_buy_id]
            # buy a specific quantity of a stableswap asset using LRNA
            shares_needed = sub_pool.calculate_withdrawal_shares(tkn_remove=tkn_buy, quantity=buy_quantity)
            execute_lrna_swap(state, agent, delta_ra=shares_needed, tkn=sub_pool.unique_id)
            if state.fail:
                # if the swap failed, the transaction failed.
                return state.fail_transaction(state.fail, agent)
            stableswap.execute_withdraw_asset(sub_pool, agent, buy_quantity, tkn_buy)
            return state, agent
        elif sell_quantity:
            sub_pool = state.sub_pools[sub_pool_buy_id]
            agent_shares = agent.holdings[sub_pool.unique_id]
            execute_swap(
                state=state,
                agent=agent,
                tkn_buy=sub_pool.unique_id, tkn_sell='LRNA',
                sell_quantity=sell_quantity
            )
            if state.fail:
                # if the swap failed, the transaction failed.
                return state.fail_transaction(state.fail, agent)
            delta_shares = agent.holdings[sub_pool.unique_id] - agent_shares
            stableswap.execute_remove_liquidity(sub_pool, agent, delta_shares, tkn_buy)
            return state, agent

    elif sub_pool_sell_id and tkn_buy in state.asset_list:
        sub_pool: StableSwapPoolState = state.sub_pools[sub_pool_sell_id]
        if sell_quantity:
            # sell a stableswap asset for an omnipool asset
            agent_shares = agent.holdings[sub_pool.unique_id] if sub_pool.unique_id in agent.holdings else 0
            stableswap.execute_add_liquidity(sub_pool, agent, sell_quantity, tkn_sell)
            if state.fail:
                # the transaction failed.
                return state.fail_transaction(state.fail, agent)
            delta_shares = agent.holdings[sub_pool.unique_id] - agent_shares
            execute_swap(
                state=state,
                agent=agent,
                tkn_buy=tkn_buy,
                tkn_sell=sub_pool.unique_id,
                sell_quantity=delta_shares
            )
            return state, agent
        elif buy_quantity:
            # buy an omnipool asset with a stableswap asset
            sell_shares = calculate_sell_from_buy(state, tkn_buy, sub_pool.unique_id, buy_quantity)
            if sell_shares < 0:
                return state.fail_transaction("Not enough liquidity in the stableswap/LRNA pool.", agent)
            stableswap.execute_buy_shares(sub_pool, agent, sell_shares, tkn_sell)
            if sub_pool.fail:
                return state.fail_transaction(sub_pool.fail, agent)
            execute_swap(state, agent, tkn_buy, sub_pool.unique_id, buy_quantity)
            return state, agent

    elif sub_pool_buy_id and tkn_sell in state.asset_list:
        sub_pool: StableSwapPoolState = state.sub_pools[sub_pool_buy_id]
        if buy_quantity:
            # buy a stableswap asset with an omnipool asset
            shares_traded = sub_pool.calculate_withdrawal_shares(tkn_buy, buy_quantity)

            # buy shares in the subpool
            execute_swap(state, agent, tkn_buy=sub_pool.unique_id, tkn_sell=tkn_sell, buy_quantity=shares_traded)
            if state.fail:
                # if the swap failed, the transaction failed.
                return state.fail_transaction(state.fail, agent)
            # withdraw the shares for the desired token
            stableswap.execute_withdraw_asset(sub_pool, agent, quantity=buy_quantity, tkn_remove=tkn_buy)
            if sub_pool.fail:
                return state.fail_transaction(sub_pool.fail, agent)
            return state, agent
        elif sell_quantity:
            # sell an omnipool asset for a stableswap asset
            agent_shares = agent.holdings[sub_pool.unique_id] if sub_pool.unique_id in agent.holdings else 0
            execute_swap(
                state=state,
                agent=agent,
                tkn_buy=sub_pool.unique_id,
                tkn_sell=tkn_sell,
                sell_quantity=sell_quantity
            )
            delta_shares = agent.holdings[sub_pool.unique_id] - agent_shares
            if state.fail:
                return state.fail_transaction(state.fail, agent)
            stableswap.execute_remove_liquidity(
                state=sub_pool, agent=agent, shares_removed=delta_shares, tkn_remove=tkn_buy
            )
            return state, agent
    elif sub_pool_buy_id and sub_pool_sell_id:
        # trade between two subpools
        pool_buy: StableSwapPoolState = state.sub_pools[sub_pool_buy_id]
        pool_sell: StableSwapPoolState = state.sub_pools[sub_pool_sell_id]
        if buy_quantity:
            # buy enough shares of tkn_sell to afford buy_quantity worth of tkn_buy
            shares_bought = pool_buy.calculate_withdrawal_shares(tkn_buy, buy_quantity)
            if shares_bought > pool_buy.liquidity[tkn_buy]:
                return state.fail_transaction(f'Not enough liquidity in {pool_buy.unique_id}: {tkn_buy}.', agent)
            shares_sold = calculate_sell_from_buy(
                state=state,
                tkn_buy=pool_buy.unique_id,
                tkn_sell=pool_sell.unique_id,
                buy_quantity=shares_bought
            )
            stableswap.execute_buy_shares(
                state=pool_sell,
                agent=agent, quantity=shares_sold,
                tkn_add=tkn_sell
            )
            if pool_sell.fail:
                return state.fail_transaction(pool_sell.fail, agent)
            execute_swap(
                state=state,
                agent=agent,
                tkn_buy=pool_buy.unique_id, tkn_sell=pool_sell.unique_id,
                buy_quantity=shares_bought
            )
            if state.fail:
                return state.fail_transaction(state.fail, agent)
            stableswap.execute_withdraw_asset(
                state=pool_buy,
                agent=agent, quantity=buy_quantity,
                tkn_remove=tkn_buy, fail_on_overdraw=False
            )
            if pool_buy.fail:
                return state.fail_transaction(pool_buy.fail, agent)

            # if all three parts succeeded, then we're good!
            return state, agent
        elif sell_quantity:
            agent_sell_holdings = agent.holdings[sub_pool_sell_id] if sub_pool_sell_id in agent.holdings else 0
            stableswap.execute_add_liquidity(
                state=pool_sell,
                agent=agent, quantity=sell_quantity, tkn_add=tkn_sell
            )
            if pool_sell.fail:
                return state.fail_transaction(pool_sell.fail, agent)
            delta_sell_holdings = agent.holdings[sub_pool_sell_id] - agent_sell_holdings
            agent_buy_holdings = agent.holdings[sub_pool_buy_id] if sub_pool_buy_id in agent.holdings else 0
            execute_swap(
                state=state,
                agent=agent,
                tkn_buy=pool_buy.unique_id, tkn_sell=pool_sell.unique_id,
                sell_quantity=delta_sell_holdings
            )
            if state.fail:
                return state.fail_transaction(state.fail, agent)
            delta_buy_holdings = agent.holdings[sub_pool_buy_id] - agent_buy_holdings
            stableswap.execute_remove_liquidity(
                state=pool_buy, agent=agent, shares_removed=delta_buy_holdings, tkn_remove=tkn_buy
            )
            if pool_buy.fail:
                return state.fail_transaction(pool_buy.fail, agent)
            return state, agent
    else:
        raise ValueError('buy_quantity or sell_quantity must be specified.')


def execute_create_sub_pool(
        state: OmnipoolState,
        tkns_migrate: list[str],
        sub_pool_id: str,
        amplification: float,
        trade_fee: FeeMechanism or float = 0
):
    new_sub_pool = StableSwapPoolState(
        tokens={tkn: state.liquidity[tkn] for tkn in tkns_migrate},
        amplification=amplification,
        unique_id=sub_pool_id,
        trade_fee=trade_fee
    )
    new_sub_pool.conversion_metrics = {
        tkn: {
            'price': state.lrna[tkn] / state.liquidity[tkn],
            'old_shares': state.shares[tkn],
            'omnipool_shares': state.lrna[tkn],
            'subpool_shares': state.lrna[tkn]
        } for tkn in tkns_migrate
    }
    new_sub_pool.shares = sum([state.lrna[tkn] for tkn in tkns_migrate])
    state.sub_pools[sub_pool_id] = new_sub_pool
    state.add_token(
        sub_pool_id,
        liquidity=sum([state.lrna[tkn] for tkn in tkns_migrate]),
        shares=sum([state.lrna[tkn] for tkn in tkns_migrate]),
        lrna=sum([state.lrna[tkn] for tkn in tkns_migrate]),
        protocol_shares=sum([
            state.lrna[tkn] * state.protocol_shares[tkn] / state.shares[tkn] for tkn in tkns_migrate
        ])
    )

    # remove assets from Omnipool
    for tkn in tkns_migrate:
        state.liquidity[tkn] = 0
        state.lrna[tkn] = 0
        state.asset_list.remove(tkn)
    return state


def execute_migrate_asset(state: OmnipoolState, tkn_migrate: str, sub_pool_id: str):
    """
    Move an asset from the Omnipool into a stableswap subpool.
    """
    sub_pool: StableSwapPoolState = state.sub_pools[sub_pool_id]
    s = sub_pool.unique_id
    i = tkn_migrate
    if tkn_migrate in sub_pool.liquidity:
        raise AssertionError('Assets should only exist in one place in the Omnipool at a time.')
    sub_pool.liquidity[i] = state.liquidity[i]
    state.protocol_shares[s] += (
            state.shares[s] * state.lrna[i] / state.lrna[s] * state.protocol_shares[i] / state.shares[i]
    )
<<<<<<< HEAD

    sub_pool.conversion_metrics[i] = {
        'price': state.lrna[i] / state.lrna[s] * sub_pool.shares / state.liquidity[i],
        'old_shares': state.shares[i],
        'omnipool_shares': state.lrna[i] * state.shares[s] / state.lrna[s],
        'subpool_shares': state.lrna[i] * sub_pool.shares / state.lrna[s]
    }

    state.shares[s] += state.lrna[i] * state.shares[s] / state.lrna[s]
    state.liquidity[s] += state.lrna[i] * sub_pool.shares / state.lrna[s]
    sub_pool.shares += state.lrna[i] * sub_pool.shares / state.lrna[s]
    state.lrna[s] += state.lrna[i]

=======

    sub_pool.conversion_metrics[i] = {
        'price': state.lrna[i] / state.lrna[s] * sub_pool.shares / state.liquidity[i],
        'old_shares': state.shares[i],
        'omnipool_shares': state.lrna[i] * state.shares[s] / state.lrna[s],
        'subpool_shares': state.lrna[i] * sub_pool.shares / state.lrna[s]
    }

    state.shares[s] += state.lrna[i] * state.shares[s] / state.lrna[s]
    state.liquidity[s] += state.lrna[i] * sub_pool.shares / state.lrna[s]
    sub_pool.shares += state.lrna[i] * sub_pool.shares / state.lrna[s]
    state.lrna[s] += state.lrna[i]

>>>>>>> ab7ac8bb
    # remove asset from omnipool and add it to subpool
    state.lrna[i] = 0
    state.liquidity[i] = 0
    state.asset_list.remove(i)
    sub_pool.asset_list.append(i)
    return state


def execute_migrate_lp(
        state: OmnipoolState,
        agent: Agent,
        sub_pool_id: str,
        tkn_migrate: str
):
    sub_pool = state.sub_pools[sub_pool_id]
    conversions = sub_pool.conversion_metrics[tkn_migrate]
    old_pool_id = (state.unique_id, tkn_migrate)
    old_share_price = agent.share_prices[old_pool_id]
    # TODO: maybe this is an edge case or not allowed, but what if the agent already has a share price locked in?
    # ex., maybe they have LPed into the new subpool after their asset was migrated,
    # but before they had migrated their own position
    agent.share_prices[sub_pool_id] = old_share_price / conversions['price']
    if sub_pool_id not in agent.holdings:
        agent.holdings[sub_pool_id] = 0
    agent.holdings[sub_pool_id] += (
            agent.holdings[old_pool_id] / conversions['old_shares'] * conversions['omnipool_shares']
    )
    state.liquidity[sub_pool_id] += (
            agent.holdings[old_pool_id] / conversions['old_shares'] * conversions['subpool_shares']
    )
    agent.holdings[old_pool_id] = 0

    return state, agent


def calculate_remove_liquidity(state: OmnipoolState, agent: Agent, quantity: float, tkn_remove: str):
    """
    calculated the pool and agent deltas for removing liquidity from a sub pool
    return as a tuple in this order:
    delta_qa, delta_r, delta_q, delta_s, delta_b, delta_l

    delta_qa (agent LRNA)
    delta_r (pool liquidity)
    delta_q (pool LRNA)
    delta_s (pool shares)
    delta_b (protocol shares)
    delta_l (LRNA imbalance)
    """
    quantity = -abs(quantity)
    assert quantity <= 0, f"delta_S cannot be positive: {quantity}"
    # assert tkn_remove in state.asset_list, f"invalid token name: {tkn_remove}"
    if tkn_remove not in state.asset_list:
        return 0, 0, 0, 0, 0, 0

    if (state.unique_id, tkn_remove) not in agent.share_prices:
        return 0, 0, 0, 0, 0, 0

    # determine if they should get some LRNA back as well as the asset they invested
    piq = lrna_price(state, tkn_remove)
    p0 = agent.share_prices[(state.unique_id, tkn_remove)]
    mult = (piq - p0) / (piq + p0)
<<<<<<< HEAD

    # Share update
    delta_b = max(mult * quantity, 0)
    delta_s = quantity + delta_b

=======

    # Share update
    delta_b = max(mult * quantity, 0)
    delta_s = quantity + delta_b

>>>>>>> ab7ac8bb
    # Token amounts update
    delta_r = state.liquidity[tkn_remove] * max((quantity + delta_b) / state.shares[tkn_remove], -1)

    if piq >= p0:  # prevents rounding errors
        if 'LRNA' not in agent.holdings:
            agent.holdings['LRNA'] = 0
        delta_qa = -piq * (
                2 * piq / (piq + p0) * quantity / state.shares[tkn_remove]
                * state.liquidity[tkn_remove] - delta_r
        )
    else:
        delta_qa = 0

    # LRNA burn
    delta_q = lrna_price(state, tkn_remove) * delta_r

    # L update: LRNA fees to be burned before they will start to accumulate again
    delta_l = (
            delta_r * state.lrna[tkn_remove] / state.liquidity[tkn_remove]
            * state.lrna_imbalance / state.lrna_total
    )

    return delta_qa, delta_r, delta_q, delta_s, delta_b, delta_l


def execute_add_liquidity(
        state: OmnipoolState,
        agent: Agent = None,
        quantity: float = 0,
        tkn_add: str = ''
) -> tuple[OmnipoolState, Agent]:
    """Compute new state after liquidity addition"""

    delta_Q = lrna_price(state, tkn_add) * quantity
    if not (state.unique_id, tkn_add) in agent.holdings:
        agent.holdings[(state.unique_id, tkn_add)] = 0

    quantity = quantity or state.trade_limit_per_block * state.liquidity[tkn_add]
    if agent.holdings[tkn_add] < quantity:
        return state.fail_transaction(f'Agent has insufficient funds ({agent.holdings[tkn_add]} < {quantity}).', agent)

    if (state.lrna[tkn_add] + delta_Q) / (state.lrna_total + delta_Q) > state.weight_cap[tkn_add]:
        return state.fail_transaction(
            'Transaction rejected because it would exceed the weight cap in pool[{i}].', agent
        )

    if (state.total_value_locked + quantity * usd_price(state, tkn_add)) > state.tvl_cap:
        return state.fail_transaction('Transaction rejected because it would exceed the TVL cap.', agent)

    if (state.liquidity[tkn_add] + quantity) > 10 ** 12:
        # TODO: this may not actually exist as part of the protocol
        return state.fail_transaction('Asset liquidity cannot exceed 10 ^ 12.', agent)

    # assert quantity > 0, f"delta_R must be positive: {quantity}"
    if tkn_add not in state.asset_list:
        for sub_pool in state.sub_pools.values():
            if tkn_add in sub_pool.asset_list:
                old_agent_holdings = agent.holdings[sub_pool.unique_id] if sub_pool.unique_id in agent.holdings else 0
                stableswap.execute_add_liquidity(
                    state=sub_pool,
                    agent=agent,
                    quantity=quantity,
                    tkn_add=tkn_add
                )
                # deposit into the Omnipool
                return execute_add_liquidity(
                    state, agent,
                    quantity=agent.holdings[sub_pool.unique_id] - old_agent_holdings,
                    tkn_add=sub_pool.unique_id
                )
        raise AssertionError(f"invalid value for i: {tkn_add}")

    # Share update
    if state.shares[tkn_add]:
        shares_added = ((state.liquidity[tkn_add] + quantity) / state.liquidity[tkn_add] - 1) * state.shares[tkn_add]
    else:
        shares_added = quantity
    state.shares[tkn_add] += shares_added

    # shares go to provisioning agent
    agent.holdings[(state.unique_id, tkn_add)] += shares_added

    # L update: LRNA fees to be burned before they will start to accumulate again
    delta_L = (
            quantity * state.lrna[tkn_add] / state.liquidity[tkn_add]
            * state.lrna_imbalance / state.lrna_total
    )
    state.lrna_imbalance += delta_L

    # LRNA add (mint)
    state.lrna[tkn_add] += delta_Q

    # Token amounts update
    state.liquidity[tkn_add] += quantity
    agent.holdings[tkn_add] -= quantity

    # set price at which liquidity was added
    agent.share_prices[(state.unique_id, tkn_add)] = lrna_price(state, tkn_add)

    return state, agent


def execute_remove_liquidity(state: OmnipoolState, agent: Agent, quantity: float, tkn_remove: str):
    """
    Remove liquidity from a sub pool.
    """

    if quantity == 0:
        return state, agent

    if tkn_remove not in state.asset_list:
        for sub_pool in state.sub_pools.values():
            if tkn_remove in sub_pool.asset_list:
                stableswap.execute_remove_liquidity(
                    sub_pool, agent, quantity, tkn_remove
                )
                if sub_pool.fail:
                    return state.fail_transaction(sub_pool.fail, agent)
                else:
                    return state, agent

        raise AssertionError(f"invalid value for i: {tkn_remove}")

    quantity = abs(quantity)
    delta_qa, delta_r, delta_q, delta_s, delta_b, delta_l = calculate_remove_liquidity(
        state, agent, quantity, tkn_remove
    )
    if delta_r + state.liquidity[tkn_remove] < 0:
        return state.fail_transaction('Cannot remove more liquidity than exists in the pool.', agent)
    elif quantity > agent.holdings[(state.unique_id, tkn_remove)]:
        return state.fail_transaction('Cannot remove more liquidity than the agent has invested.', agent)

    state.liquidity[tkn_remove] += delta_r
    state.shares[tkn_remove] += delta_s
    state.protocol_shares[tkn_remove] += delta_b
    state.lrna[tkn_remove] += delta_q
    state.lrna_imbalance += delta_l
    agent.holdings['LRNA'] += delta_qa
    agent.holdings[(state.unique_id, tkn_remove)] -= quantity
    agent.holdings[tkn_remove] -= delta_r
    return state, agent


def asset_invariant(state: OmnipoolState, i: str) -> float:
    """Invariant for specific asset"""
    return state.liquidity[i] * state.lrna[i]


def swap_lrna_delta_Qi(state: OmnipoolState, delta_ri: float, i: str) -> float:
    return state.lrna[i] * (- delta_ri / (state.liquidity[i] + delta_ri))


def swap_lrna_delta_Ri(state: OmnipoolState, delta_qi: float, i: str) -> float:
    return state.liquidity[i] * (- delta_qi / (state.lrna[i] + delta_qi))


def weight_i(state: OmnipoolState, i: str) -> float:
    return state.lrna[i] / state.lrna_total


def swap_lrna(
        old_state: OmnipoolState,
        old_agent: Agent,
        delta_ra: float = 0,
        delta_qa: float = 0,
        tkn: str = '',
        modify_imbalance: bool = True
) -> tuple[OmnipoolState, Agent]:
    """Compute new state after LRNA swap"""

    new_state = old_state.copy()
    new_agent = old_agent.copy()

    return execute_lrna_swap(new_state, new_agent, delta_ra, delta_qa, tkn, modify_imbalance)


def swap(
        old_state: OmnipoolState,
        old_agent: Agent,
        tkn_buy: str,
        tkn_sell: str,
        buy_quantity: float = 0,
        sell_quantity: float = 0
) -> tuple[OmnipoolState, Agent]:
    """
    execute swap on a copy of old_state and old_agent, and return the copies
    """
    new_state = old_state.copy()
    new_agent = old_agent.copy()

    execute_swap(
        state=new_state,
        agent=new_agent,
        sell_quantity=sell_quantity,
        buy_quantity=buy_quantity,
        tkn_buy=tkn_buy,
        tkn_sell=tkn_sell,
    )

    return new_state, new_agent


def migrate(
        old_state: OmnipoolState,
        tkn_migrate: str,
        sub_pool_id: str
) -> OmnipoolState:
    return execute_migrate_asset(old_state.copy(), tkn_migrate, sub_pool_id)


def add_liquidity(
        old_state: OmnipoolState,
        old_agent: Agent,
        quantity: float = 0,
        tkn_add: str = ''
) -> tuple[OmnipoolState, Agent]:
    """Copy state, then added liquidity and return new state"""
    new_state = old_state.copy()
    new_agent = old_agent.copy()

    return execute_add_liquidity(new_state, new_agent, quantity, tkn_add)


def remove_liquidity(
        old_state: OmnipoolState,
        old_agent: Agent,
        quantity: float,
        tkn_remove: str
) -> tuple[OmnipoolState, Agent]:
    """Compute new state after liquidity removal"""
    new_state = old_state.copy()
    new_agent = old_agent.copy()

    return execute_remove_liquidity(new_state, new_agent, quantity, tkn_remove)


OmnipoolState.swap = staticmethod(swap)
OmnipoolState.execute_swap = staticmethod(execute_swap)
OmnipoolState.add_liquidity = staticmethod(add_liquidity)
OmnipoolState.execute_add_liquidity = staticmethod(execute_add_liquidity)
OmnipoolState.remove_liquidity = staticmethod(remove_liquidity)
OmnipoolState.usd_price = staticmethod(usd_price)
OmnipoolState.lrna_price = staticmethod(lrna_price)
OmnipoolState.price = staticmethod(price)

OmnipoolArchiveState.usd_price = staticmethod(usd_price)
OmnipoolArchiveState.lrna_price = staticmethod(lrna_price)
OmnipoolArchiveState.price = staticmethod(price)


<<<<<<< HEAD
# ===============================================================================
# fee mechanisms
# ===============================================================================
=======
#===============================================================================
# fee mechanisms
#===============================================================================
>>>>>>> ab7ac8bb
def slip_fee(slip_factor: float, minimum_fee: float = 0) -> FeeMechanism:
    def fee_function(
            exchange: AMM, tkn: str, delta_tkn: float
    ) -> float:
        return (slip_factor * abs(delta_tkn) / (exchange.liquidity[tkn] + delta_tkn)) + minimum_fee

    return FeeMechanism(fee_function, f"Slip fee (alpha={slip_factor}, min={minimum_fee}")


def dynamicadd_asset_fee(
        minimum: float = 0,
        amplification: float = 1,
        raise_oracle_name: str = 'short',
        decay: float = 0.001,
        fee_max: float = 0.5
) -> FeeMechanism:
    class Fee:
        def __init__(self):
            # force compute on first call
            self.time_step = dict()

        def fee_function(
                self, exchange: OmnipoolState, tkn: str, delta_tkn: float = 0
        ) -> float:
            if tkn not in self.time_step:
                self.time_step[tkn] = 0
            elif self.time_step[tkn] == exchange.time_step:
                # since fee is the same regardless of delta_tkn, just return the last fee
                # if it's already been computed for this tkn and block
                return exchange.last_fee[tkn]
            else:
                self.time_step[tkn] = exchange.time_step
<<<<<<< HEAD

            raise_oracle: Oracle = exchange.oracles[raise_oracle_name]

            if raise_oracle.liquidity[tkn] != 0:
                x = (raise_oracle.volume_out[tkn] - raise_oracle.volume_in[tkn]) / raise_oracle.liquidity[tkn]
            else:
                x = 0

            fee_adj = amplification * x - decay

            previous_fee = exchange.last_fee[tkn]

            fee = min(max(previous_fee + fee_adj, minimum), fee_max)
            exchange.last_fee[tkn] = fee

            return fee

    return FeeMechanism(
        fee_function=Fee().fee_function,
        name=f'Dynamic fee (oracle={raise_oracle_name}, amplification={amplification}, min={minimum})'
    )


=======

            raise_oracle: Oracle = exchange.oracles[raise_oracle_name]

            if raise_oracle.liquidity[tkn] != 0:
                x = (raise_oracle.volume_out[tkn] - raise_oracle.volume_in[tkn]) / raise_oracle.liquidity[tkn]
            else:
                x = 0

            fee_adj = amplification * x - decay

            previous_fee = exchange.last_fee[tkn]

            fee = min(max(previous_fee + fee_adj, minimum), fee_max)
            exchange.last_fee[tkn] = fee

            return fee

    return FeeMechanism(
        fee_function=Fee().fee_function,
        name=f'Dynamic fee (oracle={raise_oracle_name}, amplification={amplification}, min={minimum})'
    )


>>>>>>> ab7ac8bb
def dynamicadd_lrna_fee(
        minimum: float = 0,
        amplification: float = 1,
        raise_oracle_name: str = 'short',
        decay: float = 0.001,
        fee_max: float = 0.5,
) -> FeeMechanism:
    class Fee:
        def __init__(self):
            self.time_step = dict()

        def fee_function(
<<<<<<< HEAD
                self, exchange: OmnipoolState, tkn: str, delta_tkn: float = 0
=======
            self, exchange: OmnipoolState, tkn: str, delta_tkn: float = 0
>>>>>>> ab7ac8bb
        ) -> float:
            if tkn not in self.time_step:
                self.time_step[tkn] = 0
            elif self.time_step[tkn] == exchange.time_step:
                # since fee is the same regardless of delta_tkn, just return the last fee
                # if it's already been computed for this tkn and block
                return exchange.last_lrna_fee[tkn]
            else:
                self.time_step[tkn] = exchange.time_step

            raise_oracle: Oracle = exchange.oracles[raise_oracle_name]

            if raise_oracle.liquidity[tkn] != 0:
                x = (raise_oracle.volume_in[tkn] - raise_oracle.volume_out[tkn]) / raise_oracle.liquidity[tkn]
            else:
                x = 0

            fee_adj = amplification * x - decay

            previous_fee = exchange.last_lrna_fee[tkn]

            fee = min(max(previous_fee + fee_adj, minimum), fee_max)
            exchange.last_lrna_fee[tkn] = fee

            return fee

    return FeeMechanism(
        fee_function=Fee().fee_function,
        name=f'Dynamic LRNA fee (oracle={raise_oracle_name}, amplification={amplification}, min={minimum})'
    )


def value_assets(prices: dict, assets: dict) -> float:
    """
    return the value of the agent's assets if they were sold at current spot prices
    """
    return sum([
        assets[i] * prices[i] if i in prices else 0
        for i in assets.keys()
    ])


def cash_out_omnipool(omnipool: OmnipoolState, agent: Agent, prices) -> float:
    """
    return the value of the agent's holdings if they withdraw all liquidity
    and then sell at current spot prices
    """
    if 'LRNA' not in agent.holdings:
        agent.holdings['LRNA'] = 0
    withdraw_holdings = {tkn: agent.holdings[tkn] for tkn in list(agent.holdings.keys())}

    for key in agent.holdings.keys():
        # shares.keys might just be the pool name, or it might be a tuple (pool, token)
        if isinstance(key, tuple):
            tkn = key[1]
            withdraw_holdings[key] = 0
        else:
            tkn = key
        # optimized for omnipool, no copy operations
        delta_qa, delta_r, delta_q, \
            delta_s, delta_b, delta_l = calculate_remove_liquidity(
            omnipool,
            agent,
            agent.holdings[key],
            tkn_remove=tkn
        )
        withdraw_holdings['LRNA'] += delta_qa
        if tkn not in withdraw_holdings:
            withdraw_holdings[tkn] = 0
        withdraw_holdings[tkn] -= delta_r

    return value_assets(prices, withdraw_holdings)<|MERGE_RESOLUTION|>--- conflicted
+++ resolved
@@ -64,13 +64,6 @@
         self.fail = ''
         self.sub_pools = {}  # require sub_pools to be added through create_sub_pool
         self.update_function = update_function
-<<<<<<< HEAD
-        self.oracles = {
-            name: Oracle(sma_equivalent_length=period, first_block=Block(self), last_values=last_oracle_values[name])
-            for name, period in oracles.items()
-        } if oracles else {}
-=======
->>>>>>> ab7ac8bb
 
         # trades per block cannot exceed this fraction of the pool's liquidity
         self.trade_limit_per_block = trade_limit_per_block
@@ -262,11 +255,7 @@
         self.fail = state.fail
         self.stablecoin = state.stablecoin
         # self.sub_pools = copy.deepcopy(state.sub_pools)
-<<<<<<< HEAD
-        self.oracles = {k: v for (k, v) in state.oracles.items()}
-=======
         self.oracles = {k: OracleArchiveState(v) for (k, v) in state.oracles.items()}
->>>>>>> ab7ac8bb
         self.unique_id = state.unique_id
 
         # record these for analysis later
@@ -488,7 +477,6 @@
         if modify_imbalance:
             q = state.lrna_total
             state.lrna_imbalance += delta_qa * (q + state.lrna_imbalance) / (q - delta_qa) + delta_qa
-<<<<<<< HEAD
 
         state.lrna[tkn] += -delta_qa
         state.liquidity[tkn] += -delta_ra
@@ -531,50 +519,6 @@
         state.lrna_imbalance += delta_l
         state.lrna["HDX"] += lrna_fee_amt - delta_l
 
-=======
-
-        state.lrna[tkn] += -delta_qa
-        state.liquidity[tkn] += -delta_ra
-
-    # buying LRNA
-    elif delta_qa > 0:
-        lrna_fee = state.lrna_fee[tkn].compute(
-            tkn=tkn, delta_tkn=state.liquidity[tkn] * delta_qa / (delta_qa + state.lrna[tkn])
-        )
-        delta_qi = -delta_qa / (1 - lrna_fee)
-        if delta_qi + state.lrna[tkn] <= 0:
-            return state.fail_transaction('insufficient lrna in pool', agent)
-        delta_ra = -state.liquidity[tkn] * -delta_qi / (delta_qi + state.lrna[tkn])
-        state.lrna[tkn] += delta_qi
-        state.liquidity[tkn] += -delta_ra
-        # if modify_imbalance:
-        #     state.lrna_imbalance += - delta_qi * (q + l) / (q + delta_qi) - delta_qi
-
-        # we assume, for now, that buying LRNA is only possible when modify_imbalance = False
-        lrna_fee_amt = -(delta_qa + delta_qi)
-        delta_l = min(-state.lrna_imbalance, lrna_fee_amt)
-        state.lrna_imbalance += delta_l
-        state.lrna["HDX"] += lrna_fee_amt - delta_l
-
-    elif delta_ra < 0:
-        lrna_fee = state.lrna_fee[tkn].compute(tkn=tkn, delta_tkn=delta_ra)
-        # delta_ri = -delta_ra
-        if state.liquidity[tkn] - delta_ra <= 0:
-            return state.fail_transaction('insufficient assets in pool', agent)
-        delta_qi = state.lrna[tkn] * delta_ra / (state.liquidity[tkn] - delta_ra)
-        delta_qa = -delta_qi * (1 - lrna_fee)
-        state.lrna[tkn] += delta_qi
-        state.liquidity[tkn] -= delta_ra
-        # if modify_imbalance:
-        #     state.lrna_imbalance += - delta_qi * (q + l) / (q + delta_qi) - delta_qi
-
-        # we assume, for now, that buying LRNA is only possible when modify_imbalance = False
-        lrna_fee_amt = -(delta_qa + delta_qi)
-        delta_l = min(-state.lrna_imbalance, lrna_fee_amt)
-        state.lrna_imbalance += delta_l
-        state.lrna["HDX"] += lrna_fee_amt - delta_l
-
->>>>>>> ab7ac8bb
     else:
         return state.fail_transaction('All deltas are zero.', agent)
 
@@ -805,7 +749,6 @@
     state.protocol_shares[s] += (
             state.shares[s] * state.lrna[i] / state.lrna[s] * state.protocol_shares[i] / state.shares[i]
     )
-<<<<<<< HEAD
 
     sub_pool.conversion_metrics[i] = {
         'price': state.lrna[i] / state.lrna[s] * sub_pool.shares / state.liquidity[i],
@@ -819,21 +762,6 @@
     sub_pool.shares += state.lrna[i] * sub_pool.shares / state.lrna[s]
     state.lrna[s] += state.lrna[i]
 
-=======
-
-    sub_pool.conversion_metrics[i] = {
-        'price': state.lrna[i] / state.lrna[s] * sub_pool.shares / state.liquidity[i],
-        'old_shares': state.shares[i],
-        'omnipool_shares': state.lrna[i] * state.shares[s] / state.lrna[s],
-        'subpool_shares': state.lrna[i] * sub_pool.shares / state.lrna[s]
-    }
-
-    state.shares[s] += state.lrna[i] * state.shares[s] / state.lrna[s]
-    state.liquidity[s] += state.lrna[i] * sub_pool.shares / state.lrna[s]
-    sub_pool.shares += state.lrna[i] * sub_pool.shares / state.lrna[s]
-    state.lrna[s] += state.lrna[i]
-
->>>>>>> ab7ac8bb
     # remove asset from omnipool and add it to subpool
     state.lrna[i] = 0
     state.liquidity[i] = 0
@@ -895,19 +823,11 @@
     piq = lrna_price(state, tkn_remove)
     p0 = agent.share_prices[(state.unique_id, tkn_remove)]
     mult = (piq - p0) / (piq + p0)
-<<<<<<< HEAD
 
     # Share update
     delta_b = max(mult * quantity, 0)
     delta_s = quantity + delta_b
 
-=======
-
-    # Share update
-    delta_b = max(mult * quantity, 0)
-    delta_s = quantity + delta_b
-
->>>>>>> ab7ac8bb
     # Token amounts update
     delta_r = state.liquidity[tkn_remove] * max((quantity + delta_b) / state.shares[tkn_remove], -1)
 
@@ -1158,15 +1078,9 @@
 OmnipoolArchiveState.price = staticmethod(price)
 
 
-<<<<<<< HEAD
-# ===============================================================================
-# fee mechanisms
-# ===============================================================================
-=======
 #===============================================================================
 # fee mechanisms
 #===============================================================================
->>>>>>> ab7ac8bb
 def slip_fee(slip_factor: float, minimum_fee: float = 0) -> FeeMechanism:
     def fee_function(
             exchange: AMM, tkn: str, delta_tkn: float
@@ -1199,7 +1113,6 @@
                 return exchange.last_fee[tkn]
             else:
                 self.time_step[tkn] = exchange.time_step
-<<<<<<< HEAD
 
             raise_oracle: Oracle = exchange.oracles[raise_oracle_name]
 
@@ -1223,31 +1136,6 @@
     )
 
 
-=======
-
-            raise_oracle: Oracle = exchange.oracles[raise_oracle_name]
-
-            if raise_oracle.liquidity[tkn] != 0:
-                x = (raise_oracle.volume_out[tkn] - raise_oracle.volume_in[tkn]) / raise_oracle.liquidity[tkn]
-            else:
-                x = 0
-
-            fee_adj = amplification * x - decay
-
-            previous_fee = exchange.last_fee[tkn]
-
-            fee = min(max(previous_fee + fee_adj, minimum), fee_max)
-            exchange.last_fee[tkn] = fee
-
-            return fee
-
-    return FeeMechanism(
-        fee_function=Fee().fee_function,
-        name=f'Dynamic fee (oracle={raise_oracle_name}, amplification={amplification}, min={minimum})'
-    )
-
-
->>>>>>> ab7ac8bb
 def dynamicadd_lrna_fee(
         minimum: float = 0,
         amplification: float = 1,
@@ -1260,11 +1148,7 @@
             self.time_step = dict()
 
         def fee_function(
-<<<<<<< HEAD
-                self, exchange: OmnipoolState, tkn: str, delta_tkn: float = 0
-=======
             self, exchange: OmnipoolState, tkn: str, delta_tkn: float = 0
->>>>>>> ab7ac8bb
         ) -> float:
             if tkn not in self.time_step:
                 self.time_step[tkn] = 0
