--- conflicted
+++ resolved
@@ -103,15 +103,9 @@
                 f'    {token}\n'
                 f'    asset quantity: {self.liquidity[token]}\n'
                 f'    lrna quantity: {self.lrna[token]}\n'
-<<<<<<< HEAD
                 f'    USD price: {self.price(token)}\n'
-                f'    tvl: {self.tvl[token]}\n'
-                f'    weight: {self.tvl[token]}/{self.tvl_total} ({self.tvl[token] / self.tvl_total})\n'
-=======
-                f'    price: {self.price(token)}\n'
                 f'    tvl: {self.lrna[token] * self.liquidity[self.stablecoin] / self.lrna[self.stablecoin]}\n'
                 f'    weight: {self.lrna[token]}/{self.lrna_total} ({self.lrna[token] / self.lrna_total})\n'
->>>>>>> 62a6d7f0
                 f'    weight cap: {self.weight_cap[token]}\n'
                 f'    total shares: {self.shares[token]}\n'
                 f'    protocol shares: {self.protocol_shares[token]}\n'
@@ -167,10 +161,6 @@
     else:
         return old_state.fail_transaction('Buying LRNA not implemented.'), old_agent
 
-    delta_L = (-delta_Q * (1 + (1 - old_state.asset_fee)
-                           * (old_state.lrna[tkn] + old_state.lrna_imbalance)
-                           / (old_state.lrna[tkn] + delta_Q)))
-
     if delta_qa + old_agent.holdings['LRNA'] < 0:
         return old_state.fail_transaction("agent doesn't have enough lrna"), old_agent
     elif delta_ra + old_agent.holdings[tkn] < 0:
@@ -189,9 +179,6 @@
         * old_state.lrna[tkn] / old_state.liquidity[tkn]
         * (1 + old_state.lrna_imbalance / old_state.lrna_total) - new_state.lrna_total
     )
-    # new_state.lrna_imbalance -= delta_Q * (1 + (1 - old_state.asset_fee)
-    #                                        * old_state.lrna[tkn] / (old_state.lrna[tkn] + delta_Q))
-    # delta_L = -delta_Q * (1 + (1 - old_state.asset_fee) * old_state.lrna[tkn] / (old_state.lrna[tkn] + delta_Q))
 
     return new_state, new_agent
 
@@ -230,15 +217,12 @@
     if new_state.liquidity[i] > 10 ** 12:
         return old_state.fail_transaction('Asset liquidity cannot exceed 10 ^ 12.'), old_agent
 
-<<<<<<< HEAD
     if new_agent.holdings[i] < 0 or new_agent.holdings[j] < 0:
         return (
             old_state.fail_transaction(f"Agent doesn't have enough {i if new_agent.holdings[i] < 0 else j}"),
             old_agent
         )
 
-=======
->>>>>>> 62a6d7f0
     return new_state, new_agent
 
 
@@ -254,8 +238,8 @@
     if tkn_sell == 'LRNA' or tkn_buy == 'LRNA':
 
         if tkn_sell == 'LRNA':
-            delta_qa = -sell_quantity or buy_quantity
-            delta_ra = -buy_quantity or sell_quantity
+            delta_qa = sell_quantity or -buy_quantity
+            delta_ra = buy_quantity or -sell_quantity
             tkn = tkn_buy
 
         else:  # tkn_buy == 'LRNA'
