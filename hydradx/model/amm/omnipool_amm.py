import copy
from typing import Callable
from debugpy.common.log import warning
import math

from .agents import Agent
from .exchange import Exchange
from .oracle import Oracle, Block, OracleArchiveState
from .stableswap_amm import StableSwapPoolState
from mpmath import power
from typing import Literal

class DynamicFee:

    def __init__(
        self,
        minimum: float = 0,
        maximum: float = float('inf'),
        amplification: float = 0,
        decay: float = 0,
        # ^^ if these four are provided, we can figure the rest out.
        current: dict[str: float] = None,
        liquidity: dict = None,
        net_volume: dict = None,
        last_updated: dict = None
    ):
        self.amplification = amplification
        self.decay = decay
        self.minimum = minimum
        self.maximum = maximum
        if current is None:
            self.current = {}
        else:
            self.current = current
        self.last_updated = last_updated or {tkn: 0 for tkn in self.current}
        self.last_liquidity = liquidity if liquidity is not None else {}
        self.last_volume = net_volume if net_volume is not None else {}

    def update(self, time_step: int, volume: dict, liquidity: dict):
        for tkn in self.current:
            if self.last_updated[tkn] == time_step:
                # update only when fee[tkn] has been accessed this block
                self.last_liquidity[tkn] = liquidity[tkn]
                self.last_volume[tkn] = volume[tkn]


class OmnipoolState(Exchange):
    unique_id: str = 'omnipool'
    _asset_fee: DynamicFee
    _lrna_fee: DynamicFee

    def __init__(self,
                 tokens: dict[str: dict],
                 tvl_cap: float = float('inf'),
                 preferred_stablecoin: str = None,
                 asset_fee: dict or DynamicFee or float = 0,
                 lrna_fee: dict or DynamicFee or float = 0,
                 oracles: dict[str: int] = None,
                 trade_limit_per_block: float = float('inf'),
                 update_function: Callable = None,
                 last_oracle_values: dict = None,
                 max_withdrawal_per_block: float = 1,
                 max_lp_per_block: float = float('inf'),
                 remove_liquidity_volatility_threshold: float = 0,
                 withdrawal_fee: bool = True,
                 min_withdrawal_fee: float = 0.0001,
                 lrna_mint_pct: float = 0.0,
                 unique_id: str = 'omnipool',
                 lrna_fee_burn: float = 0.0,
                 lrna_fee_destination: Agent = None
                 ):
        """
        tokens should be a dict in the form of [str: dict]
        the nested dict needs the following parameters:
        {
          'liquidity': float  # starting risk asset liquidity in the pool
          (
          'LRNA': float  # starting LRNA on the other side of the pool
          or
          'LRNA_price': float  # price of the asset denominated in LRNA
          )

          optional:
          'weight_cap': float  # maximum fraction of TVL that may be held in this pool
          'oracle': dict  {name: period}  # name of the oracle its period, i.e. how slowly it decays
        }
        """

        super().__init__()

        if 'HDX' not in tokens:
            raise ValueError('HDX not included in tokens.')
        if preferred_stablecoin is not None and preferred_stablecoin not in tokens:
            raise ValueError(f'{preferred_stablecoin} is preferred stablecoin, but not included in tokens.')

        self.asset_list: list[str] = []
        self.liquidity = {}
        self.lrna = {}
        self.shares = {}
        self.protocol_shares = {}
        self.weight_cap = {}
        self.tvl_cap = tvl_cap
        if preferred_stablecoin is None and "USD" in tokens:
            self.stablecoin = "USD"
        else:
            self.stablecoin = preferred_stablecoin
        self.fail = ''
        self.sub_pools = dict()  # require sub_pools to be added through create_sub_pool
        self.update_function = update_function
        self.max_withdrawal_per_block = max_withdrawal_per_block
        self.max_lp_per_block = max_lp_per_block
        self.remove_liquidity_volatility_threshold = remove_liquidity_volatility_threshold
        self.lrna_mint_pct = lrna_mint_pct
        self.withdrawal_fee = withdrawal_fee

        if withdrawal_fee:
            self.min_withdrawal_fee = min_withdrawal_fee

        for token, pool in tokens.items():
            assert pool['liquidity'], f'token {token} missing required parameter: liquidity'
            if 'LRNA' in pool:
                lrna = pool['LRNA']
            elif 'LRNA_price' in pool:
                lrna = pool['liquidity'] * pool['LRNA_price']
            else:
                raise ValueError("token {name} missing required parameter: ('LRNA' or 'LRNA_price)")
            self.add_token(
                token,
                liquidity=pool['liquidity'],
                lrna=lrna,
                shares=pool['shares'] if 'shares' in pool else pool['liquidity'],
                protocol_shares=pool['shares'] if 'shares' in pool else pool['liquidity'],
                weight_cap=pool['weight_cap'] if 'weight_cap' in pool else 1
            )

        self.oracles = {}

        if oracles is None or 'price' not in oracles:
            if last_oracle_values is None or 'price' not in last_oracle_values:
                self.oracles['price'] = Oracle(sma_equivalent_length=9, first_block=Block(self))
            else:
                self.oracles['price'] = Oracle(sma_equivalent_length=9, first_block=Block(self),
                                               last_values=last_oracle_values['price'])
        if last_oracle_values is not None and oracles is not None:
            self.oracles.update({
                name: Oracle(
                    sma_equivalent_length=period,
                    last_values=last_oracle_values[name] if name in last_oracle_values else None
                )
                for name, period in oracles.items()
            })
        elif oracles is not None:
            self.oracles.update({
                name: Oracle(sma_equivalent_length=period, first_block=Block(self))
                for name, period in oracles.items()
            })

        # trades per block cannot exceed this fraction of the pool's liquidity
        self.trade_limit_per_block = trade_limit_per_block

        self.time_step = 0
        self.asset_fee = asset_fee
        self.lrna_fee = lrna_fee
        self.lrna_fee_burn = lrna_fee_burn
        if lrna_fee_burn > 1 or lrna_fee_burn < 0:
            raise ValueError('lrna_fee_burn must be >= 0 and <= 1')
        if lrna_fee_destination is None:
            lrna_fee_destination = Agent(holdings={'LRNA': 0})
        self.lrna_fee_destination = lrna_fee_destination

        self.current_block = Block(self)
        self.unique_id = unique_id

    def _create_dynamic_fee(self, value: DynamicFee or dict or float, fee_type: Literal['lrna', 'asset']) -> DynamicFee:
        raise_oracle = 'price'
        def get_last_volume():
            return {
                tkn: (self.oracles[raise_oracle].volume_in[tkn]
                - self.oracles[raise_oracle].volume_out[tkn])
                if fee_type == 'lrna' else
                (self.oracles[raise_oracle].volume_out[tkn]
                - self.oracles[raise_oracle].volume_in[tkn])
                for tkn in self.asset_list
            }
        if isinstance(value, DynamicFee):
            return_val = DynamicFee(
                amplification=value.amplification,
                decay=value.decay,
                minimum=value.minimum,
                maximum=value.maximum,
                current={tkn: value.current[tkn] if tkn in value.current else value.minimum for tkn in self.asset_list},
                liquidity={tkn: value.last_liquidity[tkn] if tkn in value.last_liquidity else self.liquidity[tkn] for tkn in self.asset_list},
                net_volume={tkn: value.last_volume[tkn] for tkn in self.asset_list} if value.last_volume else get_last_volume(),
                last_updated=value.last_updated
            )
            return return_val
        elif isinstance(value, dict):
            current = {
                tkn: value[tkn] if tkn in value else (
                    (self.last_lrna_fee[tkn] if tkn in self.last_lrna_fee else self._lrna_fee.minimum)
                    if fee_type == 'lrna' else
                    (self.last_fee[tkn] if tkn in self.last_fee else self._asset_fee.minimum)
                ) for tkn in self.asset_list}
            return DynamicFee(
                current=current,
                minimum=min(current.values()),
                maximum=max(current.values()),
                liquidity={tkn: self.liquidity[tkn] for tkn in self.liquidity},
                net_volume=get_last_volume()
            )
        else:
            return DynamicFee(
                current={tkn: value for tkn in self.asset_list},
                maximum=value,
                minimum=value,
                liquidity={tkn: self.liquidity[tkn] for tkn in self.liquidity},
                net_volume=get_last_volume()
            )

    @property
    def lrna_fee(self) -> Callable[[str], float]:
        return self._get_lrna_fee

    @lrna_fee.setter
    def lrna_fee(self, value: DynamicFee or dict or float):
        self._lrna_fee = self._create_dynamic_fee(value, 'lrna')

    def _get_lrna_fee(self, tkn):
        return self.compute_dynamic_fee(
            fee=self._lrna_fee,
            tkn=tkn
        )

    @property
    def last_lrna_fee(self):
        return self._lrna_fee.current

    @property
    def asset_fee(self) -> Callable[[str], float]:
        return self._get_asset_fee

    @asset_fee.setter
    def asset_fee(self, value):
        self._asset_fee = self._create_dynamic_fee(value, 'asset')

    def _get_asset_fee(self, tkn):
        return self.compute_dynamic_fee(
            fee=self._asset_fee,
            tkn=tkn
        )

    @property
    def last_fee(self):
        return self._asset_fee.current

    def compute_dynamic_fee(self, fee: DynamicFee, tkn: str) -> float:
        if fee.amplification == 0:
            fee.last_updated[tkn] = self.time_step
        if fee.last_updated[tkn] == self.time_step:
            # return the last fee if it's already been computed for this tkn and block
            return fee.current[tkn]

        # use this approximation to catch up to where we think the fee should be,
        # knowing there have been no trades until now
        num_blocks = int(self.time_step - fee.last_updated[tkn])
        m = min(20, num_blocks)
        x = fee.amplification * fee.last_volume[tkn] / self.liquidity[tkn]
        j_sum = 0
        w = 1 - self.oracles['price'].decay_factor
        for j in range(m):
            oracle_value = math.pow(w, j)
            j_sum += oracle_value / (
                    1 + (fee.last_liquidity[tkn] - self.liquidity[tkn]) / self.liquidity[tkn] * oracle_value
            )
        w_term = (w * (math.pow(w, m) - math.pow(w, num_blocks))) / self.oracles['price'].decay_factor
        delta = x * (j_sum + w_term) - num_blocks * fee.decay
        fee_value = min(max(fee.current[tkn] + delta, fee.minimum), fee.maximum)
        fee.current[tkn] = fee_value
        fee.last_updated[tkn] = self.time_step
        return fee_value

    def add_token(
            self,
            tkn: str,
            liquidity: float,
            lrna: float,
            shares: float,
            protocol_shares: float = 0,
            weight_cap: float = 1
    ):
        self.asset_list.append(tkn)
        self.liquidity[tkn] = liquidity
        self.lrna[tkn] = lrna
        self.shares[tkn] = shares
        self.protocol_shares[tkn] = protocol_shares or shares
        self.weight_cap[tkn] = weight_cap
        if hasattr(self, '_lrna_fee'):
            if tkn not in self._lrna_fee.current: self._lrna_fee.current[tkn] = self._lrna_fee.minimum
            if tkn not in self._asset_fee.current: self._asset_fee.current[tkn] = self._asset_fee.minimum
            if tkn not in self._lrna_fee.last_liquidity: self._lrna_fee.last_liquidity[tkn] = liquidity
            if tkn not in self._asset_fee.last_liquidity: self._asset_fee.last_liquidity[tkn] = liquidity
            if tkn not in self._lrna_fee.last_volume: self._lrna_fee.last_volume[tkn] = 0
            if tkn not in self._asset_fee.last_volume: self._asset_fee.last_volume[tkn] = 0
            if tkn not in self._lrna_fee.last_updated: self._lrna_fee.last_updated[tkn] = 0
            if tkn not in self._asset_fee.last_updated: self._asset_fee.last_updated[tkn] = 0
        if hasattr(self, 'current_block'):
            self.current_block.price[tkn] = self.lrna[tkn] / self.liquidity[tkn]
            self.current_block.liquidity[tkn] = self.liquidity[tkn]
            self.current_block.lps[tkn] = 0
            self.current_block.withdrawals[tkn] = 0
            self.current_block.volume_in[tkn] = 0
            self.current_block.volume_out[tkn] = 0
        for oracle in self.oracles.values() if self.oracles else []:
            oracle.liquidity[tkn] = self.liquidity[tkn]
            oracle.price[tkn] = self.lrna[tkn] / self.liquidity[tkn]
            oracle.volume_in[tkn] = 0
            oracle.volume_out[tkn] = 0
        return self

    def remove_token(self, tkn: str):
        self.asset_list.remove(tkn)
        return self

    def update(self):
        # update oracles
        self.current_block.price['HDX'] = self.lrna['HDX'] / self.liquidity['HDX']

        for name, oracle in self.oracles.items():
            oracle.update(self.current_block)

        # update fees
        self._lrna_fee.update(
            time_step=self.time_step,
            volume={
                tkn: (self.oracles['price'].volume_in[tkn] - self.oracles['price'].volume_out[tkn])
                for tkn in self._lrna_fee.current
            },
            liquidity=self.oracles['price'].liquidity
        )
        self._asset_fee.update(
            time_step=self.time_step,
            volume={
                tkn: (self.oracles['price'].volume_out[tkn] - self.oracles['price'].volume_in[tkn])
                for tkn in self._asset_fee.current
            },
            liquidity=self.oracles['price'].liquidity
        )

        # update current block
        self.time_step += 1
        self.current_block = Block(self)

        self.fail = ''
        if self.update_function:
            self.update_function(self)

        return self

    @property
    def lrna_total(self):
        return sum(self.lrna.values())

    @property
    def total_value_locked(self):
        if self.stablecoin is None:
            raise ValueError('No stablecoin defined')
        return self.liquidity[self.stablecoin] * self.lrna_total / self.lrna[self.stablecoin]

    def sell_limit(self, tkn_buy: str, tkn_sell: str):
        return float('inf')

    def buy_limit(self, tkn_buy: str, tkn_sell: str):
        if tkn_buy not in self.liquidity:
            return 0
        return self.liquidity[tkn_buy] * (1 - self.asset_fee(tkn_buy))

    def copy(self):
        copy_state = copy.deepcopy(self)
        copy_state.fail = ''
        return copy_state

    def archive(self):
        return OmnipoolArchiveState(self)

    def __repr__(self):
        # don't go overboard with the precision here
        precision = 12
        lrna = {tkn: round(self.lrna[tkn], precision) for tkn in self.lrna}
        lrna_total = round(self.lrna_total, precision)
        liquidity = {tkn: round(self.liquidity[tkn], precision) for tkn in self.liquidity}
        weight_cap = {tkn: round(self.weight_cap[tkn], precision) for tkn in self.weight_cap}
        usd_prices = (
            {tkn: round(self.usd_price(tkn), precision) for tkn in self.asset_list}
            if self.stablecoin is not None
            else {tkn: 'N/A' for tkn in self.asset_list}
        )
        newline = '\n'
        return (
            f'Omnipool: {self.unique_id}\n'
            f'********************************\n'
            f'tvl cap: {self.tvl_cap}\n'
            f'lrna fee:\n\n'
            f'{newline.join([f"    {tkn}: {self.last_lrna_fee[tkn]}" for tkn in self.asset_list])}\n\n'
            f'asset fee:\n\n'
            f'{newline.join([f"    {tkn}: {self.last_fee[tkn]}" for tkn in self.asset_list])}\n\n'
            f'asset pools: (\n\n'
        ) + '\n'.join(
            [(
                    f'    *{tkn}*\n'
                    f'    asset quantity: {liquidity[tkn]}\n'
                    f'    lrna quantity: {lrna[tkn]}\n'
                    f'    USD price: {usd_prices[tkn]}\n' +
                    # f'    tvl: ${lrna[tkn] * liquidity[self.stablecoin] / lrna[self.stablecoin]}\n'
                    f'    weight: {lrna[tkn]}/{lrna_total} ({lrna[tkn] / lrna_total})\n'
                    f'    weight cap: {weight_cap[tkn]}\n'
                    f'    total shares: {self.shares[tkn]}\n'
                    f'    protocol shares: {self.protocol_shares[tkn]}\n'
            ) for tkn in self.asset_list]
        ) + '\n)\n' + f'sub pools: (\n\n    ' + ')\n(\n'.join(
            [
                '\n    '.join(pool_desc.split('\n'))
                for pool_desc in
                [repr(pool) for pool in self.sub_pools.values()]
            ]
        ) + '\n)\n' + f'oracles: (\n' + '\n\n'.join([
            f'    name: {name}\n    length: {oracle.length}\n'
            for name, oracle in self.oracles.items()
        ]) + f'\n)\n\nerror message: {self.fail or "None"}'

    def calculate_sell_from_buy(
            self,
            tkn_buy: str,
            tkn_sell: str,
            buy_quantity: float
    ):
        """
        Given a buy quantity, calculate the effective price, so we can execute it as a sell
        """
        asset_fee = self.asset_fee(tkn_buy)
        if buy_quantity >= self.liquidity[tkn_buy] * (1 - asset_fee):
            return float('inf')
        delta_Qj = self.lrna[tkn_buy] * buy_quantity / (
                self.liquidity[tkn_buy] * (1 - asset_fee) - buy_quantity)
        lrna_fee = self.lrna_fee(tkn_sell)
        # lrna_fee = self.last_lrna_fee[tkn_sell]
        delta_Qi = -delta_Qj / (1 - lrna_fee)
        if -delta_Qi >= self.lrna[tkn_sell]:
            return float('inf')
        delta_Ri = -self.liquidity[tkn_sell] * delta_Qi / (self.lrna[tkn_sell] + delta_Qi)
        return delta_Ri

    def calculate_buy_from_sell(
            self,
            tkn_buy: str,
            tkn_sell: str,
            sell_quantity: float
    ):
        """
        Given a sell quantity, calculate the effective price, so we can execute it as a buy
        """
        delta_Ri = sell_quantity
        delta_Qi = self.lrna[tkn_sell] * -delta_Ri / (self.liquidity[tkn_sell] + delta_Ri)
        asset_fee = self.asset_fee(tkn_buy)
        lrna_fee = self.lrna_fee(tkn_sell)
        delta_Qt = -delta_Qi * (1 - lrna_fee)
        delta_Rj = self.liquidity[tkn_buy] * -delta_Qt / (self.lrna[tkn_buy] + delta_Qt) * (1 - asset_fee)
        return -delta_Rj

    def buy_spot(self, tkn_buy: str, tkn_sell: str, fee: float = None):
        if fee is None:
            fee = {}
            if tkn_buy == 'LRNA':
                fee['asset'] = 0
            elif tkn_sell == 'LRNA':
                fee['lrna'] = 0
            elif tkn_sell not in self.asset_list:
                for pool in self.sub_pools.values():
                    if tkn_sell in pool.asset_list:
                        fee['lrna'] = pool.trade_fee
                        break
            if tkn_buy == 'LRNA':
                raise ValueError('cannot buy LRNA from Omnipool')
            elif tkn_buy not in self.asset_list:
                for pool in self.sub_pools.values():
                    if tkn_buy in pool.asset_list:
                        fee['asset'] = pool.trade_fee
                        break
            if 'lrna' not in fee:
                fee['lrna'] = self.lrna_fee(tkn_sell)
            if 'asset' not in fee:
                fee['asset'] = self.asset_fee(tkn_buy)
        elif not isinstance(fee, dict):
            fee = {
                'lrna': fee,
                'asset': fee
            }
        if tkn_buy not in self.asset_list:
            return 0
        elif tkn_sell not in self.asset_list + ['LRNA']:
            return 0
        else:
            return self.price(tkn_buy, tkn_sell) / (1 - fee['lrna']) / (1 - fee['asset'])

    def sell_spot(self, tkn_sell: str, tkn_buy: str, fee: float = None):
        if fee is None:
            fee = {}
            if tkn_buy == 'LRNA':
                fee['asset'] = 0
            elif tkn_sell == 'LRNA':
                fee['lrna'] = 0
            elif tkn_sell not in self.asset_list:
                for pool in self.sub_pools.values():
                    if tkn_sell in pool.asset_list:
                        fee['lrna'] = pool.trade_fee
                        break
            if tkn_buy == 'LRNA':
                raise ValueError('cannot buy LRNA from Omnipool')
            elif tkn_buy not in self.asset_list:
                for pool in self.sub_pools.values():
                    if tkn_buy in pool.asset_list:
                        fee['asset'] = pool.trade_fee
                        break
            if 'lrna' not in fee:
                fee['lrna'] = self.lrna_fee(tkn_sell)
            if 'asset' not in fee:
                fee['asset'] = self.asset_fee(tkn_buy)
        elif not isinstance(fee, dict):
            fee = {
                'lrna': fee,
                'asset': fee
            }
        if tkn_buy not in self.asset_list:
            return 0
        elif tkn_sell not in self.asset_list + ["LRNA"]:
            return 0
        else:
            return self.price(tkn_sell, tkn_buy) * (1 - fee['lrna']) * (1 - fee['asset'])

    def get_sub_pool(self, tkn: str):
        # if asset in not in omnipool, return the ID of the sub_pool where it can be found
        if tkn in self.asset_list:
            return ''
        else:
            for pool in self.sub_pools.values():
                if tkn in pool.asset_list:
                    return pool.unique_id

    def swap(
            self,
            agent: Agent,
            tkn_buy: str, tkn_sell: str,
            buy_quantity: float = 0,
            sell_quantity: float = 0
    ):
        """
        execute swap in place (modify and return self and agent)
        all swaps, LRNA, sub-pool, and asset swaps, are executed through this function
        """
        old_buy_liquidity = self.liquidity[tkn_buy] if tkn_buy in self.liquidity else 0
        old_sell_liquidity = self.liquidity[tkn_sell] if tkn_sell in self.liquidity else 0

        if tkn_buy not in self.asset_list + ['LRNA'] or tkn_sell not in self.asset_list + ['LRNA']:
            # note: this default routing behavior assumes that an asset will only exist in one place in the omnipool
            return_val = self.stable_swap(
                agent=agent,
                sub_pool_buy_id=self.get_sub_pool(tkn=tkn_buy),
                sub_pool_sell_id=self.get_sub_pool(tkn=tkn_sell),
                tkn_sell=tkn_sell, tkn_buy=tkn_buy,
                buy_quantity=buy_quantity,
                sell_quantity=sell_quantity
            )

        elif tkn_sell == 'LRNA':
<<<<<<< HEAD
            return_val = self._lrna_swap(agent, buy_quantity, -sell_quantity, tkn_buy)
        elif tkn_buy == 'LRNA':
            return_val = self._lrna_swap(agent, -sell_quantity, buy_quantity, tkn_sell)
=======
            return_val = self._lrna_swap(agent, buy_quantity, -sell_quantity, tkn_buy, modify_imbalance)
        elif tkn_buy == 'LRNA':
            return_val = self._lrna_swap(agent, -sell_quantity, buy_quantity, tkn_sell, modify_imbalance)
>>>>>>> 2063a164

        elif buy_quantity and not sell_quantity:
            # back into correct delta_Ri, then execute sell
            delta_Ri = self.calculate_sell_from_buy(tkn_buy, tkn_sell, buy_quantity)
            if delta_Ri < 0:
                return self.fail_transaction(f'insufficient LRNA in {tkn_sell}', agent)
            # including both buy_quantity and sell_quantity potentially introduces a 'hack'
            # where you could include both and *not* have them match, but we're not worried about that
            # because this is not a production environment. Just don't do it.
            return self.swap(
                agent=agent,
                tkn_buy=tkn_buy,
                tkn_sell=tkn_sell,
                buy_quantity=buy_quantity,
                sell_quantity=delta_Ri
            )
        else:
            # basic Omnipool swap
            i = tkn_sell
            j = tkn_buy
            delta_Ri = sell_quantity
            if delta_Ri <= 0:
                return self.fail_transaction('sell amount must be greater than zero', agent)
            if delta_Ri > agent.holdings[i]:
                return self.fail_transaction(f"Agent doesn't have enough {i}", agent)

            # get the fees we will be using
            asset_fee = self.asset_fee(tkn_buy)
            lrna_fee = self.lrna_fee(tkn_sell)
            min_lrna_fee = self._lrna_fee.minimum
            # also update both fees for each asset, because that's what they do in production
            self.asset_fee(tkn_sell)
            self.lrna_fee(tkn_buy)

            delta_Qi = self.lrna[tkn_sell] * -delta_Ri / (self.liquidity[tkn_sell] + delta_Ri)
            lrna_fee_total = -delta_Qi * lrna_fee
            lrna_fee_burn = self.lrna_fee_burn * lrna_fee_total
            fee_deposit = lrna_fee_total - lrna_fee_burn
            delta_Qt = -delta_Qi - lrna_fee_total
            delta_Qm = (self.lrna[tkn_buy] + delta_Qt) * delta_Qt * asset_fee / self.lrna[
                tkn_buy] * self.lrna_mint_pct
            delta_Qj = delta_Qt + delta_Qm
            delta_Rj = self.liquidity[tkn_buy] * -delta_Qt / (self.lrna[tkn_buy] + delta_Qt) * (1 - asset_fee)
            delta_QH = 0  # -lrna_fee * delta_Qi
            if self.lrna_fee_destination:
                self.lrna_fee_destination.holdings['LRNA'] += fee_deposit

            # per-block trade limits
            if (
                    -delta_Rj - self.current_block.volume_in[tkn_buy] + self.current_block.volume_out[tkn_buy]
                    > self.trade_limit_per_block * self.current_block.liquidity[tkn_buy]
            ):
                return self.fail_transaction(
                    f'{self.trade_limit_per_block * 100}% per block trade limit exceeded in {tkn_buy}.', agent
                )
            elif (
                    delta_Ri + self.current_block.volume_in[tkn_sell] - self.current_block.volume_out[tkn_sell]
                    > self.trade_limit_per_block * self.current_block.liquidity[tkn_sell]
            ):
                return self.fail_transaction(
                    f'{self.trade_limit_per_block * 100}% per block trade limit exceeded in {tkn_sell}.', agent
                )
            self.lrna[i] += delta_Qi
            self.lrna[j] += delta_Qj
            self.liquidity[i] += delta_Ri
            self.liquidity[j] += -buy_quantity or delta_Rj
            self.lrna['HDX'] += delta_QH

            if j not in agent.holdings:
                agent.holdings[j] = 0
            agent.holdings[i] -= delta_Ri
            agent.holdings[j] -= -buy_quantity or delta_Rj

            return_val = self

        # update oracle
        if tkn_buy in self.asset_list:
            buy_quantity = old_buy_liquidity - self.liquidity[tkn_buy]
            self.current_block.volume_out[tkn_buy] += buy_quantity
            self.current_block.price[tkn_buy] = self.lrna[tkn_buy] / self.liquidity[tkn_buy]
        if tkn_sell in self.asset_list:
            sell_quantity = self.liquidity[tkn_sell] - old_sell_liquidity
            self.current_block.volume_in[tkn_sell] += sell_quantity
            self.current_block.price[tkn_sell] = self.lrna[tkn_sell] / self.liquidity[tkn_sell]
        return return_val

    def _lrna_swap(
            self,
            agent: Agent,
            delta_ra: float = 0,
            delta_qa: float = 0,
            tkn: str = '',
            modify_imbalance: bool = True
    ):
        """
        Execute LRNA swap in place (modify and return)
        """
        asset_fee = self.asset_fee(tkn)
        lrna_fee = self.lrna_fee(tkn)
        if 'LRNA' not in agent.holdings:
            agent.holdings['LRNA'] = 0

        if delta_qa < 0:
            # selling LRNA
<<<<<<< HEAD
=======
            asset_fee = self.asset_fee[tkn].compute()
>>>>>>> 2063a164
            if delta_qa + agent.holdings['LRNA'] < 0:
                return self.fail_transaction('Agent has insufficient lrna', agent)
            delta_ra = -self.liquidity[tkn] * delta_qa / (-delta_qa + self.lrna[tkn]) * (1 - asset_fee)

            delta_qm = asset_fee * (-delta_qa) / self.lrna[tkn] * (self.lrna[tkn] - delta_qa) * self.lrna_mint_pct
            delta_q = delta_qm - delta_qa

            self.lrna[tkn] += delta_q
            self.liquidity[tkn] += -delta_ra

        elif delta_ra > 0:
            # buying asset
<<<<<<< HEAD
=======
            asset_fee = self.asset_fee[tkn].compute()
>>>>>>> 2063a164
            if -delta_ra + self.liquidity[tkn] <= 0:
                return self.fail_transaction('insufficient assets in pool', agent)
            denom = (self.liquidity[tkn] * (1 - asset_fee) - delta_ra)
            delta_qa = -self.lrna[tkn] * delta_ra / denom
            delta_qm = -asset_fee * (1 - asset_fee) * (self.liquidity[tkn] / denom) * delta_qa * self.lrna_mint_pct
            delta_q = -delta_qa + delta_qm

            self.lrna[tkn] += delta_q
            self.liquidity[tkn] -= delta_ra

        # buying LRNA
        elif delta_qa > 0:
            # buying LRNA
<<<<<<< HEAD
            lrna_fee_total = delta_qa / (1 - lrna_fee) - delta_qa
            delta_qi = -delta_qa - lrna_fee_total
            lrna_fee_burn = self.lrna_fee_burn * lrna_fee_total
            fee_deposit = lrna_fee_total - lrna_fee_burn
=======
            lrna_fee = self.lrna_fee[tkn].compute()
            delta_qi = -delta_qa / (1 - lrna_fee)
>>>>>>> 2063a164
            if delta_qi + self.lrna[tkn] <= 0:
                return self.fail_transaction('insufficient lrna in pool', agent)
            delta_ra = -self.liquidity[tkn] * -delta_qi / (delta_qi + self.lrna[tkn])
            if agent.holdings[tkn] < -delta_ra:
                return self.fail_transaction('Agent has insufficient assets', agent)
            self.lrna[tkn] += delta_qi  # burn the LRNA fee
            self.liquidity[tkn] += -delta_ra
            if self.lrna_fee_destination:
                self.lrna_fee_destination.holdings['LRNA'] += fee_deposit

        elif delta_ra < 0:
            # selling asset
<<<<<<< HEAD
=======
            lrna_fee = self.lrna_fee[tkn].compute()
>>>>>>> 2063a164
            if delta_ra > agent.holdings[tkn]:
                return self.fail_transaction('agent has insufficient assets', agent)
            delta_qi = self.lrna[tkn] * delta_ra / (self.liquidity[tkn] - delta_ra)
            lrna_fee_total = -delta_qi * lrna_fee
            lrna_fee_burn = lrna_fee_total * self.lrna_fee_burn
            fee_deposit = lrna_fee_total - lrna_fee_burn
            delta_qa = -delta_qi - lrna_fee_total
            self.lrna[tkn] += delta_qi
            self.liquidity[tkn] -= delta_ra
            if self.lrna_fee_destination:
                self.lrna_fee_destination.holdings['LRNA'] += fee_deposit

        else:
            return self.fail_transaction('All deltas are zero.', agent)

        if 'LRNA' not in agent.holdings:
            agent.holdings['LRNA'] = 0
        if tkn not in agent.holdings:
            agent.holdings[tkn] = 0

        agent.holdings['LRNA'] += delta_qa
        agent.holdings[tkn] += delta_ra

        return self

    def stable_swap(
            self,
            agent: Agent,
            tkn_sell: str, tkn_buy: str,
            sub_pool_buy_id: str = "",
            sub_pool_sell_id: str = "",
            buy_quantity: float = 0,
            sell_quantity: float = 0
    ):
        if tkn_sell == 'LRNA':
            if buy_quantity:
                sub_pool = self.sub_pools[sub_pool_buy_id]
                # buy a specific quantity of a stableswap asset using LRNA
                shares_needed = sub_pool.calculate_withdrawal_shares(tkn_remove=tkn_buy, quantity=buy_quantity)
                self._lrna_swap(agent, delta_ra=shares_needed, tkn=sub_pool.unique_id)
                if self.fail:
                    # if the swap failed, the transaction failed.
                    return self.fail_transaction(self.fail, agent)
                sub_pool.withdraw_asset(agent, buy_quantity, tkn_buy)
                return self
            elif sell_quantity:
                sub_pool = self.sub_pools[sub_pool_buy_id]
                agent_shares = agent.holdings[sub_pool.unique_id]
                self.swap(
                    agent=agent,
                    tkn_buy=sub_pool.unique_id, tkn_sell='LRNA',
                    sell_quantity=sell_quantity
                )
                if self.fail:
                    # if the swap failed, the transaction failed.
                    return self.fail_transaction(self.fail, agent)
                delta_shares = agent.holdings[sub_pool.unique_id] - agent_shares
                sub_pool.remove_liquidity(agent, delta_shares, tkn_buy)
                return self

        elif sub_pool_sell_id and tkn_buy in self.asset_list:
            sub_pool: StableSwapPoolState = self.sub_pools[sub_pool_sell_id]
            if sell_quantity:
                # sell a stableswap asset for an omnipool asset
                agent_shares = agent.holdings[sub_pool.unique_id] if sub_pool.unique_id in agent.holdings else 0
                sub_pool.add_liquidity(agent, sell_quantity, tkn_sell)
                if self.fail:
                    # the transaction failed.
                    return self.fail_transaction(self.fail, agent)
                delta_shares = agent.holdings[sub_pool.unique_id] - agent_shares
                self.swap(
                    agent=agent,
                    tkn_buy=tkn_buy,
                    tkn_sell=sub_pool.unique_id,
                    sell_quantity=delta_shares
                )
                return self
            elif buy_quantity:
                # buy an omnipool asset with a stableswap asset
                sell_shares = self.calculate_sell_from_buy(tkn_buy, sub_pool.unique_id, buy_quantity)
                if sell_shares < 0:
                    return self.fail_transaction("Not enough liquidity in the stableswap/LRNA pool.", agent)
                sub_pool.buy_shares(agent, sell_shares, tkn_sell)
                if sub_pool.fail:
                    return self.fail_transaction(sub_pool.fail, agent)
                self.swap(agent, tkn_buy, sub_pool.unique_id, buy_quantity)
                return self

        elif sub_pool_buy_id and tkn_sell in self.asset_list:
            sub_pool: StableSwapPoolState = self.sub_pools[sub_pool_buy_id]
            if buy_quantity:
                # buy a stableswap asset with an omnipool asset
                shares_traded = sub_pool.calculate_withdrawal_shares(tkn_buy, buy_quantity)

                # buy shares in the subpool
                self.swap(agent, tkn_buy=sub_pool.unique_id, tkn_sell=tkn_sell, buy_quantity=shares_traded)
                if self.fail:
                    # if the swap failed, the transaction failed.
                    return self.fail_transaction(self.fail, agent)
                # withdraw the shares for the desired token
                sub_pool.withdraw_asset(agent, quantity=buy_quantity, tkn_remove=tkn_buy)
                if sub_pool.fail:
                    return self.fail_transaction(sub_pool.fail, agent)
                return self
            elif sell_quantity:
                # sell an omnipool asset for a stableswap asset
                agent_shares = agent.holdings[sub_pool.unique_id] if sub_pool.unique_id in agent.holdings else 0
                self.swap(
                    agent=agent,
                    tkn_buy=sub_pool.unique_id,
                    tkn_sell=tkn_sell,
                    sell_quantity=sell_quantity
                )
                delta_shares = agent.holdings[sub_pool.unique_id] - agent_shares
                if self.fail:
                    return self.fail_transaction(self.fail, agent)
                sub_pool.remove_liquidity(
                    agent=agent, shares_removed=delta_shares, tkn_remove=tkn_buy
                )
                return self
        elif sub_pool_buy_id and sub_pool_sell_id:
            # trade between two subpools
            pool_buy: StableSwapPoolState = self.sub_pools[sub_pool_buy_id]
            pool_sell: StableSwapPoolState = self.sub_pools[sub_pool_sell_id]
            if buy_quantity:
                # buy enough shares of tkn_sell to afford buy_quantity worth of tkn_buy
                shares_bought = pool_buy.calculate_withdrawal_shares(tkn_buy, buy_quantity)
                if shares_bought > pool_buy.liquidity[tkn_buy]:
                    return self.fail_transaction(f'Not enough liquidity in {pool_buy.unique_id}: {tkn_buy}.', agent)
                shares_sold = self.calculate_sell_from_buy(
                    tkn_buy=pool_buy.unique_id,
                    tkn_sell=pool_sell.unique_id,
                    buy_quantity=shares_bought
                )
                pool_sell.buy_shares(
                    agent=agent, quantity=shares_sold,
                    tkn_add=tkn_sell
                )
                if pool_sell.fail:
                    return self.fail_transaction(pool_sell.fail, agent)
                self.swap(
                    agent=agent,
                    tkn_buy=pool_buy.unique_id, tkn_sell=pool_sell.unique_id,
                    buy_quantity=shares_bought
                )
                if self.fail:
                    return self.fail_transaction(self.fail, agent)
                pool_buy.withdraw_asset(
                    agent=agent, quantity=buy_quantity,
                    tkn_remove=tkn_buy, fail_on_overdraw=False
                )
                if pool_buy.fail:
                    return self.fail_transaction(pool_buy.fail, agent)

                # if all three parts succeeded, then we're good!
                return self
            elif sell_quantity:
                agent_sell_holdings = agent.holdings[sub_pool_sell_id] if sub_pool_sell_id in agent.holdings else 0
                pool_sell.add_liquidity(
                    agent=agent, quantity=sell_quantity, tkn_add=tkn_sell
                )
                if pool_sell.fail:
                    return self.fail_transaction(pool_sell.fail, agent)
                delta_sell_holdings = agent.holdings[sub_pool_sell_id] - agent_sell_holdings
                agent_buy_holdings = agent.holdings[sub_pool_buy_id] if sub_pool_buy_id in agent.holdings else 0
                self.swap(
                    agent=agent,
                    tkn_buy=pool_buy.unique_id, tkn_sell=pool_sell.unique_id,
                    sell_quantity=delta_sell_holdings
                )
                if self.fail:
                    return self.fail_transaction(self.fail, agent)
                delta_buy_holdings = agent.holdings[sub_pool_buy_id] - agent_buy_holdings
                pool_buy.remove_liquidity(
                    agent=agent, shares_removed=delta_buy_holdings, tkn_remove=tkn_buy
                )
                if pool_buy.fail:
                    return self.fail_transaction(pool_buy.fail, agent)
                return self
        else:
            raise ValueError('buy_quantity or sell_quantity must be specified.')

    def create_sub_pool(
            self,
            tkns_migrate: dict[str: float] or list[str],
            unique_id: str,
            amplification: float,
            trade_fee: float = 0
    ):
        if isinstance(tkns_migrate, list):
            tkns_migrate = {tkn: self.liquidity[tkn] for tkn in tkns_migrate}

        new_sub_pool = StableSwapPoolState(
            tokens=tkns_migrate,
            amplification=amplification,
            unique_id=unique_id,
            trade_fee=trade_fee
        )
        new_sub_pool.conversion_metrics = {
            tkn: {
                'price': self.lrna[tkn] / self.liquidity[tkn],
                'old_shares': self.shares[tkn] * tkns_migrate[tkn] / self.liquidity[tkn],
                'omnipool_shares': self.liquidity[tkn] * tkns_migrate[tkn] / self.liquidity[tkn],
                'subpool_shares': self.liquidity[tkn] * tkns_migrate[tkn] / self.liquidity[tkn]
            } for tkn in tkns_migrate
        }
        new_sub_pool.shares = sum(
            [self.liquidity[tkn] * tkns_migrate[tkn] / self.liquidity[tkn] for tkn in tkns_migrate])
        self.sub_pools[unique_id] = new_sub_pool
        self.add_token(
            unique_id,
            liquidity=sum([self.liquidity[tkn] * tkns_migrate[tkn] / self.liquidity[tkn] for tkn in tkns_migrate]),
            shares=sum([self.liquidity[tkn] * tkns_migrate[tkn] / self.liquidity[tkn] for tkn in tkns_migrate]),
            lrna=sum([self.lrna[tkn] * tkns_migrate[tkn] / self.liquidity[tkn] for tkn in tkns_migrate]),
            protocol_shares=sum([
                self.lrna[tkn] * tkns_migrate[tkn] / self.liquidity[tkn] * self.protocol_shares[tkn] / self.shares[tkn]
                for tkn in tkns_migrate
            ])
        )

        # remove assets from Omnipool
        for tkn in tkns_migrate:
            self.lrna[tkn] -= self.lrna[tkn] * tkns_migrate[tkn] / self.liquidity[tkn]
            self.liquidity[tkn] -= tkns_migrate[tkn]
            if self.liquidity[tkn] == 0:
                self.asset_list.remove(tkn)
        return self

    def migrate_asset(self, tkn_migrate: str, sub_pool_id: str):
        """
        Move an asset from the Omnipool into a stableswap subpool.
        """
        sub_pool: StableSwapPoolState = self.sub_pools[sub_pool_id]
        s = sub_pool.unique_id
        i = tkn_migrate
        if tkn_migrate in sub_pool.liquidity:
            raise AssertionError('Assets should only exist in one place in the Omnipool at a time.')
        sub_pool.liquidity[i] = self.liquidity[i]
        self.protocol_shares[s] += (
                self.shares[s] * self.lrna[i] / self.lrna[s] * self.protocol_shares[i] / self.shares[i]
        )

        sub_pool.conversion_metrics[i] = {
            'price': self.lrna[i] / self.lrna[s] * sub_pool.shares / self.liquidity[i],
            'old_shares': self.shares[i],
            'omnipool_shares': self.lrna[i] * self.shares[s] / self.lrna[s],
            'subpool_shares': self.lrna[i] * sub_pool.shares / self.lrna[s]
        }

        self.shares[s] += self.lrna[i] * self.shares[s] / self.lrna[s]
        self.liquidity[s] += self.lrna[i] * sub_pool.shares / self.lrna[s]
        sub_pool.shares += self.lrna[i] * sub_pool.shares / self.lrna[s]
        self.lrna[s] += self.lrna[i]

        # remove asset from omnipool and add it to subpool
        self.lrna[i] = 0
        self.liquidity[i] = 0
        self.asset_list.remove(i)
        sub_pool.asset_list.append(i)
        return self

    def migrate_lp(
            self,
            agent: Agent,
            sub_pool_id: str,
            tkn_migrate: str
    ):
        sub_pool = self.sub_pools[sub_pool_id]
        conversions = sub_pool.conversion_metrics[tkn_migrate]
        old_pool_id = (self.unique_id, tkn_migrate)
        old_share_price = agent.share_prices[old_pool_id]
        # TODO: maybe this is an edge case or not allowed, but what if the agent already has a share price locked in?
        # ex., maybe they have LPed into the new subpool after their asset was migrated,
        # but before they had migrated their own position
        agent.share_prices[sub_pool_id] = old_share_price / conversions['price']
        if sub_pool_id not in agent.holdings:
            agent.holdings[sub_pool_id] = 0
        agent.holdings[sub_pool_id] += (
                agent.holdings[old_pool_id] / conversions['old_shares'] * conversions['omnipool_shares']
        )
        self.liquidity[sub_pool_id] += (
                agent.holdings[old_pool_id] / conversions['old_shares'] * conversions['subpool_shares']
        )
        agent.holdings[old_pool_id] = 0

        return self

    def calculate_remove_liquidity(self, agent: Agent, quantity: float = None, tkn_remove: str = None,
                                   nft_id: str = None):
        """
        If quantity is specified and nft_id is specified, remove specified quantity of shares from specified position.
        If quantity is specified and nft_id is unspecified, remove specified quantity of shares from holdings.
        If quantity is unspecified and nft_id is specified, remove specified position.
        If quantity is unspecified and nft_id is unspecified, remove all liquidity.
        """

        if tkn_remove is None:
            if nft_id is None:
                raise AssertionError('tkn_remove must be specified if nft_id is not provided.')
            else:
                tkn_remove = agent.nfts[nft_id].tkn

        delta_qa, delta_r, delta_q, delta_s, delta_b, nft_ids = 0, 0, 0, 0, 0, []
        if quantity is not None:
            if nft_id is None:  # remove specified quantity of shares from holdings
                k = (self.unique_id, tkn_remove)
                delta_qa, delta_r, delta_q, delta_s, delta_b = self._calculate_remove_one_position(
                    quantity=quantity, tkn_remove=tkn_remove, share_price=agent.share_prices[k]
                )
            else:  # remove specified quantity of shares from specified position
                delta_qa, delta_r, delta_q, delta_s, delta_b = self._calculate_remove_one_position(
                    quantity=quantity, tkn_remove=tkn_remove, share_price=agent.nfts[nft_id].price
                )
                nft_ids = [nft_id]
        else:
            if nft_id is not None:  # remove specified position
                delta_qa, delta_r, delta_q, delta_s, delta_b = self._calculate_remove_one_position(
                    quantity=agent.nfts[nft_id].shares, tkn_remove=tkn_remove, share_price=agent.nfts[nft_id].price
                )
                nft_ids = [nft_id]
            else:  # remove all liquidity
                for nft_id in agent.nfts:
                    nft = agent.nfts[nft_id]
                    if isinstance(nft, OmnipoolLiquidityPosition):
                        if nft.pool_id == self.unique_id and nft.tkn == tkn_remove:
                            nft_ids.append(nft_id)
                            dqa, dr, dq, ds, db = self._calculate_remove_one_position(
                                quantity=nft.shares, tkn_remove=tkn_remove, share_price=nft.price
                            )
                            delta_qa += dqa
                            delta_r += dr
                            delta_q += dq
                            delta_s += ds
                            delta_b += db
                if (self.unique_id, tkn_remove) in agent.holdings:
                    dqa, dr, dq, ds, db = self._calculate_remove_one_position(
                        quantity=agent.holdings[(self.unique_id, tkn_remove)], tkn_remove=tkn_remove,
                        share_price=agent.share_prices[(self.unique_id, tkn_remove)]
                    )
                    delta_qa += dqa
                    delta_r += dr
                    delta_q += dq
                    delta_s += ds
                    delta_b += db
        return delta_qa, delta_r, delta_q, delta_s, delta_b, nft_ids

    def _calculate_remove_one_position(self, quantity, tkn_remove, share_price):
        """
        calculated the pool and agent deltas for removing liquidity from a sub pool
        return as a tuple in this order:
        delta_qa, delta_r, delta_q, delta_s, delta_b, delta_l
    
        delta_qa (agent LRNA)
        delta_r (pool/agent liquidity)
        delta_q (pool LRNA)
        delta_s (pool shares)
        delta_b (protocol shares)
        delta_l (LRNA imbalance)
        """
        k = (self.unique_id, tkn_remove)

        quantity = -abs(quantity)
        assert quantity <= 0, f"delta_S cannot be positive: {quantity}"
        if tkn_remove not in self.asset_list:
            raise AssertionError(f"Invalid token name: {tkn_remove}")

        # determine if they should get some LRNA back as well as the asset they invested
        piq = self.lrna_price(tkn_remove)
        p0 = share_price
        mult = (piq - p0) / (piq + p0)

        # Share update
        delta_b = max(mult * quantity, 0)
        delta_s = quantity + delta_b

        # Token amounts update
        delta_q = self.lrna[tkn_remove] / self.shares[tkn_remove] * delta_s
        delta_r = delta_q / piq

        if piq > p0:  # prevents rounding errors
            delta_qa = -piq * (
                    2 * piq / (piq + p0) * quantity / self.shares[tkn_remove]
                    * self.liquidity[tkn_remove] - delta_r
            )
        else:
            delta_qa = 0

        if hasattr(self, 'withdrawal_fee') and self.withdrawal_fee > 0:
            # calculate withdraw fee
            diff = abs(self.oracles['price'].price[tkn_remove] - piq) / self.oracles['price'].price[tkn_remove]
            fee = max(min(diff, 1), self.min_withdrawal_fee)

            delta_r *= 1 - fee
            delta_qa *= 1 - fee
            delta_q *= 1 - fee

        # L update: LRNA fees to be burned before they will start to accumulate again

        return delta_qa, delta_r, delta_q, delta_s, delta_b

    def add_liquidity(
            self,
            agent: Agent = None,
            quantity: float = 0,
            tkn_add: str = '',
            nft_id: str = None
    ):
        """Compute new state after liquidity addition"""

        if quantity <= 0:
            return self.fail_transaction('Quantity must be non-negative.', agent)

        delta_Q = self.lrna_price(tkn_add) * quantity

        if nft_id is None and (self.unique_id, tkn_add) in agent.holdings:
            return self.fail_transaction(
                'Agent already has liquidity in this pool. Try using nft_id input.', agent
            )

        if nft_id is not None and nft_id in agent.nfts:
            raise AssertionError('Agent already has an NFT with this ID.')

        if agent.holdings[tkn_add] < quantity:
            return self.fail_transaction(
                f'Agent has insufficient funds ({agent.holdings[tkn_add]} < {quantity}).', agent
            )

        if (self.lrna[tkn_add] + delta_Q) / (self.lrna_total + delta_Q) > self.weight_cap[tkn_add]:
            return self.fail_transaction(
                'Transaction rejected because it would exceed the weight cap in pool[{i}].', agent
            )

        if self.tvl_cap < float('inf'):
            if (self.total_value_locked() + quantity * self.usd_price(tkn_add)) > self.tvl_cap:
                return self.fail_transaction('Transaction rejected because it would exceed the TVL cap.', agent)

        # assert quantity > 0, f"delta_R must be positive: {quantity}"
        if tkn_add not in self.asset_list:
            for sub_pool in self.sub_pools.values():
                if tkn_add in sub_pool.asset_list:
                    old_agent_holdings = (
                        agent.holdings[sub_pool.unique_id] if sub_pool.unique_id in agent.holdings else 0
                    )
                    sub_pool.add_liquidity(
                        agent=agent,
                        quantity=quantity,
                        tkn_add=tkn_add
                    )
                    # deposit into the Omnipool
                    return self.add_liquidity(
                        agent=agent,
                        quantity=agent.holdings[sub_pool.unique_id] - old_agent_holdings,
                        tkn_add=sub_pool.unique_id,
                        nft_id=nft_id
                    )
            raise AssertionError(f"invalid value for i: {tkn_add}")
        else:
            # enforce upper limit on liquidity addition
            if quantity > self.max_lp_per_block * self.liquidity[tkn_add] - self.current_block.lps[tkn_add]:
                return self.fail_transaction(
                    'Transaction rejected because it would exceed the max LP per block.', agent
                )

        # Share update
        if self.shares[tkn_add]:
            shares_added = (delta_Q / self.lrna[tkn_add]) * self.shares[tkn_add]
        else:
            shares_added = delta_Q
        self.shares[tkn_add] += shares_added

        # LRNA add (mint)
        self.lrna[tkn_add] += delta_Q

        # Token amounts update
        self.liquidity[tkn_add] += quantity

        # agent update
        agent.holdings[tkn_add] -= quantity
        if nft_id is None:
            k = (self.unique_id, tkn_add)
            agent.holdings[k] = 0
            # shares go to provisioning agent
            agent.holdings[k] += shares_added
            # set price at which liquidity was added
            agent.share_prices[k] = self.lrna_price(tkn_add)
            agent.delta_r[k] = quantity
        else:
            lp_position = OmnipoolLiquidityPosition(tkn_add, self.lrna_price(tkn_add), shares_added, quantity,
                                                    self.unique_id)
            agent.nfts[nft_id] = lp_position

        # update block
        self.current_block.lps[tkn_add] += quantity

        return self

    def remove_liquidity(self, agent: Agent, quantity: float = None, tkn_remove: str = '', nft_id: str = None):
        """
        Remove liquidity from a sub pool.
        If quantity is specified and nft_id is specified, remove specified quantity of shares from specified position.
        If quantity is specified and nft_id is unspecified, remove specified quantity of shares from holdings.
        If quantity is unspecified and nft_id is specified, remove specified position.
        If quantity is unspecified and nft_id is unspecified, remove all liquidity.
        """

        k = (self.unique_id, tkn_remove)
        if nft_id is not None:
            if nft_id not in agent.nfts:
                return self.fail_transaction('Agent does not have liquidity position with specified nft_id.', agent)
            tkn_remove = agent.nfts[nft_id].tkn

        if tkn_remove not in self.asset_list:
            for sub_pool in self.sub_pools.values():
                if tkn_remove in sub_pool.asset_list:
                    sub_pool.remove_liquidity(
                        agent, quantity, tkn_remove
                    )
                    if sub_pool.fail:
                        return self.fail_transaction(sub_pool.fail, agent)
                    else:
                        return self

            raise AssertionError(f"invalid value for tkn_remove: {tkn_remove}")

        if quantity == 0:
            return self
        # if nft_id is None and not agent.is_holding(k):
        #     return self.fail_transaction('Agent does not have liquidity in this pool.', agent)
        if nft_id is None:
            if quantity is not None and not agent.is_holding(k, quantity):
                return self.fail_transaction('Agent does not have enough liquidity in this pool.', agent)
        else:
            if nft_id not in agent.nfts:
                return self.fail_transaction('Agent does not have liquidity position with specified nft_id.', agent)
            elif agent.nfts[nft_id].pool_id != self.unique_id:
                return self.fail_transaction('Specified position is wrong pool.', agent)
            elif agent.nfts[nft_id].tkn != tkn_remove:
                return self.fail_transaction('Specified position is wrong asset.', agent)
            elif quantity is not None and agent.nfts[nft_id].shares < quantity:
                return self.fail_transaction('Agent does not have enough shares in specified position.', agent)

        if self.remove_liquidity_volatility_threshold and self.remove_liquidity_volatility_threshold < float('inf'):
            if self.oracles['price']:
                volatility = abs(
                    self.oracles['price'].price[tkn_remove] / self.current_block.price[tkn_remove] - 1
                )
                if volatility > self.remove_liquidity_volatility_threshold:
                    return self.fail_transaction(
                        f"Withdrawal rejected because the oracle volatility is too high: {volatility} > "
                        f"{self.remove_liquidity_volatility_threshold}", agent
                    )

        val = self.calculate_remove_liquidity(agent, quantity, tkn_remove, nft_id)
        delta_qa, delta_r, delta_q, delta_s, delta_b, nft_ids = val[:6]

        max_remove = (
                self.max_withdrawal_per_block * self.shares[tkn_remove] - self.current_block.withdrawals[tkn_remove]
        )
        if abs(delta_s) > max_remove:
            return self.fail_transaction(
                f"Transaction rejected because it would exceed the withdrawal limit: {abs(delta_s)} > {max_remove}",
                agent
            )

        if delta_r + self.liquidity[tkn_remove] < 0:
            return self.fail_transaction('Cannot remove more liquidity than exists in the pool.', agent)

        self.liquidity[tkn_remove] += delta_r
        self.shares[tkn_remove] += delta_s
        self.protocol_shares[tkn_remove] += delta_b
        self.lrna[tkn_remove] += delta_q

        # distribute tokens to agent
        if delta_qa > 0:
            if 'LRNA' not in agent.holdings:
                agent.holdings['LRNA'] = 0
            agent.holdings['LRNA'] += delta_qa
        if tkn_remove not in agent.holdings:
            agent.holdings[tkn_remove] = 0
        agent.holdings[tkn_remove] -= delta_r

        # remove lp position(s)
        if nft_id is None:
            if quantity is not None:
                agent.holdings[k] -= quantity
                if agent.holdings[k] == 0:
                    agent.share_prices[k] = 0
            else:
                if k in agent.holdings:
                    agent.holdings[k] = 0
                    agent.share_prices[k] = 0
                for nft_id in nft_ids:
                    del agent.nfts[nft_id]
        else:
            if quantity is not None:
                agent.nfts[nft_id].shares -= quantity
            if quantity is None or agent.nfts[nft_id].shares == 0:
                del agent.nfts[nft_id]

        self.current_block.withdrawals[tkn_remove] += abs(delta_s)
        return self

    def price(self, tkn: str, denominator: str = '') -> float:
        """
        price of an asset i denominated in j, according to current market conditions in the omnipool
        """
        if tkn not in self.asset_list + ['LRNA']:
            return 0
        elif tkn == denominator:
            return 1
        elif not denominator or denominator == 'LRNA':
            return self.lrna_price(tkn)
        elif denominator not in self.asset_list:
            return 0
        elif tkn == 'LRNA':
            return 1 / self.lrna_price(denominator)
        elif self.liquidity[tkn] == 0:
            return 0
        return self.lrna[tkn] / self.liquidity[tkn] / self.lrna[denominator] * self.liquidity[denominator]

    def usd_price(self, tkn, usd_asset=None):
        if usd_asset is None:
            if self.stablecoin is None:
                raise ValueError('no stablecoin set or provided as argument')
            else:
                usd_asset = self.stablecoin
        if tkn == 'LRNA':
            return 1 / self.lrna_price(usd_asset)
        else:
            return self.lrna_price(tkn) / self.lrna_price(usd_asset)

    def lrna_price(self, tkn: str, fee: float = 0) -> float:
        """Price of i denominated in LRNA"""
        if tkn == "LRNA":
            return 1
        elif self.liquidity[tkn] == 0:
            return 0
        else:
            return (self.lrna[tkn] / self.liquidity[tkn]) * (1 - fee)
        
    def value_assets(self, assets: dict[str, float], equivalency_map: dict[str, str] = None,
                     numeraire: str = None) -> float:
        # assets is a dict of token: quantity
        # returns the value of the assets in USD
        if numeraire is None:
            if self.stablecoin is None:
                raise ValueError('no stablecoin set or provided as argument')
            else:
                numeraire = self.stablecoin
        if equivalency_map is None:
            equivalency_map = {}
        numeraire_synonyms = [numeraire]
        for eq in equivalency_map:
            if equivalency_map[eq] == 'USD':
                numeraire_synonyms.append(eq)
        value = 0
        for tkn in assets:
            equivalents = [tkn]
            if tkn in equivalency_map:
                equivalents += [equivalency_map[tkn]]
            for eq in equivalency_map:
                if equivalency_map[eq] in equivalents:
                    equivalents.append(eq)
            tkn_value = 0
            for numeraire_tkn in numeraire_synonyms:
                for eq in equivalents:
                    if self.sell_spot(eq, numeraire_tkn) > 0:
                        tkn_value += assets[tkn] * self.price(eq, numeraire_tkn)
                        break
                if tkn_value != 0:
                    break
            value += tkn_value
        return value

    def cash_out(self, agent: Agent, prices) -> float:
        """
        return the value of the agent's holdings if they withdraw all liquidity
        and then sell at current spot prices
        """

        delta_qa, delta_r, delta_q, delta_s, delta_b, delta_l = 0, {}, {}, {}, {}, 0
        nft_ids = []

        for k in agent.holdings:
            if isinstance(k, tuple) and len(k) == 2 and k[0] == self.unique_id:  # LP shares of correct pool
                tkn = k[1]
                dqa, dr, dq, ds, db, ids = self.calculate_remove_liquidity(agent, tkn_remove=tkn)
                delta_qa += dqa
                delta_r[tkn] = dr + (delta_r[tkn] if tkn in delta_r else 0)
                delta_q[tkn] = dq + (delta_q[tkn] if tkn in delta_q else 0)
                delta_s[tkn] = ds + (delta_s[tkn] if tkn in delta_s else 0)
                delta_b[tkn] = db + (delta_b[tkn] if tkn in delta_b else 0)
                nft_ids += ids

        for nft_id in agent.nfts:
            if nft_id not in nft_ids and agent.nfts[nft_id].pool_id == self.unique_id:
                tkn = agent.nfts[nft_id].tkn
                dqa, dr, dq, ds, db, _ = self.calculate_remove_liquidity(agent, nft_id=nft_id)
                delta_qa += dqa
                delta_r[tkn] = dr + (delta_r[tkn] if tkn in delta_r else 0)
                delta_q[tkn] = dq + (delta_q[tkn] if tkn in delta_q else 0)
                delta_s[tkn] = ds + (delta_s[tkn] if tkn in delta_s else 0)
                delta_b[tkn] = db + (delta_b[tkn] if tkn in delta_b else 0)

        # agent_holdings = new_agent.holdings
        lrna_removed = {tkn: -delta_q[tkn] if tkn in delta_q else 0 for tkn in self.asset_list}
        liquidity_removed = {tkn: -delta_r[tkn] if tkn in delta_r else 0 for tkn in self.asset_list}

        # if 'LRNA' in prices:
        #     raise ValueError('LRNA price should not be given.')
        agent_lrna = delta_qa
        if 'LRNA' in agent.holdings:
            agent_lrna += agent.holdings['LRNA']

        if 'LRNA' not in prices and agent_lrna > 0:
            lrna_total = self.lrna_total - sum(lrna_removed.values())
            lrna_sells = {
                tkn: -(self.lrna[tkn] - lrna_removed[tkn]) / lrna_total * agent_lrna
                for tkn in self.asset_list
            }

            lrna_profits = dict()

            # sell LRNA optimally back to the pool
            for tkn, delta_qa in lrna_sells.items():
                asset_fee = (
                    self.asset_fee(tkn)
                    if hasattr(self, 'asset_fee')
                    else self.last_fee[tkn]
                )
                lrna_profits[tkn] = (
                        -(self.liquidity[tkn] - liquidity_removed[tkn]) * delta_qa
                        / (-delta_qa + self.lrna[tkn] - lrna_removed[tkn])
                        * (1 - asset_fee)
                )
                liquidity_removed[tkn] += lrna_profits[tkn]

        new_holdings = {tkn: agent.holdings[tkn] for tkn in agent.holdings}
        new_holdings['LRNA'] = agent_lrna
        for tkn in liquidity_removed:
            if tkn not in new_holdings:
                new_holdings[tkn] = 0
            new_holdings[tkn] += liquidity_removed[tkn]

        return value_assets(prices, new_holdings)


class OmnipoolLiquidityPosition:
    def __init__(self, tkn: str, price: float, shares: float, delta_r: float, pool_id: str = None):
        self.tkn = tkn
        self.price = price
        self.shares = shares
        self.delta_r = delta_r
        self.pool_id = pool_id

    def copy(self):
        return OmnipoolLiquidityPosition(self.tkn, self.price, self.shares, self.delta_r, self.pool_id)


class OmnipoolArchiveState:
    def __init__(self, state: OmnipoolState):
        self.asset_list = [tkn for tkn in state.asset_list]
        self.liquidity = {k: v for (k, v) in state.liquidity.items()}
        self.lrna = {k: v for (k, v) in state.lrna.items()}
        self.lrna_total = sum(state.lrna.values())
        self.shares = {k: v for (k, v) in state.shares.items()}
        self.protocol_shares = {k: v for (k, v) in state.protocol_shares.items()}
        self.fail = state.fail
        self.stablecoin = state.stablecoin
        # self.sub_pools = copy.deepcopy(self.sub_pools)
        self.oracles = {k: OracleArchiveState(v) for (k, v) in state.oracles.items()}
        self.unique_id = state.unique_id
        self.volume_in = state.current_block.volume_in
        self.volume_out = state.current_block.volume_out
        # record these for analysis later
        self.last_fee = {k: v for (k, v) in state.last_fee.items()}
        self.last_lrna_fee = {k: v for (k, v) in state.last_lrna_fee.items()}
        # borrow some methods from parent
        self.lrna_price = OmnipoolState.lrna_price
        self.price = OmnipoolState.price
        self.usd_price = OmnipoolState.usd_price


def asset_invariant(state: OmnipoolState, i: str) -> float:
    """Invariant for specific asset"""
    return state.liquidity[i] * state.lrna[i]


def swap_lrna_delta_Qi(state: OmnipoolState, delta_ri: float, i: str) -> float:
    return state.lrna[i] * (- delta_ri / (state.liquidity[i] + delta_ri))


def swap_lrna_delta_Ri(state: OmnipoolState, delta_qi: float, i: str) -> float:
    return state.liquidity[i] * (- delta_qi / (state.lrna[i] + delta_qi))


def weight_i(state: OmnipoolState, i: str) -> float:
    return state.lrna[i] / state.lrna_total


def simulate_swap(
        old_state: OmnipoolState,
        old_agent: Agent,
        tkn_buy: str,
        tkn_sell: str,
        buy_quantity: float = 0,
        sell_quantity: float = 0
) -> tuple[OmnipoolState, Agent]:
    """
    execute swap on a copy of old_state and old_agent, and return the copies
    """
    new_state = old_state.copy()
    new_agent = old_agent.copy()

    new_state.swap(
        agent=new_agent,
        sell_quantity=sell_quantity,
        buy_quantity=buy_quantity,
        tkn_buy=tkn_buy,
        tkn_sell=tkn_sell,
    )
    return new_state, new_agent


def simulate_migrate(
        old_state: OmnipoolState,
        tkn_migrate: str,
        sub_pool_id: str
) -> OmnipoolState:
    new_state = old_state.copy()
    return new_state.migrate_asset(tkn_migrate, sub_pool_id)


def simulate_add_liquidity(
        old_state: OmnipoolState,
        old_agent: Agent,
        quantity: float = 0,
        tkn_add: str = '',
        nft_id: str = None
) -> tuple[OmnipoolState, Agent]:
    """Copy state, then add liquidity and return new state"""
    new_state = old_state.copy()
    new_agent = old_agent.copy()

    new_state.add_liquidity(new_agent, quantity, tkn_add, nft_id)
    return new_state, new_agent


def simulate_remove_liquidity(
        old_state: OmnipoolState,
        old_agent: Agent,
        quantity: float = None,
        tkn_remove: str = '',
        nft_id: str = None
) -> tuple[OmnipoolState, Agent]:
    """Compute new state after liquidity removal"""
    new_state = old_state.copy()
    new_agent = old_agent.copy()

    new_state.remove_liquidity(new_agent, quantity, tkn_remove, nft_id)
    return new_state, new_agent


def value_assets(prices: dict, assets: dict) -> float:
    """
    return the value of the agent's assets if they were sold at current spot prices
    """
    return sum([
        assets[i] * prices[i] if i in prices else 0
        for i in assets.keys()
    ])<|MERGE_RESOLUTION|>--- conflicted
+++ resolved
@@ -571,15 +571,9 @@
             )
 
         elif tkn_sell == 'LRNA':
-<<<<<<< HEAD
             return_val = self._lrna_swap(agent, buy_quantity, -sell_quantity, tkn_buy)
         elif tkn_buy == 'LRNA':
             return_val = self._lrna_swap(agent, -sell_quantity, buy_quantity, tkn_sell)
-=======
-            return_val = self._lrna_swap(agent, buy_quantity, -sell_quantity, tkn_buy, modify_imbalance)
-        elif tkn_buy == 'LRNA':
-            return_val = self._lrna_swap(agent, -sell_quantity, buy_quantity, tkn_sell, modify_imbalance)
->>>>>>> 2063a164
 
         elif buy_quantity and not sell_quantity:
             # back into correct delta_Ri, then execute sell
@@ -684,10 +678,6 @@
 
         if delta_qa < 0:
             # selling LRNA
-<<<<<<< HEAD
-=======
-            asset_fee = self.asset_fee[tkn].compute()
->>>>>>> 2063a164
             if delta_qa + agent.holdings['LRNA'] < 0:
                 return self.fail_transaction('Agent has insufficient lrna', agent)
             delta_ra = -self.liquidity[tkn] * delta_qa / (-delta_qa + self.lrna[tkn]) * (1 - asset_fee)
@@ -700,10 +690,6 @@
 
         elif delta_ra > 0:
             # buying asset
-<<<<<<< HEAD
-=======
-            asset_fee = self.asset_fee[tkn].compute()
->>>>>>> 2063a164
             if -delta_ra + self.liquidity[tkn] <= 0:
                 return self.fail_transaction('insufficient assets in pool', agent)
             denom = (self.liquidity[tkn] * (1 - asset_fee) - delta_ra)
@@ -717,15 +703,10 @@
         # buying LRNA
         elif delta_qa > 0:
             # buying LRNA
-<<<<<<< HEAD
             lrna_fee_total = delta_qa / (1 - lrna_fee) - delta_qa
             delta_qi = -delta_qa - lrna_fee_total
             lrna_fee_burn = self.lrna_fee_burn * lrna_fee_total
             fee_deposit = lrna_fee_total - lrna_fee_burn
-=======
-            lrna_fee = self.lrna_fee[tkn].compute()
-            delta_qi = -delta_qa / (1 - lrna_fee)
->>>>>>> 2063a164
             if delta_qi + self.lrna[tkn] <= 0:
                 return self.fail_transaction('insufficient lrna in pool', agent)
             delta_ra = -self.liquidity[tkn] * -delta_qi / (delta_qi + self.lrna[tkn])
@@ -738,10 +719,6 @@
 
         elif delta_ra < 0:
             # selling asset
-<<<<<<< HEAD
-=======
-            lrna_fee = self.lrna_fee[tkn].compute()
->>>>>>> 2063a164
             if delta_ra > agent.holdings[tkn]:
                 return self.fail_transaction('agent has insufficient assets', agent)
             delta_qi = self.lrna[tkn] * delta_ra / (self.liquidity[tkn] - delta_ra)
