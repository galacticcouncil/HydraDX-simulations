--- conflicted
+++ resolved
@@ -92,7 +92,7 @@
     @property
     def tvl_total(self):
         # base this just on the LRNA/USD exchange rate in the pool
-        return self.liquidity[self.stablecoin] * self.lrna_total / self.lrna[self.stablecoin]
+        return self.liquidity[self.stablecoin] * self.lrna[self.stablecoin] / self.lrna_total
 
     def copy(self):
         copy_state = copy.deepcopy(self)
@@ -333,26 +333,6 @@
 
         return new_state, new_agents
 
-<<<<<<< HEAD
-    elif buy_quantity != 0:
-        # back into correct delta_Ri, then execute sell
-        delta_Qj = old_state.lrna[tkn_buy] * buy_quantity / (
-                old_state.liquidity[tkn_buy] * (1 - old_state.asset_fee) - buy_quantity)
-        delta_Qi = -delta_Qj / (1 - old_state.lrna_fee)
-        delta_Ri = -old_state.liquidity[tkn_sell] * delta_Qi / (old_state.lrna[tkn_sell] + delta_Qi)
-        return swap(
-            old_state=old_state,
-            old_agent=old_agent,
-            tkn_buy=tkn_buy,
-            tkn_sell=tkn_sell,
-            sell_quantity=delta_Ri
-        )
-
-    else:
-        raise
-
-=======
->>>>>>> 30becc28
 
 def add_liquidity(
         old_state: OmnipoolState,
