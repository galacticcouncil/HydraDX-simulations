import copy
from typing import Callable
import math

from .agents import Agent
from .exchange import Exchange
from .oracle import Oracle, Block, OracleArchiveState
from .stableswap_amm import StableSwapPoolState
from typing import Literal

class DynamicFee:

    def __init__(
        self,
        minimum: float = 0,
        maximum: float = float('inf'),
        amplification: float = 0,
        decay: float = 0,
        # ^^ if these four are provided, we can figure the rest out.
        current: dict[str: float] = None,
        liquidity: dict = None,
        net_volume: dict = None,
        last_updated: dict = None
    ):
        self.amplification = amplification
        self.decay = decay
        self.minimum = minimum
        self.maximum = maximum
        if current is None:
            self.current = {}
        else:
            self.current = current
        self.last_updated = last_updated or {tkn: 0 for tkn in self.current}
        self.liquidity_at_last_update = liquidity if liquidity is not None else {}
        self.volume_at_last_update = net_volume if net_volume is not None else {}

    def update(self, time_step: int, volume: dict, liquidity: dict):
        for tkn in self.current:
            if self.last_updated[tkn] == time_step:
                # update only when fee[tkn] has been accessed this block
                self.liquidity_at_last_update[tkn] = liquidity[tkn]
                self.volume_at_last_update[tkn] = volume[tkn]


class OmnipoolState(Exchange):
    unique_id: str = 'omnipool'
    _asset_fee: DynamicFee
    _lrna_fee: DynamicFee

    def __init__(self,
                 tokens: dict[str: dict],
                 tvl_cap: float = float('inf'),
                 preferred_stablecoin: str = None,
                 asset_fee: dict or DynamicFee or float = 0,
                 lrna_fee: dict or DynamicFee or float = 0,
                 oracles: dict[str: int] = None,
                 trade_limit_per_block: float = float('inf'),
                 update_function: Callable = None,
                 last_oracle_values: dict = None,
                 max_withdrawal_per_block: float = 1,
                 max_lp_per_block: float = float('inf'),
                 remove_liquidity_volatility_threshold: float = 0,
                 withdrawal_fee: bool = True,
                 min_withdrawal_fee: float = 0.0001,
                 lrna_mint_pct: float = 1.0,
                 unique_id: str = 'omnipool',
<<<<<<< HEAD
                 lrna_fee_burn: float = 1.0,
                 lrna_fee_destination: Agent = None
=======
                 lrna_fee_burn: float = 0.5,
                 lrna_fee_destination: Agent = None,
                 dynamic_fee_precision: int = 20
>>>>>>> 93b9854e
                 ):
        """
        tokens should be a dict in the form of [str: dict]
        the nested dict needs the following parameters:
        {
          'liquidity': float  # starting risk asset liquidity in the pool
          (
          'LRNA': float  # starting LRNA on the other side of the pool
          or
          'LRNA_price': float  # price of the asset denominated in LRNA
          )

          optional:
          'weight_cap': float  # maximum fraction of TVL that may be held in this pool
          'oracle': dict  {name: period}  # name of the oracle its period, i.e. how slowly it decays
        }
        """

        super().__init__()

        if 'HDX' not in tokens:
            raise ValueError('HDX not included in tokens.')
        if preferred_stablecoin is not None and preferred_stablecoin not in tokens:
            raise ValueError(f'{preferred_stablecoin} is preferred stablecoin, but not included in tokens.')

        self.asset_list: list[str] = []
        self.liquidity = {}
        self.lrna = {}
        self.shares = {}
        self.protocol_shares = {}
        self.weight_cap = {}
        self.tvl_cap = tvl_cap
        if preferred_stablecoin is None and "USD" in tokens:
            self.stablecoin = "USD"
        else:
            self.stablecoin = preferred_stablecoin
        self.fail = ''
        self.sub_pools = dict()  # require sub_pools to be added through create_sub_pool
        self.update_function = update_function
        self.max_withdrawal_per_block = max_withdrawal_per_block
        self.max_lp_per_block = max_lp_per_block
        self.remove_liquidity_volatility_threshold = remove_liquidity_volatility_threshold
        self.lrna_mint_pct = lrna_mint_pct
        self.withdrawal_fee = withdrawal_fee

        if withdrawal_fee:
            self.min_withdrawal_fee = min_withdrawal_fee

        for token, pool in tokens.items():
            assert pool['liquidity'], f'token {token} missing required parameter: liquidity'
            if 'LRNA' in pool:
                lrna = pool['LRNA']
            elif 'LRNA_price' in pool:
                lrna = pool['liquidity'] * pool['LRNA_price']
            else:
                raise ValueError("token {name} missing required parameter: ('LRNA' or 'LRNA_price)")
            self.add_token(
                token,
                liquidity=pool['liquidity'],
                lrna=lrna,
                shares=pool['shares'] if 'shares' in pool else pool['liquidity'],
                protocol_shares=pool['shares'] if 'shares' in pool else pool['liquidity'],
                weight_cap=pool['weight_cap'] if 'weight_cap' in pool else 1
            )

        self.oracles = {}

        if oracles is None or 'price' not in oracles:
            if last_oracle_values is None or 'price' not in last_oracle_values:
                self.oracles['price'] = Oracle(sma_equivalent_length=9, first_block=Block(self))
            else:
                self.oracles['price'] = Oracle(sma_equivalent_length=9, first_block=Block(self),
                                               last_values=last_oracle_values['price'])
        if last_oracle_values is not None and oracles is not None:
            self.oracles.update({
                name: Oracle(
                    sma_equivalent_length=period,
                    last_values=last_oracle_values[name] if name in last_oracle_values else None
                )
                for name, period in oracles.items()
            })
        elif oracles is not None:
            self.oracles.update({
                name: Oracle(sma_equivalent_length=period, first_block=Block(self))
                for name, period in oracles.items()
            })

        # trades per block cannot exceed this fraction of the pool's liquidity
        self.trade_limit_per_block = trade_limit_per_block

        self.time_step = 0
        self.asset_fee = asset_fee
        self.lrna_fee = lrna_fee
        self.lrna_fee_burn = lrna_fee_burn
        if lrna_fee_burn > 1 or lrna_fee_burn < 0:
            raise ValueError('lrna_fee_burn must be >= 0 and <= 1')
        if lrna_fee_destination is None:
            lrna_fee_destination = Agent(holdings={'LRNA': 0})
        self.lrna_fee_destination = lrna_fee_destination
<<<<<<< HEAD
=======
        self.dynamic_fee_precision = dynamic_fee_precision
>>>>>>> 93b9854e

        self.current_block = Block(self)
        self.unique_id = unique_id

    def _create_dynamic_fee(self, value: DynamicFee or dict or float, fee_type: Literal['lrna', 'asset']) -> DynamicFee:
        raise_oracle = 'price'
        def get_last_volume():
            return {
                tkn: (self.oracles[raise_oracle].volume_in[tkn]
                - self.oracles[raise_oracle].volume_out[tkn])
                if fee_type == 'lrna' else
                (self.oracles[raise_oracle].volume_out[tkn]
                - self.oracles[raise_oracle].volume_in[tkn])
                for tkn in self.asset_list
            }
        if isinstance(value, DynamicFee):
            return_val = DynamicFee(
                amplification=value.amplification,
                decay=value.decay,
                minimum=value.minimum,
                maximum=value.maximum,
                current={tkn: value.current[tkn] if tkn in value.current else value.minimum for tkn in self.asset_list},
                liquidity={tkn: value.liquidity_at_last_update[tkn] if tkn in value.liquidity_at_last_update else self.liquidity[tkn] for tkn in self.asset_list},
                net_volume={tkn: value.volume_at_last_update[tkn] for tkn in self.asset_list} if value.volume_at_last_update else get_last_volume(),
                last_updated=value.last_updated
            )
            return return_val
        elif isinstance(value, dict):
            current = {
                tkn: value[tkn] if tkn in value else (
                    (self.last_lrna_fee[tkn] if tkn in self.last_lrna_fee else self._lrna_fee.minimum)
                    if fee_type == 'lrna' else
                    (self.last_fee[tkn] if tkn in self.last_fee else self._asset_fee.minimum)
                ) for tkn in self.asset_list}
            return DynamicFee(
                current=current,
                minimum=min(current.values()),
                maximum=max(current.values()),
                liquidity={tkn: self.liquidity[tkn] for tkn in self.liquidity},
                net_volume=get_last_volume()
            )
        else:  # value is a number
            return DynamicFee(
                current={tkn: value for tkn in self.asset_list},
                maximum=value,
                minimum=value,
                liquidity={tkn: self.liquidity[tkn] for tkn in self.liquidity},
                net_volume=get_last_volume()
            )

    @property
    def lrna_fee(self) -> Callable[[str], float]:
        return self._get_lrna_fee

    @lrna_fee.setter
    def lrna_fee(self, value: DynamicFee or dict or float):
        self._lrna_fee = self._create_dynamic_fee(value, 'lrna')

    def _get_lrna_fee(self, tkn):
        return self.compute_dynamic_fee(
            fee=self._lrna_fee,
            tkn=tkn
        )

    @property
    def last_lrna_fee(self):
        return self._lrna_fee.current

    @property
    def asset_fee(self) -> Callable[[str], float]:
        return self._get_asset_fee

    @asset_fee.setter
    def asset_fee(self, value):
        self._asset_fee = self._create_dynamic_fee(value, 'asset')

    def _get_asset_fee(self, tkn):
        return self.compute_dynamic_fee(
            fee=self._asset_fee,
            tkn=tkn
        )

    @property
    def last_fee(self):
        return self._asset_fee.current

    def compute_dynamic_fee(self, fee: DynamicFee, tkn: str) -> float:
        if fee.amplification == 0:
            fee.last_updated[tkn] = self.time_step
        if fee.last_updated[tkn] == self.time_step:
            # return the last fee if it's already been computed for this tkn and block
            return fee.current[tkn]

        # use this approximation to catch up to where we think the fee should be,
        # knowing there have been no trades until now
        num_blocks = int(self.time_step - fee.last_updated[tkn])
        m = min(self.dynamic_fee_precision, num_blocks)
        x = fee.amplification * fee.volume_at_last_update[tkn] / self.liquidity[tkn]
        j_sum = 0
        w = 1 - self.oracles['price'].decay_factor
        w_j = 1
        for j in range(m):
            j_sum += w_j / (
                    1 + (fee.liquidity_at_last_update[tkn] - self.liquidity[tkn]) / self.liquidity[tkn] * w_j
            )
            w_j *= w
        w_term = (math.pow(w, m + 1) - math.pow(w, num_blocks + 1)) / self.oracles['price'].decay_factor
        delta = x * (j_sum + w_term) - num_blocks * fee.decay
        fee_value = min(max(fee.current[tkn] + delta, fee.minimum), fee.maximum)
        fee.current[tkn] = fee_value
        fee.last_updated[tkn] = self.time_step
        return fee_value

    def add_token(
            self,
            tkn: str,
            liquidity: float,
            lrna: float,
            shares: float,
            protocol_shares: float = 0,
            weight_cap: float = 1
    ):
        self.asset_list.append(tkn)
        self.liquidity[tkn] = liquidity
        self.lrna[tkn] = lrna
        self.shares[tkn] = shares
        self.protocol_shares[tkn] = protocol_shares or shares
        self.weight_cap[tkn] = weight_cap
        if hasattr(self, '_lrna_fee'):
            if tkn not in self._lrna_fee.current: self._lrna_fee.current[tkn] = self._lrna_fee.minimum
            if tkn not in self._asset_fee.current: self._asset_fee.current[tkn] = self._asset_fee.minimum
            if tkn not in self._lrna_fee.liquidity_at_last_update: self._lrna_fee.liquidity_at_last_update[tkn] = liquidity
            if tkn not in self._asset_fee.liquidity_at_last_update: self._asset_fee.liquidity_at_last_update[tkn] = liquidity
            if tkn not in self._lrna_fee.volume_at_last_update: self._lrna_fee.volume_at_last_update[tkn] = 0
            if tkn not in self._asset_fee.volume_at_last_update: self._asset_fee.volume_at_last_update[tkn] = 0
            if tkn not in self._lrna_fee.last_updated: self._lrna_fee.last_updated[tkn] = 0
            if tkn not in self._asset_fee.last_updated: self._asset_fee.last_updated[tkn] = 0
        if hasattr(self, 'current_block'):
            self.current_block.price[tkn] = self.lrna[tkn] / self.liquidity[tkn]
            self.current_block.liquidity[tkn] = self.liquidity[tkn]
            self.current_block.lps[tkn] = 0
            self.current_block.withdrawals[tkn] = 0
            self.current_block.volume_in[tkn] = 0
            self.current_block.volume_out[tkn] = 0
        for oracle in self.oracles.values() if self.oracles else []:
            oracle.liquidity[tkn] = self.liquidity[tkn]
            oracle.price[tkn] = self.lrna[tkn] / self.liquidity[tkn]
            oracle.volume_in[tkn] = 0
            oracle.volume_out[tkn] = 0
        return self

    def remove_token(self, tkn: str):
        self.asset_list.remove(tkn)
        return self

    def update(self):
        # update oracles
        self.current_block.price['HDX'] = self.lrna['HDX'] / self.liquidity['HDX']

        for name, oracle in self.oracles.items():
            oracle.update(self.current_block)

        # update fees
        self._lrna_fee.update(
            time_step=self.time_step,
            volume={
                tkn: (self.oracles['price'].volume_in[tkn] - self.oracles['price'].volume_out[tkn])
                for tkn in self._lrna_fee.current
            },
            liquidity=self.oracles['price'].liquidity
        )
        self._asset_fee.update(
            time_step=self.time_step,
            volume={
                tkn: (self.oracles['price'].volume_out[tkn] - self.oracles['price'].volume_in[tkn])
                for tkn in self._asset_fee.current
            },
            liquidity=self.oracles['price'].liquidity
        )

        # update current block
        self.time_step += 1
        self.current_block = Block(self)

        self.fail = ''
        if self.update_function:
            self.update_function(self)

        return self

    @property
    def lrna_total(self):
        return sum(self.lrna.values())

    @property
    def total_value_locked(self):
        if self.stablecoin is None:
            raise ValueError('No stablecoin defined')
        return self.liquidity[self.stablecoin] * self.lrna_total / self.lrna[self.stablecoin]

    def sell_limit(self, tkn_buy: str, tkn_sell: str):
        return float('inf')

    def buy_limit(self, tkn_buy: str, tkn_sell: str):
        if tkn_buy not in self.liquidity:
            return 0
        return self.liquidity[tkn_buy] * (1 - self.asset_fee(tkn_buy))

    def copy(self):
        copy_state = copy.deepcopy(self)
        copy_state.fail = ''
        return copy_state

    def archive(self):
        return OmnipoolArchiveState(self)

    def __repr__(self):
        # don't go overboard with the precision here
        precision = 12
        lrna = {tkn: round(self.lrna[tkn], precision) for tkn in self.lrna}
        lrna_total = round(self.lrna_total, precision)
        liquidity = {tkn: round(self.liquidity[tkn], precision) for tkn in self.liquidity}
        weight_cap = {tkn: round(self.weight_cap[tkn], precision) for tkn in self.weight_cap}
        usd_prices = (
            {tkn: round(self.usd_price(tkn), precision) for tkn in self.asset_list}
            if self.stablecoin is not None
            else {tkn: 'N/A' for tkn in self.asset_list}
        )
        newline = '\n'
        return (
            f'Omnipool: {self.unique_id}\n'
            f'********************************\n'
            f'tvl cap: {self.tvl_cap}\n'
            f'lrna fee:\n\n'
            f'{newline.join([f"    {tkn}: {self.last_lrna_fee[tkn]}" for tkn in self.asset_list])}\n\n'
            f'asset fee:\n\n'
            f'{newline.join([f"    {tkn}: {self.last_fee[tkn]}" for tkn in self.asset_list])}\n\n'
            f'asset pools: (\n\n'
        ) + '\n'.join(
            [(
                    f'    *{tkn}*\n'
                    f'    asset quantity: {liquidity[tkn]}\n'
                    f'    lrna quantity: {lrna[tkn]}\n'
                    f'    USD price: {usd_prices[tkn]}\n' +
                    # f'    tvl: ${lrna[tkn] * liquidity[self.stablecoin] / lrna[self.stablecoin]}\n'
                    f'    weight: {lrna[tkn]}/{lrna_total} ({lrna[tkn] / lrna_total})\n'
                    f'    weight cap: {weight_cap[tkn]}\n'
                    f'    total shares: {self.shares[tkn]}\n'
                    f'    protocol shares: {self.protocol_shares[tkn]}\n'
            ) for tkn in self.asset_list]
        ) + '\n)\n' + f'sub pools: (\n\n    ' + ')\n(\n'.join(
            [
                '\n    '.join(pool_desc.split('\n'))
                for pool_desc in
                [repr(pool) for pool in self.sub_pools.values()]
            ]
        ) + '\n)\n' + f'oracles: (\n' + '\n\n'.join([
            f'    name: {name}\n    length: {oracle.length}\n'
            for name, oracle in self.oracles.items()
        ]) + f'\n)\n\nerror message: {self.fail or "None"}'

    def calculate_sell_from_buy(
            self,
            tkn_buy: str,
            tkn_sell: str,
            buy_quantity: float
    ):
        """
        Given a buy quantity, calculate the effective price, so we can execute it as a sell
        """
        asset_fee = self.asset_fee(tkn_buy)
        if buy_quantity >= self.liquidity[tkn_buy] * (1 - asset_fee):
            return float('inf')
        delta_Qj = self.lrna[tkn_buy] * buy_quantity / (
                self.liquidity[tkn_buy] * (1 - asset_fee) - buy_quantity)
        lrna_fee = self.lrna_fee(tkn_sell)
        # lrna_fee = self.last_lrna_fee[tkn_sell]
        delta_Qi = -delta_Qj / (1 - lrna_fee)
        if -delta_Qi >= self.lrna[tkn_sell]:
            return float('inf')
        delta_Ri = -self.liquidity[tkn_sell] * delta_Qi / (self.lrna[tkn_sell] + delta_Qi)
        return delta_Ri

    def calculate_buy_from_sell(
            self,
            tkn_buy: str,
            tkn_sell: str,
            sell_quantity: float
    ):
        """
        Given a sell quantity, calculate the effective price, so we can execute it as a buy
        """
        delta_Ri = sell_quantity
        delta_Qi = self.lrna[tkn_sell] * -delta_Ri / (self.liquidity[tkn_sell] + delta_Ri)
        asset_fee = self.asset_fee(tkn_buy)
        lrna_fee = self.lrna_fee(tkn_sell)
        delta_Qt = -delta_Qi * (1 - lrna_fee)
        delta_Rj = self.liquidity[tkn_buy] * -delta_Qt / (self.lrna[tkn_buy] + delta_Qt) * (1 - asset_fee)
        return -delta_Rj

    def buy_spot(self, tkn_buy: str, tkn_sell: str, fee: float = None):
        if fee is None:
            fee = {}
            if tkn_buy == 'LRNA':
                fee['asset'] = 0
            elif tkn_sell == 'LRNA':
                fee['lrna'] = 0
            elif tkn_sell not in self.asset_list:
                for pool in self.sub_pools.values():
                    if tkn_sell in pool.asset_list:
                        fee['lrna'] = pool.trade_fee
                        break
            if tkn_buy == 'LRNA':
                raise ValueError('cannot buy LRNA from Omnipool')
            elif tkn_buy not in self.asset_list:
                for pool in self.sub_pools.values():
                    if tkn_buy in pool.asset_list:
                        fee['asset'] = pool.trade_fee
                        break
            if 'lrna' not in fee:
                fee['lrna'] = self.lrna_fee(tkn_sell)
            if 'asset' not in fee:
                fee['asset'] = self.asset_fee(tkn_buy)
        elif not isinstance(fee, dict):
            fee = {
                'lrna': fee,
                'asset': fee
            }
        if tkn_buy not in self.asset_list:
            return 0
        elif tkn_sell not in self.asset_list + ['LRNA']:
            return 0
        else:
            return self.price(tkn_buy, tkn_sell) / (1 - fee['lrna']) / (1 - fee['asset'])

    def sell_spot(self, tkn_sell: str, tkn_buy: str, fee: float = None):
        if fee is None:
            fee = {}
            if tkn_buy == 'LRNA':
                fee['asset'] = 0
            elif tkn_sell == 'LRNA':
                fee['lrna'] = 0
            elif tkn_sell not in self.asset_list:
                for pool in self.sub_pools.values():
                    if tkn_sell in pool.asset_list:
                        fee['lrna'] = pool.trade_fee
                        break
            if tkn_buy == 'LRNA':
                raise ValueError('cannot buy LRNA from Omnipool')
            elif tkn_buy not in self.asset_list:
                for pool in self.sub_pools.values():
                    if tkn_buy in pool.asset_list:
                        fee['asset'] = pool.trade_fee
                        break
            if 'lrna' not in fee:
                fee['lrna'] = self.lrna_fee(tkn_sell)
            if 'asset' not in fee:
                fee['asset'] = self.asset_fee(tkn_buy)
        elif not isinstance(fee, dict):
            fee = {
                'lrna': fee,
                'asset': fee
            }
        if tkn_buy not in self.asset_list:
            return 0
        elif tkn_sell not in self.asset_list + ["LRNA"]:
            return 0
        else:
            return self.price(tkn_sell, tkn_buy) * (1 - fee['lrna']) * (1 - fee['asset'])

    def get_sub_pool(self, tkn: str):
        # if asset in not in omnipool, return the ID of the sub_pool where it can be found
        if tkn in self.asset_list:
            return ''
        else:
            for pool in self.sub_pools.values():
                if tkn in pool.asset_list:
                    return pool.unique_id

    def swap(
            self,
            agent: Agent,
            tkn_buy: str, tkn_sell: str,
            buy_quantity: float = 0,
            sell_quantity: float = 0
    ):
        """
        execute swap in place (modify and return self and agent)
        all swaps, LRNA, sub-pool, and asset swaps, are executed through this function
        """
        old_buy_liquidity = self.liquidity[tkn_buy] if tkn_buy in self.liquidity else 0
        old_sell_liquidity = self.liquidity[tkn_sell] if tkn_sell in self.liquidity else 0

        if tkn_buy not in self.asset_list + ['LRNA'] or tkn_sell not in self.asset_list + ['LRNA']:
            # note: this default routing behavior assumes that an asset will only exist in one place in the omnipool
            return_val = self.stable_swap(
                agent=agent,
                sub_pool_buy_id=self.get_sub_pool(tkn=tkn_buy),
                sub_pool_sell_id=self.get_sub_pool(tkn=tkn_sell),
                tkn_sell=tkn_sell, tkn_buy=tkn_buy,
                buy_quantity=buy_quantity,
                sell_quantity=sell_quantity
            )

        elif tkn_sell == 'LRNA':
            return_val = self._lrna_swap(agent, buy_quantity, -sell_quantity, tkn_buy)
        elif tkn_buy == 'LRNA':
            return_val = self._lrna_swap(agent, -sell_quantity, buy_quantity, tkn_sell)

        elif buy_quantity and not sell_quantity:
            # back into correct delta_Ri, then execute sell
            delta_Ri = self.calculate_sell_from_buy(tkn_buy, tkn_sell, buy_quantity)
            if delta_Ri < 0:
                return self.fail_transaction(f'insufficient LRNA in {tkn_sell}', agent)
            # including both buy_quantity and sell_quantity potentially introduces a 'hack'
            # where you could include both and *not* have them match, but we're not worried about that
            # because this is not a production environment. Just don't do it.
            return self.swap(
                agent=agent,
                tkn_buy=tkn_buy,
                tkn_sell=tkn_sell,
                buy_quantity=buy_quantity,
                sell_quantity=delta_Ri
            )
        else:
            # basic Omnipool swap
            i = tkn_sell
            j = tkn_buy
            delta_Ri = sell_quantity
            if delta_Ri <= 0:
                return self.fail_transaction('sell amount must be greater than zero', agent)
            if delta_Ri > agent.holdings[i]:
                return self.fail_transaction(f"Agent doesn't have enough {i}", agent)

            # get the fees we will be using
            asset_fee = self.asset_fee(tkn_buy)
            lrna_fee = self.lrna_fee(tkn_sell)
            min_lrna_fee = self._lrna_fee.minimum
            # also update both fees for each asset, because that's what they do in production
            self.asset_fee(tkn_sell)
            self.lrna_fee(tkn_buy)

            delta_Qi = self.lrna[tkn_sell] * -delta_Ri / (self.liquidity[tkn_sell] + delta_Ri)
            lrna_fee_total = -delta_Qi * lrna_fee
            lrna_fee_burn = self.lrna_fee_burn * lrna_fee_total
            fee_deposit = lrna_fee_total - lrna_fee_burn
            delta_Qt = -delta_Qi - lrna_fee_total
            delta_Qm = (self.lrna[tkn_buy] + delta_Qt) * delta_Qt * asset_fee / self.lrna[
                tkn_buy] * self.lrna_mint_pct
            delta_Qj = delta_Qt + delta_Qm
            delta_Rj = self.liquidity[tkn_buy] * -delta_Qt / (self.lrna[tkn_buy] + delta_Qt) * (1 - asset_fee)
            delta_QH = 0  # -lrna_fee * delta_Qi
            if self.lrna_fee_destination:
                self.lrna_fee_destination.holdings['LRNA'] += fee_deposit

            # per-block trade limits
            if (
                    -delta_Rj - self.current_block.volume_in[tkn_buy] + self.current_block.volume_out[tkn_buy]
                    > self.trade_limit_per_block * self.current_block.liquidity[tkn_buy]
            ):
                return self.fail_transaction(
                    f'{self.trade_limit_per_block * 100}% per block trade limit exceeded in {tkn_buy}.', agent
                )
            elif (
                    delta_Ri + self.current_block.volume_in[tkn_sell] - self.current_block.volume_out[tkn_sell]
                    > self.trade_limit_per_block * self.current_block.liquidity[tkn_sell]
            ):
                return self.fail_transaction(
                    f'{self.trade_limit_per_block * 100}% per block trade limit exceeded in {tkn_sell}.', agent
                )
            self.lrna[i] += delta_Qi
            self.lrna[j] += delta_Qj
            self.liquidity[i] += delta_Ri
            self.liquidity[j] += -buy_quantity or delta_Rj
            self.lrna['HDX'] += delta_QH

            if j not in agent.holdings:
                agent.holdings[j] = 0
            agent.holdings[i] -= delta_Ri
            agent.holdings[j] -= -buy_quantity or delta_Rj

            return_val = self

        # update oracle
        if tkn_buy in self.asset_list:
            buy_quantity = old_buy_liquidity - self.liquidity[tkn_buy]
            self.current_block.volume_out[tkn_buy] += buy_quantity
            self.current_block.price[tkn_buy] = self.lrna[tkn_buy] / self.liquidity[tkn_buy]
        if tkn_sell in self.asset_list:
            sell_quantity = self.liquidity[tkn_sell] - old_sell_liquidity
            self.current_block.volume_in[tkn_sell] += sell_quantity
            self.current_block.price[tkn_sell] = self.lrna[tkn_sell] / self.liquidity[tkn_sell]
        return return_val

    def _lrna_swap(
            self,
            agent: Agent,
            delta_ra: float = 0,
            delta_qa: float = 0,
            tkn: str = '',
            modify_imbalance: bool = True
    ):
        """
        Execute LRNA swap in place (modify and return)
        """
        asset_fee = self.asset_fee(tkn)
        lrna_fee = self.lrna_fee(tkn)
        if 'LRNA' not in agent.holdings:
            agent.holdings['LRNA'] = 0

        if delta_qa < 0:
            # selling LRNA
            if delta_qa + agent.holdings['LRNA'] < 0:
                return self.fail_transaction('Agent has insufficient lrna', agent)
            delta_ra = -self.liquidity[tkn] * delta_qa / (-delta_qa + self.lrna[tkn]) * (1 - asset_fee)

            delta_qm = asset_fee * (-delta_qa) / self.lrna[tkn] * (self.lrna[tkn] - delta_qa) * self.lrna_mint_pct
            delta_q = delta_qm - delta_qa

            self.lrna[tkn] += delta_q
            self.liquidity[tkn] += -delta_ra

        elif delta_ra > 0:
            # buying asset
            if -delta_ra + self.liquidity[tkn] <= 0:
                return self.fail_transaction('insufficient assets in pool', agent)
            denom = (self.liquidity[tkn] * (1 - asset_fee) - delta_ra)
            delta_qa = -self.lrna[tkn] * delta_ra / denom
            delta_qm = -asset_fee * (1 - asset_fee) * (self.liquidity[tkn] / denom) * delta_qa * self.lrna_mint_pct
            delta_q = -delta_qa + delta_qm

            self.lrna[tkn] += delta_q
            self.liquidity[tkn] -= delta_ra

        # buying LRNA
        elif delta_qa > 0:
            # buying LRNA
            lrna_fee_total = delta_qa / (1 - lrna_fee) - delta_qa
            delta_qi = -delta_qa - lrna_fee_total
            lrna_fee_burn = self.lrna_fee_burn * lrna_fee_total
            fee_deposit = lrna_fee_total - lrna_fee_burn
            if delta_qi + self.lrna[tkn] <= 0:
                return self.fail_transaction('insufficient lrna in pool', agent)
            delta_ra = -self.liquidity[tkn] * -delta_qi / (delta_qi + self.lrna[tkn])
            if agent.holdings[tkn] < -delta_ra:
                return self.fail_transaction('Agent has insufficient assets', agent)
            self.lrna[tkn] += delta_qi  # burn the LRNA fee
            self.liquidity[tkn] += -delta_ra
            if self.lrna_fee_destination:
                self.lrna_fee_destination.holdings['LRNA'] += fee_deposit

        elif delta_ra < 0:
            # selling asset
            if delta_ra > agent.holdings[tkn]:
                return self.fail_transaction('agent has insufficient assets', agent)
            delta_qi = self.lrna[tkn] * delta_ra / (self.liquidity[tkn] - delta_ra)
            lrna_fee_total = -delta_qi * lrna_fee
            lrna_fee_burn = lrna_fee_total * self.lrna_fee_burn
            fee_deposit = lrna_fee_total - lrna_fee_burn
            delta_qa = -delta_qi - lrna_fee_total
            self.lrna[tkn] += delta_qi
            self.liquidity[tkn] -= delta_ra
            if self.lrna_fee_destination:
                self.lrna_fee_destination.holdings['LRNA'] += fee_deposit

        else:
            return self.fail_transaction('All deltas are zero.', agent)

        if 'LRNA' not in agent.holdings:
            agent.holdings['LRNA'] = 0
        if tkn not in agent.holdings:
            agent.holdings[tkn] = 0

        agent.holdings['LRNA'] += delta_qa
        agent.holdings[tkn] += delta_ra

        return self

    def stable_swap(
            self,
            agent: Agent,
            tkn_sell: str, tkn_buy: str,
            sub_pool_buy_id: str = "",
            sub_pool_sell_id: str = "",
            buy_quantity: float = 0,
            sell_quantity: float = 0
    ):
        if tkn_sell == 'LRNA':
            if buy_quantity:
                sub_pool = self.sub_pools[sub_pool_buy_id]
                # buy a specific quantity of a stableswap asset using LRNA
                shares_needed = sub_pool.calculate_withdrawal_shares(tkn_remove=tkn_buy, quantity=buy_quantity)
                self._lrna_swap(agent, delta_ra=shares_needed, tkn=sub_pool.unique_id)
                if self.fail:
                    # if the swap failed, the transaction failed.
                    return self.fail_transaction(self.fail, agent)
                sub_pool.withdraw_asset(agent, buy_quantity, tkn_buy)
                return self
            elif sell_quantity:
                sub_pool = self.sub_pools[sub_pool_buy_id]
                agent_shares = agent.holdings[sub_pool.unique_id]
                self.swap(
                    agent=agent,
                    tkn_buy=sub_pool.unique_id, tkn_sell='LRNA',
                    sell_quantity=sell_quantity
                )
                if self.fail:
                    # if the swap failed, the transaction failed.
                    return self.fail_transaction(self.fail, agent)
                delta_shares = agent.holdings[sub_pool.unique_id] - agent_shares
                sub_pool.remove_liquidity(agent, delta_shares, tkn_buy)
                return self

        elif sub_pool_sell_id and tkn_buy in self.asset_list:
            sub_pool: StableSwapPoolState = self.sub_pools[sub_pool_sell_id]
            if sell_quantity:
                # sell a stableswap asset for an omnipool asset
                agent_shares = agent.holdings[sub_pool.unique_id] if sub_pool.unique_id in agent.holdings else 0
                sub_pool.add_liquidity(agent, sell_quantity, tkn_sell)
                if self.fail:
                    # the transaction failed.
                    return self.fail_transaction(self.fail, agent)
                delta_shares = agent.holdings[sub_pool.unique_id] - agent_shares
                self.swap(
                    agent=agent,
                    tkn_buy=tkn_buy,
                    tkn_sell=sub_pool.unique_id,
                    sell_quantity=delta_shares
                )
                return self
            elif buy_quantity:
                # buy an omnipool asset with a stableswap asset
                sell_shares = self.calculate_sell_from_buy(tkn_buy, sub_pool.unique_id, buy_quantity)
                if sell_shares < 0:
                    return self.fail_transaction("Not enough liquidity in the stableswap/LRNA pool.", agent)
                sub_pool.buy_shares(agent, sell_shares, tkn_sell)
                if sub_pool.fail:
                    return self.fail_transaction(sub_pool.fail, agent)
                self.swap(agent, tkn_buy, sub_pool.unique_id, buy_quantity)
                return self

        elif sub_pool_buy_id and tkn_sell in self.asset_list:
            sub_pool: StableSwapPoolState = self.sub_pools[sub_pool_buy_id]
            if buy_quantity:
                # buy a stableswap asset with an omnipool asset
                shares_traded = sub_pool.calculate_withdrawal_shares(tkn_buy, buy_quantity)

                # buy shares in the subpool
                self.swap(agent, tkn_buy=sub_pool.unique_id, tkn_sell=tkn_sell, buy_quantity=shares_traded)
                if self.fail:
                    # if the swap failed, the transaction failed.
                    return self.fail_transaction(self.fail, agent)
                # withdraw the shares for the desired token
                sub_pool.withdraw_asset(agent, quantity=buy_quantity, tkn_remove=tkn_buy)
                if sub_pool.fail:
                    return self.fail_transaction(sub_pool.fail, agent)
                return self
            elif sell_quantity:
                # sell an omnipool asset for a stableswap asset
                agent_shares = agent.holdings[sub_pool.unique_id] if sub_pool.unique_id in agent.holdings else 0
                self.swap(
                    agent=agent,
                    tkn_buy=sub_pool.unique_id,
                    tkn_sell=tkn_sell,
                    sell_quantity=sell_quantity
                )
                delta_shares = agent.holdings[sub_pool.unique_id] - agent_shares
                if self.fail:
                    return self.fail_transaction(self.fail, agent)
                sub_pool.remove_liquidity(
                    agent=agent, shares_removed=delta_shares, tkn_remove=tkn_buy
                )
                return self
        elif sub_pool_buy_id and sub_pool_sell_id:
            # trade between two subpools
            pool_buy: StableSwapPoolState = self.sub_pools[sub_pool_buy_id]
            pool_sell: StableSwapPoolState = self.sub_pools[sub_pool_sell_id]
            if buy_quantity:
                # buy enough shares of tkn_sell to afford buy_quantity worth of tkn_buy
                shares_bought = pool_buy.calculate_withdrawal_shares(tkn_buy, buy_quantity)
                if shares_bought > pool_buy.liquidity[tkn_buy]:
                    return self.fail_transaction(f'Not enough liquidity in {pool_buy.unique_id}: {tkn_buy}.', agent)
                shares_sold = self.calculate_sell_from_buy(
                    tkn_buy=pool_buy.unique_id,
                    tkn_sell=pool_sell.unique_id,
                    buy_quantity=shares_bought
                )
                pool_sell.buy_shares(
                    agent=agent, quantity=shares_sold,
                    tkn_add=tkn_sell
                )
                if pool_sell.fail:
                    return self.fail_transaction(pool_sell.fail, agent)
                self.swap(
                    agent=agent,
                    tkn_buy=pool_buy.unique_id, tkn_sell=pool_sell.unique_id,
                    buy_quantity=shares_bought
                )
                if self.fail:
                    return self.fail_transaction(self.fail, agent)
                pool_buy.withdraw_asset(
                    agent=agent, quantity=buy_quantity,
                    tkn_remove=tkn_buy, fail_on_overdraw=False
                )
                if pool_buy.fail:
                    return self.fail_transaction(pool_buy.fail, agent)

                # if all three parts succeeded, then we're good!
                return self
            elif sell_quantity:
                agent_sell_holdings = agent.holdings[sub_pool_sell_id] if sub_pool_sell_id in agent.holdings else 0
                pool_sell.add_liquidity(
                    agent=agent, quantity=sell_quantity, tkn_add=tkn_sell
                )
                if pool_sell.fail:
                    return self.fail_transaction(pool_sell.fail, agent)
                delta_sell_holdings = agent.holdings[sub_pool_sell_id] - agent_sell_holdings
                agent_buy_holdings = agent.holdings[sub_pool_buy_id] if sub_pool_buy_id in agent.holdings else 0
                self.swap(
                    agent=agent,
                    tkn_buy=pool_buy.unique_id, tkn_sell=pool_sell.unique_id,
                    sell_quantity=delta_sell_holdings
                )
                if self.fail:
                    return self.fail_transaction(self.fail, agent)
                delta_buy_holdings = agent.holdings[sub_pool_buy_id] - agent_buy_holdings
                pool_buy.remove_liquidity(
                    agent=agent, shares_removed=delta_buy_holdings, tkn_remove=tkn_buy
                )
                if pool_buy.fail:
                    return self.fail_transaction(pool_buy.fail, agent)
                return self
        else:
            raise ValueError('buy_quantity or sell_quantity must be specified.')

    def create_sub_pool(
            self,
            tkns_migrate: dict[str: float] or list[str],
            unique_id: str,
            amplification: float,
            trade_fee: float = 0
    ):
        if isinstance(tkns_migrate, list):
            tkns_migrate = {tkn: self.liquidity[tkn] for tkn in tkns_migrate}

        new_sub_pool = StableSwapPoolState(
            tokens=tkns_migrate,
            amplification=amplification,
            unique_id=unique_id,
            trade_fee=trade_fee
        )
        new_sub_pool.conversion_metrics = {
            tkn: {
                'price': self.lrna[tkn] / self.liquidity[tkn],
                'old_shares': self.shares[tkn] * tkns_migrate[tkn] / self.liquidity[tkn],
                'omnipool_shares': self.liquidity[tkn] * tkns_migrate[tkn] / self.liquidity[tkn],
                'subpool_shares': self.liquidity[tkn] * tkns_migrate[tkn] / self.liquidity[tkn]
            } for tkn in tkns_migrate
        }
        new_sub_pool.shares = sum(
            [self.liquidity[tkn] * tkns_migrate[tkn] / self.liquidity[tkn] for tkn in tkns_migrate])
        self.sub_pools[unique_id] = new_sub_pool
        self.add_token(
            unique_id,
            liquidity=sum([self.liquidity[tkn] * tkns_migrate[tkn] / self.liquidity[tkn] for tkn in tkns_migrate]),
            shares=sum([self.liquidity[tkn] * tkns_migrate[tkn] / self.liquidity[tkn] for tkn in tkns_migrate]),
            lrna=sum([self.lrna[tkn] * tkns_migrate[tkn] / self.liquidity[tkn] for tkn in tkns_migrate]),
            protocol_shares=sum([
                self.lrna[tkn] * tkns_migrate[tkn] / self.liquidity[tkn] * self.protocol_shares[tkn] / self.shares[tkn]
                for tkn in tkns_migrate
            ])
        )

        # remove assets from Omnipool
        for tkn in tkns_migrate:
            self.lrna[tkn] -= self.lrna[tkn] * tkns_migrate[tkn] / self.liquidity[tkn]
            self.liquidity[tkn] -= tkns_migrate[tkn]
            if self.liquidity[tkn] == 0:
                self.asset_list.remove(tkn)
        return self

    def migrate_asset(self, tkn_migrate: str, sub_pool_id: str):
        """
        Move an asset from the Omnipool into a stableswap subpool.
        """
        sub_pool: StableSwapPoolState = self.sub_pools[sub_pool_id]
        s = sub_pool.unique_id
        i = tkn_migrate
        if tkn_migrate in sub_pool.liquidity:
            raise AssertionError('Assets should only exist in one place in the Omnipool at a time.')
        sub_pool.liquidity[i] = self.liquidity[i]
        self.protocol_shares[s] += (
                self.shares[s] * self.lrna[i] / self.lrna[s] * self.protocol_shares[i] / self.shares[i]
        )

        sub_pool.conversion_metrics[i] = {
            'price': self.lrna[i] / self.lrna[s] * sub_pool.shares / self.liquidity[i],
            'old_shares': self.shares[i],
            'omnipool_shares': self.lrna[i] * self.shares[s] / self.lrna[s],
            'subpool_shares': self.lrna[i] * sub_pool.shares / self.lrna[s]
        }

        self.shares[s] += self.lrna[i] * self.shares[s] / self.lrna[s]
        self.liquidity[s] += self.lrna[i] * sub_pool.shares / self.lrna[s]
        sub_pool.shares += self.lrna[i] * sub_pool.shares / self.lrna[s]
        self.lrna[s] += self.lrna[i]

        # remove asset from omnipool and add it to subpool
        self.lrna[i] = 0
        self.liquidity[i] = 0
        self.asset_list.remove(i)
        sub_pool.asset_list.append(i)
        return self

    def migrate_lp(
            self,
            agent: Agent,
            sub_pool_id: str,
            tkn_migrate: str
    ):
        sub_pool = self.sub_pools[sub_pool_id]
        conversions = sub_pool.conversion_metrics[tkn_migrate]
        old_pool_id = (self.unique_id, tkn_migrate)
        old_share_price = agent.share_prices[old_pool_id]
        # TODO: maybe this is an edge case or not allowed, but what if the agent already has a share price locked in?
        # ex., maybe they have LPed into the new subpool after their asset was migrated,
        # but before they had migrated their own position
        agent.share_prices[sub_pool_id] = old_share_price / conversions['price']
        if sub_pool_id not in agent.holdings:
            agent.holdings[sub_pool_id] = 0
        agent.holdings[sub_pool_id] += (
                agent.holdings[old_pool_id] / conversions['old_shares'] * conversions['omnipool_shares']
        )
        self.liquidity[sub_pool_id] += (
                agent.holdings[old_pool_id] / conversions['old_shares'] * conversions['subpool_shares']
        )
        agent.holdings[old_pool_id] = 0

        return self

    def calculate_remove_liquidity(self, agent: Agent, quantity: float = None, tkn_remove: str = None,
                                   nft_id: str = None):
        """
        If quantity is specified and nft_id is specified, remove specified quantity of shares from specified position.
        If quantity is specified and nft_id is unspecified, remove specified quantity of shares from holdings.
        If quantity is unspecified and nft_id is specified, remove specified position.
        If quantity is unspecified and nft_id is unspecified, remove all liquidity.
        """

        if tkn_remove is None:
            if nft_id is None:
                raise AssertionError('tkn_remove must be specified if nft_id is not provided.')
            else:
                tkn_remove = agent.nfts[nft_id].tkn

        delta_qa, delta_r, delta_q, delta_s, delta_b, nft_ids = 0, 0, 0, 0, 0, []
        if quantity is not None:
            if nft_id is None:  # remove specified quantity of shares from holdings
                k = (self.unique_id, tkn_remove)
                delta_qa, delta_r, delta_q, delta_s, delta_b = self._calculate_remove_one_position(
                    quantity=quantity, tkn_remove=tkn_remove, share_price=agent.share_prices[k]
                )
            else:  # remove specified quantity of shares from specified position
                delta_qa, delta_r, delta_q, delta_s, delta_b = self._calculate_remove_one_position(
                    quantity=quantity, tkn_remove=tkn_remove, share_price=agent.nfts[nft_id].price
                )
                nft_ids = [nft_id]
        else:
            if nft_id is not None:  # remove specified position
                delta_qa, delta_r, delta_q, delta_s, delta_b = self._calculate_remove_one_position(
                    quantity=agent.nfts[nft_id].shares, tkn_remove=tkn_remove, share_price=agent.nfts[nft_id].price
                )
                nft_ids = [nft_id]
            else:  # remove all liquidity
                for nft_id in agent.nfts:
                    nft = agent.nfts[nft_id]
                    if isinstance(nft, OmnipoolLiquidityPosition):
                        if nft.pool_id == self.unique_id and nft.tkn == tkn_remove:
                            nft_ids.append(nft_id)
                            dqa, dr, dq, ds, db = self._calculate_remove_one_position(
                                quantity=nft.shares, tkn_remove=tkn_remove, share_price=nft.price
                            )
                            delta_qa += dqa
                            delta_r += dr
                            delta_q += dq
                            delta_s += ds
                            delta_b += db
                if (self.unique_id, tkn_remove) in agent.holdings:
                    dqa, dr, dq, ds, db = self._calculate_remove_one_position(
                        quantity=agent.holdings[(self.unique_id, tkn_remove)], tkn_remove=tkn_remove,
                        share_price=agent.share_prices[(self.unique_id, tkn_remove)]
                    )
                    delta_qa += dqa
                    delta_r += dr
                    delta_q += dq
                    delta_s += ds
                    delta_b += db
        return delta_qa, delta_r, delta_q, delta_s, delta_b, nft_ids

    def _calculate_remove_one_position(self, quantity, tkn_remove, share_price):
        """
        calculated the pool and agent deltas for removing liquidity from a sub pool
        return as a tuple in this order:
        delta_qa, delta_r, delta_q, delta_s, delta_b, delta_l
    
        delta_qa (agent LRNA)
        delta_r (pool/agent liquidity)
        delta_q (pool LRNA)
        delta_s (pool shares)
        delta_b (protocol shares)
        delta_l (LRNA imbalance)
        """
        k = (self.unique_id, tkn_remove)

        quantity = -abs(quantity)
        assert quantity <= 0, f"delta_S cannot be positive: {quantity}"
        if tkn_remove not in self.asset_list:
            raise AssertionError(f"Invalid token name: {tkn_remove}")

        # determine if they should get some LRNA back as well as the asset they invested
        piq = self.lrna_price(tkn_remove)
        p0 = share_price
        mult = (piq - p0) / (piq + p0)

        # Share update
        delta_b = max(mult * quantity, 0)
        delta_s = quantity + delta_b

        # Token amounts update
        delta_q = self.lrna[tkn_remove] / self.shares[tkn_remove] * delta_s
        delta_r = delta_q / piq

        if piq > p0:  # prevents rounding errors
            delta_qa = -piq * (
                    2 * piq / (piq + p0) * quantity / self.shares[tkn_remove]
                    * self.liquidity[tkn_remove] - delta_r
            )
        else:
            delta_qa = 0

        if hasattr(self, 'withdrawal_fee') and self.withdrawal_fee > 0:
            # calculate withdraw fee
            diff = abs(self.oracles['price'].price[tkn_remove] - piq) / self.oracles['price'].price[tkn_remove]
            fee = max(min(diff, 1), self.min_withdrawal_fee)

            delta_r *= 1 - fee
            delta_qa *= 1 - fee
            delta_q *= 1 - fee

        # L update: LRNA fees to be burned before they will start to accumulate again

        return delta_qa, delta_r, delta_q, delta_s, delta_b

    def add_liquidity(
            self,
            agent: Agent = None,
            quantity: float = 0,
            tkn_add: str = '',
            nft_id: str = None
    ):
        """Compute new state after liquidity addition"""

        if quantity <= 0:
            return self.fail_transaction('Quantity must be non-negative.', agent)

        delta_Q = self.lrna_price(tkn_add) * quantity

        if nft_id is None and (self.unique_id, tkn_add) in agent.holdings:
            return self.fail_transaction(
                'Agent already has liquidity in this pool. Try using nft_id input.', agent
            )

        if nft_id is not None and nft_id in agent.nfts:
            raise AssertionError('Agent already has an NFT with this ID.')

        if agent.holdings[tkn_add] < quantity:
            return self.fail_transaction(
                f'Agent has insufficient funds ({agent.holdings[tkn_add]} < {quantity}).', agent
            )

        if (self.lrna[tkn_add] + delta_Q) / (self.lrna_total + delta_Q) > self.weight_cap[tkn_add]:
            return self.fail_transaction(
                'Transaction rejected because it would exceed the weight cap in pool[{i}].', agent
            )

        if self.tvl_cap < float('inf'):
            if (self.total_value_locked() + quantity * self.usd_price(tkn_add)) > self.tvl_cap:
                return self.fail_transaction('Transaction rejected because it would exceed the TVL cap.', agent)

        # assert quantity > 0, f"delta_R must be positive: {quantity}"
        if tkn_add not in self.asset_list:
            for sub_pool in self.sub_pools.values():
                if tkn_add in sub_pool.asset_list:
                    old_agent_holdings = (
                        agent.holdings[sub_pool.unique_id] if sub_pool.unique_id in agent.holdings else 0
                    )
                    sub_pool.add_liquidity(
                        agent=agent,
                        quantity=quantity,
                        tkn_add=tkn_add
                    )
                    # deposit into the Omnipool
                    return self.add_liquidity(
                        agent=agent,
                        quantity=agent.holdings[sub_pool.unique_id] - old_agent_holdings,
                        tkn_add=sub_pool.unique_id,
                        nft_id=nft_id
                    )
            raise AssertionError(f"invalid value for i: {tkn_add}")
        else:
            # enforce upper limit on liquidity addition
            if quantity > self.max_lp_per_block * self.liquidity[tkn_add] - self.current_block.lps[tkn_add]:
                return self.fail_transaction(
                    'Transaction rejected because it would exceed the max LP per block.', agent
                )

        # Share update
        if self.shares[tkn_add]:
            shares_added = (delta_Q / self.lrna[tkn_add]) * self.shares[tkn_add]
        else:
            shares_added = delta_Q
        self.shares[tkn_add] += shares_added

        # LRNA add (mint)
        self.lrna[tkn_add] += delta_Q

        # Token amounts update
        self.liquidity[tkn_add] += quantity

        # agent update
        agent.holdings[tkn_add] -= quantity
        if nft_id is None:
            k = (self.unique_id, tkn_add)
            agent.holdings[k] = 0
            # shares go to provisioning agent
            agent.holdings[k] += shares_added
            # set price at which liquidity was added
            agent.share_prices[k] = self.lrna_price(tkn_add)
            agent.delta_r[k] = quantity
        else:
            lp_position = OmnipoolLiquidityPosition(tkn_add, self.lrna_price(tkn_add), shares_added, quantity,
                                                    self.unique_id)
            agent.nfts[nft_id] = lp_position

        # update block
        self.current_block.lps[tkn_add] += quantity
        # update fees
        self.asset_fee(tkn_add)
        self.lrna_fee(tkn_add)

        return self

    def remove_liquidity(self, agent: Agent, quantity: float = None, tkn_remove: str = '', nft_id: str = None):
        """
        Remove liquidity from a sub pool.
        If quantity is specified and nft_id is specified, remove specified quantity of shares from specified position.
        If quantity is specified and nft_id is unspecified, remove specified quantity of shares from holdings.
        If quantity is unspecified and nft_id is specified, remove specified position.
        If quantity is unspecified and nft_id is unspecified, remove all liquidity.
        """

        k = (self.unique_id, tkn_remove)
        if nft_id is not None:
            if nft_id not in agent.nfts:
                return self.fail_transaction('Agent does not have liquidity position with specified nft_id.', agent)
            tkn_remove = agent.nfts[nft_id].tkn

        if tkn_remove not in self.asset_list:
            for sub_pool in self.sub_pools.values():
                if tkn_remove in sub_pool.asset_list:
                    sub_pool.remove_liquidity(
                        agent, quantity, tkn_remove
                    )
                    if sub_pool.fail:
                        return self.fail_transaction(sub_pool.fail, agent)
                    else:
                        return self

            raise AssertionError(f"invalid value for tkn_remove: {tkn_remove}")

        if quantity == 0:
            return self
        # if nft_id is None and not agent.is_holding(k):
        #     return self.fail_transaction('Agent does not have liquidity in this pool.', agent)
        if nft_id is None:
            if quantity is not None and not agent.is_holding(k, quantity):
                return self.fail_transaction('Agent does not have enough liquidity in this pool.', agent)
        else:
            if nft_id not in agent.nfts:
                return self.fail_transaction('Agent does not have liquidity position with specified nft_id.', agent)
            elif agent.nfts[nft_id].pool_id != self.unique_id:
                return self.fail_transaction('Specified position is wrong pool.', agent)
            elif agent.nfts[nft_id].tkn != tkn_remove:
                return self.fail_transaction('Specified position is wrong asset.', agent)
            elif quantity is not None and agent.nfts[nft_id].shares < quantity:
                return self.fail_transaction('Agent does not have enough shares in specified position.', agent)

        if self.remove_liquidity_volatility_threshold and self.remove_liquidity_volatility_threshold < float('inf'):
            if self.oracles['price']:
                volatility = abs(
                    self.oracles['price'].price[tkn_remove] / self.current_block.price[tkn_remove] - 1
                )
                if volatility > self.remove_liquidity_volatility_threshold:
                    return self.fail_transaction(
                        f"Withdrawal rejected because the oracle volatility is too high: {volatility} > "
                        f"{self.remove_liquidity_volatility_threshold}", agent
                    )

        val = self.calculate_remove_liquidity(agent, quantity, tkn_remove, nft_id)
        delta_qa, delta_r, delta_q, delta_s, delta_b, nft_ids = val[:6]

        max_remove = (
                self.max_withdrawal_per_block * self.shares[tkn_remove] - self.current_block.withdrawals[tkn_remove]
        )
        if abs(delta_s) > max_remove:
            return self.fail_transaction(
                f"Transaction rejected because it would exceed the withdrawal limit: {abs(delta_s)} > {max_remove}",
                agent
            )

        if delta_r + self.liquidity[tkn_remove] < 0:
            return self.fail_transaction('Cannot remove more liquidity than exists in the pool.', agent)

        self.liquidity[tkn_remove] += delta_r
        self.shares[tkn_remove] += delta_s
        self.protocol_shares[tkn_remove] += delta_b
        self.lrna[tkn_remove] += delta_q

        # distribute tokens to agent
        if delta_qa > 0:
            if 'LRNA' not in agent.holdings:
                agent.holdings['LRNA'] = 0
            agent.holdings['LRNA'] += delta_qa
        if tkn_remove not in agent.holdings:
            agent.holdings[tkn_remove] = 0
        agent.holdings[tkn_remove] -= delta_r

        # remove lp position(s)
        if nft_id is None:
            if quantity is not None:
                agent.holdings[k] -= quantity
                if agent.holdings[k] == 0:
                    agent.share_prices[k] = 0
            else:
                if k in agent.holdings:
                    agent.holdings[k] = 0
                    agent.share_prices[k] = 0
                for nft_id in nft_ids:
                    del agent.nfts[nft_id]
        else:
            if quantity is not None:
                agent.nfts[nft_id].shares -= quantity
            if quantity is None or agent.nfts[nft_id].shares == 0:
                del agent.nfts[nft_id]

        self.current_block.withdrawals[tkn_remove] += abs(delta_s)
        # update fees
        self.asset_fee(tkn_remove)
        self.lrna_fee(tkn_remove)
        return self

    def price(self, tkn: str, denominator: str = '') -> float:
        """
        price of an asset i denominated in j, according to current market conditions in the omnipool
        """
        if tkn not in self.asset_list + ['LRNA']:
            return 0
        elif tkn == denominator:
            return 1
        elif not denominator or denominator == 'LRNA':
            return self.lrna_price(tkn)
        elif denominator not in self.asset_list:
            return 0
        elif tkn == 'LRNA':
            return 1 / self.lrna_price(denominator)
        elif self.liquidity[tkn] == 0:
            return 0
        return self.lrna[tkn] / self.liquidity[tkn] / self.lrna[denominator] * self.liquidity[denominator]

    def usd_price(self, tkn, usd_asset=None):
        if usd_asset is None:
            if self.stablecoin is None:
                raise ValueError('no stablecoin set or provided as argument')
            else:
                usd_asset = self.stablecoin
        if tkn == 'LRNA':
            return 1 / self.lrna_price(usd_asset)
        else:
            return self.lrna_price(tkn) / self.lrna_price(usd_asset)

    def lrna_price(self, tkn: str, fee: float = 0) -> float:
        """Price of i denominated in LRNA"""
        if tkn == "LRNA":
            return 1
        elif self.liquidity[tkn] == 0:
            return 0
        else:
            return (self.lrna[tkn] / self.liquidity[tkn]) * (1 - fee)

    def value_assets(self, assets: dict[str, float], equivalency_map: dict[str, str] = None,
                     numeraire: str = None) -> float:
        # assets is a dict of token: quantity
        # returns the value of the assets in USD
        if numeraire is None:
            if self.stablecoin is None:
                raise ValueError('no stablecoin set or provided as argument')
            else:
                numeraire = self.stablecoin
        if equivalency_map is None:
            equivalency_map = {}
        numeraire_synonyms = [numeraire]
        for eq in equivalency_map:
            if equivalency_map[eq] == 'USD':
                numeraire_synonyms.append(eq)
        value = 0
        for tkn in assets:
            equivalents = [tkn]
            if tkn in equivalency_map:
                equivalents += [equivalency_map[tkn]]
            for eq in equivalency_map:
                if equivalency_map[eq] in equivalents:
                    equivalents.append(eq)
            tkn_value = 0
            for numeraire_tkn in numeraire_synonyms:
                for eq in equivalents:
                    if self.sell_spot(eq, numeraire_tkn) > 0:
                        tkn_value += assets[tkn] * self.price(eq, numeraire_tkn)
                        break
                if tkn_value != 0:
                    break
            value += tkn_value
        return value

    def cash_out(self, agent: Agent, prices) -> float:
        """
        return the value of the agent's holdings if they withdraw all liquidity
        and then sell at current spot prices
        """

        delta_qa, delta_r, delta_q, delta_s, delta_b, delta_l = 0, {}, {}, {}, {}, 0
        nft_ids = []

        for k in agent.holdings:
            if isinstance(k, tuple) and len(k) == 2 and k[0] == self.unique_id:  # LP shares of correct pool
                tkn = k[1]
                dqa, dr, dq, ds, db, ids = self.calculate_remove_liquidity(agent, tkn_remove=tkn)
                delta_qa += dqa
                delta_r[tkn] = dr + (delta_r[tkn] if tkn in delta_r else 0)
                delta_q[tkn] = dq + (delta_q[tkn] if tkn in delta_q else 0)
                delta_s[tkn] = ds + (delta_s[tkn] if tkn in delta_s else 0)
                delta_b[tkn] = db + (delta_b[tkn] if tkn in delta_b else 0)
                nft_ids += ids

        for nft_id in agent.nfts:
            if nft_id not in nft_ids and agent.nfts[nft_id].pool_id == self.unique_id:
                tkn = agent.nfts[nft_id].tkn
                dqa, dr, dq, ds, db, _ = self.calculate_remove_liquidity(agent, nft_id=nft_id)
                delta_qa += dqa
                delta_r[tkn] = dr + (delta_r[tkn] if tkn in delta_r else 0)
                delta_q[tkn] = dq + (delta_q[tkn] if tkn in delta_q else 0)
                delta_s[tkn] = ds + (delta_s[tkn] if tkn in delta_s else 0)
                delta_b[tkn] = db + (delta_b[tkn] if tkn in delta_b else 0)

        # agent_holdings = new_agent.holdings
        lrna_removed = {tkn: -delta_q[tkn] if tkn in delta_q else 0 for tkn in self.asset_list}
        liquidity_removed = {tkn: -delta_r[tkn] if tkn in delta_r else 0 for tkn in self.asset_list}

        # if 'LRNA' in prices:
        #     raise ValueError('LRNA price should not be given.')
        agent_lrna = delta_qa
        if 'LRNA' in agent.holdings:
            agent_lrna += agent.holdings['LRNA']

        if 'LRNA' not in prices and agent_lrna > 0:
            lrna_total = self.lrna_total - sum(lrna_removed.values())
            lrna_sells = {
                tkn: -(self.lrna[tkn] - lrna_removed[tkn]) / lrna_total * agent_lrna
                for tkn in self.asset_list
            }

            lrna_profits = dict()

            # sell LRNA optimally back to the pool
            for tkn, delta_qa in lrna_sells.items():
                asset_fee = (
                    self.asset_fee(tkn)
                    if hasattr(self, 'asset_fee')
                    else self.last_fee[tkn]
                )
                lrna_profits[tkn] = (
                        -(self.liquidity[tkn] - liquidity_removed[tkn]) * delta_qa
                        / (-delta_qa + self.lrna[tkn] - lrna_removed[tkn])
                        * (1 - asset_fee)
                )
                liquidity_removed[tkn] += lrna_profits[tkn]

        new_holdings = {tkn: agent.holdings[tkn] for tkn in agent.holdings}
        new_holdings['LRNA'] = agent_lrna
        for tkn in liquidity_removed:
            if tkn not in new_holdings:
                new_holdings[tkn] = 0
            new_holdings[tkn] += liquidity_removed[tkn]

        return value_assets(prices, new_holdings)


class OmnipoolLiquidityPosition:
    def __init__(self, tkn: str, price: float, shares: float, delta_r: float, pool_id: str = None):
        self.tkn = tkn
        self.price = price
        self.shares = shares
        self.delta_r = delta_r
        self.pool_id = pool_id

    def copy(self):
        return OmnipoolLiquidityPosition(self.tkn, self.price, self.shares, self.delta_r, self.pool_id)


class OmnipoolArchiveState:
    def __init__(self, state: OmnipoolState):
        self.asset_list = [tkn for tkn in state.asset_list]
        self.liquidity = {k: v for (k, v) in state.liquidity.items()}
        self.lrna = {k: v for (k, v) in state.lrna.items()}
        self.lrna_total = sum(state.lrna.values())
        self.shares = {k: v for (k, v) in state.shares.items()}
        self.protocol_shares = {k: v for (k, v) in state.protocol_shares.items()}
        self.fail = state.fail
        self.stablecoin = state.stablecoin
        # self.sub_pools = copy.deepcopy(self.sub_pools)
        self.oracles = {k: OracleArchiveState(v) for (k, v) in state.oracles.items()}
        self.unique_id = state.unique_id
        self.volume_in = state.current_block.volume_in
        self.volume_out = state.current_block.volume_out
        # record these for analysis later
        self.last_fee = {k: v for (k, v) in state.last_fee.items()}
        self.last_lrna_fee = {k: v for (k, v) in state.last_lrna_fee.items()}
        # borrow some methods from parent
        self.lrna_price = OmnipoolState.lrna_price
        self.price = OmnipoolState.price
        self.usd_price = OmnipoolState.usd_price


def asset_invariant(state: OmnipoolState, i: str) -> float:
    """Invariant for specific asset"""
    return state.liquidity[i] * state.lrna[i]


def swap_lrna_delta_Qi(state: OmnipoolState, delta_ri: float, i: str) -> float:
    return state.lrna[i] * (- delta_ri / (state.liquidity[i] + delta_ri))


def swap_lrna_delta_Ri(state: OmnipoolState, delta_qi: float, i: str) -> float:
    return state.liquidity[i] * (- delta_qi / (state.lrna[i] + delta_qi))


def weight_i(state: OmnipoolState, i: str) -> float:
    return state.lrna[i] / state.lrna_total


def simulate_swap(
        old_state: OmnipoolState,
        old_agent: Agent,
        tkn_buy: str,
        tkn_sell: str,
        buy_quantity: float = 0,
        sell_quantity: float = 0
) -> tuple[OmnipoolState, Agent]:
    """
    execute swap on a copy of old_state and old_agent, and return the copies
    """
    new_state = old_state.copy()
    new_agent = old_agent.copy()

    new_state.swap(
        agent=new_agent,
        sell_quantity=sell_quantity,
        buy_quantity=buy_quantity,
        tkn_buy=tkn_buy,
        tkn_sell=tkn_sell,
    )
    return new_state, new_agent


def simulate_migrate(
        old_state: OmnipoolState,
        tkn_migrate: str,
        sub_pool_id: str
) -> OmnipoolState:
    new_state = old_state.copy()
    return new_state.migrate_asset(tkn_migrate, sub_pool_id)


def simulate_add_liquidity(
        old_state: OmnipoolState,
        old_agent: Agent,
        quantity: float = 0,
        tkn_add: str = '',
        nft_id: str = None
) -> tuple[OmnipoolState, Agent]:
    """Copy state, then add liquidity and return new state"""
    new_state = old_state.copy()
    new_agent = old_agent.copy()

    new_state.add_liquidity(new_agent, quantity, tkn_add, nft_id)
    return new_state, new_agent


def simulate_remove_liquidity(
        old_state: OmnipoolState,
        old_agent: Agent,
        quantity: float = None,
        tkn_remove: str = '',
        nft_id: str = None
) -> tuple[OmnipoolState, Agent]:
    """Compute new state after liquidity removal"""
    new_state = old_state.copy()
    new_agent = old_agent.copy()

    new_state.remove_liquidity(new_agent, quantity, tkn_remove, nft_id)
    return new_state, new_agent


def value_assets(prices: dict, assets: dict) -> float:
    """
    return the value of the agent's assets if they were sold at current spot prices
    """
    return sum([
        assets[i] * prices[i] if i in prices else 0
        for i in assets.keys()
    ])<|MERGE_RESOLUTION|>--- conflicted
+++ resolved
@@ -64,14 +64,9 @@
                  min_withdrawal_fee: float = 0.0001,
                  lrna_mint_pct: float = 1.0,
                  unique_id: str = 'omnipool',
-<<<<<<< HEAD
-                 lrna_fee_burn: float = 1.0,
-                 lrna_fee_destination: Agent = None
-=======
                  lrna_fee_burn: float = 0.5,
                  lrna_fee_destination: Agent = None,
                  dynamic_fee_precision: int = 20
->>>>>>> 93b9854e
                  ):
         """
         tokens should be a dict in the form of [str: dict]
@@ -171,10 +166,7 @@
         if lrna_fee_destination is None:
             lrna_fee_destination = Agent(holdings={'LRNA': 0})
         self.lrna_fee_destination = lrna_fee_destination
-<<<<<<< HEAD
-=======
         self.dynamic_fee_precision = dynamic_fee_precision
->>>>>>> 93b9854e
 
         self.current_block = Block(self)
         self.unique_id = unique_id
