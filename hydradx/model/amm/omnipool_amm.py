import copy
from numbers import Number
from typing import Callable

from . import stableswap_amm as stableswap
from .agents import Agent
from .amm import AMM, FeeMechanism, basic_fee
from .oracle import Oracle, Block, OracleArchiveState
from .stableswap_amm import StableSwapPoolState


class OmnipoolState(AMM):
    unique_id: str = 'omnipool'

    def __init__(self,
                 tokens: dict[str: dict],
                 tvl_cap: float = float('inf'),
                 preferred_stablecoin: str = "USD",
                 asset_fee: dict or FeeMechanism or float = None,
                 lrna_fee: dict or FeeMechanism or float = None,
                 oracles: dict[str: int] = None,
                 trade_limit_per_block: float = float('inf'),
                 update_function: Callable = None,
                 last_asset_fee: dict or float = None,
                 last_lrna_fee: dict or float = None,
                 imbalance: float = 0.0,
                 last_oracle_values: dict = None,
                 ):
        """
        tokens should be a dict in the form of [str: dict]
        the nested dict needs the following parameters:
        {
          'liquidity': float  # starting risk asset liquidity in the pool
          (
          'LRNA': float  # starting LRNA on the other side of the pool
          or
          'LRNA_price': float  # price of the asset denominated in LRNA
          )

          optional:
          'weight_cap': float  # maximum fraction of TVL that may be held in this pool
          'oracle': dict  {name: period}  # name of the oracle its period, i.e. how slowly it decays
        }
        """

        super().__init__()

        if 'HDX' not in tokens:
            raise ValueError('HDX not included in tokens.')
        if preferred_stablecoin not in tokens:
            raise ValueError(f'{preferred_stablecoin} is preferred stablecoin, but not included in tokens.')

        self.asset_list: list[str] = []
        self.liquidity = {}
        self.lrna = {}
        self.shares = {}
        self.protocol_shares = {}
        self.weight_cap = {}
        self.default_asset_fee = asset_fee if isinstance(asset_fee, Number) else 0.0
        self.default_lrna_fee = asset_fee if isinstance(asset_fee, Number) else 0.0
        self.lrna_imbalance = imbalance  # AKA "L"
        self.tvl_cap = tvl_cap
        self.stablecoin = preferred_stablecoin
        self.fail = ''
        self.sub_pools = {}  # require sub_pools to be added through create_sub_pool
        self.update_function = update_function

        # trades per block cannot exceed this fraction of the pool's liquidity
        self.trade_limit_per_block = trade_limit_per_block

        for token, pool in tokens.items():
            assert pool['liquidity'], f'token {token} missing required parameter: liquidity'
            if 'LRNA' in pool:
                lrna = pool['LRNA']
            elif 'LRNA_price' in pool:
                lrna = pool['liquidity'] * pool['LRNA_price']
            else:
                raise ValueError("token {name} missing required parameter: ('LRNA' or 'LRNA_price)")
            self.add_token(
                token,
                liquidity=pool['liquidity'],
                lrna=lrna,
                shares=pool['liquidity'],
                protocol_shares=pool['liquidity'],
                weight_cap=pool['weight_cap'] if 'weight_cap' in pool else 1
            )

        if oracles and last_oracle_values is not None:
            self.oracles = {
                name: Oracle(sma_equivalent_length=period, last_values=last_oracle_values[name])
                for name, period in oracles.items()
            } if oracles else {}
        elif oracles:
            self.oracles = {
                name: Oracle(sma_equivalent_length=period, first_block=Block(self))
                for name, period in oracles.items()
            }
        else:
            self.oracles = {}
        self.asset_fee = self._get_fee(asset_fee)
        self.lrna_fee = self._get_fee(lrna_fee)

        self.time_step = 0
        self.current_block = Block(self)

        if isinstance(last_asset_fee, Number):
            self.last_fee = {tkn: last_asset_fee for tkn in self.asset_list}
        elif isinstance(last_asset_fee, dict):
            self.last_fee = {tkn: last_asset_fee[tkn] if tkn in last_asset_fee else 0 for tkn in self.asset_list}
        else:
            self.last_fee = {tkn: 0 for tkn in self.asset_list}

        if isinstance(last_lrna_fee, Number):
            self.last_lrna_fee = {tkn: last_lrna_fee for tkn in self.asset_list}
        elif isinstance(last_lrna_fee, dict):
            self.last_lrna_fee = {tkn: last_lrna_fee[tkn] if tkn in last_lrna_fee else 0 for tkn in self.asset_list}
        else:
            self.last_lrna_fee = {tkn: 0 for tkn in self.asset_list}

    def __setattr__(self, key, value):
        # if key is a fee, make sure it's a dict[str: FeeMechanism]
        if key in ['lrna_fee', 'asset_fee']:
            super().__setattr__(key, self._get_fee(value))
        else:
            super().__setattr__(key, value)

    def _get_fee(self, value: dict or FeeMechanism or float) -> dict:

        if isinstance(value, dict):
            if set(value.keys()) != set(self.asset_list):
                # I do not believe we were handling this case correctly
                # we can extend this when it is a priority
                raise ValueError(f'fee dict keys must match asset list: {self.asset_list}')
            return ({
                tkn: (
                    value[tkn].assign(self, tkn)
                    if isinstance(fee, FeeMechanism)
                    else basic_fee(fee).assign(self, tkn)
                )
                for tkn, fee in value.items()
            })
        elif isinstance(value, FeeMechanism):
            return {tkn: value.assign(self, tkn) for tkn in self.asset_list}
        else:
            return {tkn: basic_fee(value or 0).assign(self, tkn) for tkn in self.asset_list}

    def add_token(
            self,
            tkn: str,
            liquidity: float,
            lrna: float,
            shares: float,
            protocol_shares: float,
            weight_cap: float = 1
    ):
        self.asset_list.append(tkn)
        self.liquidity[tkn] = liquidity
        self.lrna[tkn] = lrna
        self.shares[tkn] = shares
        self.protocol_shares[tkn] = protocol_shares
        self.weight_cap[tkn] = weight_cap
        if hasattr(self, 'asset_fee'):
            self.asset_fee[tkn] = basic_fee(self.default_asset_fee).assign(self, tkn)
            self.lrna_fee[tkn] = basic_fee(self.default_lrna_fee).assign(self, tkn)
            self.last_fee[tkn] = 0
            self.last_lrna_fee[tkn] = 0

    def remove_token(self, tkn: str):
        self.asset_list.remove(tkn)

    def update(self):
        # update oracles
        self.current_block.price['HDX'] = self.lrna['HDX'] / self.liquidity['HDX']

        for name, oracle in self.oracles.items():
            oracle.update(self.current_block)

        # update current block
        self.time_step += 1
        self.current_block = Block(self)

        # update fees
        self.last_fee = {tkn: self.asset_fee[tkn].compute(tkn) for tkn in self.asset_list}
        self.last_lrna_fee = {tkn: self.lrna_fee[tkn].compute(tkn) for tkn in self.asset_list}

        if self.update_function:
            self.update_function(self)
        return self

    @property
    def lrna_total(self):
        return sum(self.lrna.values())

    @property
    def total_value_locked(self):
        # base this just on the LRNA/USD exchange rate in the pool
        return self.liquidity[self.stablecoin] * self.lrna_total / self.lrna[self.stablecoin]

    def copy(self):
        copy_state = copy.deepcopy(self)
        copy_state.fail = ''
        return copy_state

    def archive(self):
        return OmnipoolArchiveState(self)

    def __repr__(self):
        # don't go overboard with the precision here
        precision = 12
        lrna = {tkn: round(self.lrna[tkn], precision) for tkn in self.lrna}
        lrna_total = round(self.lrna_total, precision)
        liquidity = {tkn: round(self.liquidity[tkn], precision) for tkn in self.liquidity}
        weight_cap = {tkn: round(self.weight_cap[tkn], precision) for tkn in self.weight_cap}
        prices = {tkn: round(usd_price(self, tkn), precision) for tkn in self.asset_list}
        newline = '\n'
        return (
            f'Omnipool: {self.unique_id}\n'
            f'********************************\n'
            f'tvl cap: {self.tvl_cap}\n'
            f'lrna fee:\n\n'
            f'{newline.join(["    " + tkn + ": " + self.lrna_fee[tkn].name for tkn in self.asset_list])}\n\n'
            f'asset fee:\n\n'
            f'{newline.join(["    " + tkn + ": " + self.asset_fee[tkn].name for tkn in self.asset_list])}\n\n'
            f'asset pools: (\n\n'
        ) + '\n'.join(
            [(
                    f'    *{tkn}*\n'
                    f'    asset quantity: {liquidity[tkn]}\n'
                    f'    lrna quantity: {lrna[tkn]}\n'
                    f'    USD price: {prices[tkn]}\n' +
                    f'    tvl: ${lrna[tkn] * liquidity[self.stablecoin] / lrna[self.stablecoin]}\n'
                    f'    weight: {lrna[tkn]}/{lrna_total} ({lrna[tkn] / lrna_total})\n'
                    f'    weight cap: {weight_cap[tkn]}\n'
                    f'    total shares: {self.shares[tkn]}\n'
                    f'    protocol shares: {self.protocol_shares[tkn]}\n'
            ) for tkn in self.asset_list]
        ) + '\n)\n' + f'sub pools: (\n\n    ' + ')\n(\n'.join(
            [
                '\n    '.join(pool_desc.split('\n'))
                for pool_desc in
                [repr(pool) for pool in self.sub_pools.values()]
            ]
        ) + '\n)' + f'\n\nerror message: {self.fail or "None"}'


class OmnipoolArchiveState:
    def __init__(self, state: OmnipoolState):
        self.asset_list = [tkn for tkn in state.asset_list]
        self.liquidity = {k: v for (k, v) in state.liquidity.items()}
        self.lrna = {k: v for (k, v) in state.lrna.items()}
        self.lrna_total = sum(self.lrna.values())
        self.shares = {k: v for (k, v) in state.shares.items()}
        self.protocol_shares = {k: v for (k, v) in state.protocol_shares.items()}
        self.lrna_imbalance = state.lrna_imbalance
        self.fail = state.fail
        self.stablecoin = state.stablecoin
        # self.sub_pools = copy.deepcopy(state.sub_pools)
        self.oracles = {k: OracleArchiveState(v) for (k, v) in state.oracles.items()}
        self.unique_id = state.unique_id

        # record these for analysis later
        self.last_fee = {k: v for (k, v) in state.last_fee.items()}
        self.last_lrna_fee = {k: v for (k, v) in state.last_lrna_fee.items()}


# Works with OmnipoolState *or* OmnipoolArchiveState
def price(state: OmnipoolState or OmnipoolArchiveState, tkn: str, denominator: str = '') -> float:
    """
    price of an asset i denominated in j, according to current market conditions in the omnipool
    """
    if state.liquidity[tkn] == 0:
        return 0
    elif not denominator:
        return lrna_price(state, tkn)
    return state.lrna[tkn] / state.liquidity[tkn] / state.lrna[denominator] * state.liquidity[denominator]


def usd_price(state: OmnipoolState or OmnipoolArchiveState, tkn):
    return price(state, tkn) / price(state, state.stablecoin)


def lrna_price(state: OmnipoolState or OmnipoolArchiveState, i: str, fee: float = 0) -> float:
    """Price of i denominated in LRNA"""
    if state.liquidity[i] == 0:
        return 0
    else:
        return (state.lrna[i] / state.liquidity[i]) * (1 - fee)


def calculate_sell_from_buy(
        state: OmnipoolState,
        tkn_buy: str,
        tkn_sell: str,
        buy_quantity: float
):
    """
    Given a buy quantity, calculate the effective price, so we can execute it as a sell
    """

    asset_fee = state.asset_fee[tkn_buy].compute(tkn=tkn_buy, delta_tkn=-buy_quantity)
    # asset_fee = state.last_fee[tkn_buy]
    delta_Qj = state.lrna[tkn_buy] * buy_quantity / (
            state.liquidity[tkn_buy] * (1 - asset_fee) - buy_quantity)
    lrna_fee = state.lrna_fee[tkn_sell].compute(tkn=tkn_sell, delta_tkn=(
            state.liquidity[tkn_buy] * delta_Qj /
            (state.lrna[tkn_buy] - delta_Qj)
    ))
    # lrna_fee = state.last_lrna_fee[tkn_sell]
    delta_Qi = -delta_Qj / (1 - lrna_fee)
    delta_Ri = -state.liquidity[tkn_sell] * delta_Qi / (state.lrna[tkn_sell] + delta_Qi)
    return delta_Ri


def get_sub_pool(state: OmnipoolState, tkn: str):
    # if asset in not in omnipool, return the ID of the sub_pool where it can be found
    if tkn in state.asset_list:
        return ''
    else:
        for pool in state.sub_pools.values():
            if tkn in pool.asset_list:
                return pool.unique_id


def execute_swap(
        state: OmnipoolState,
        agent: Agent,
        tkn_buy: str, tkn_sell: str,
        buy_quantity: float = 0,
        sell_quantity: float = 0,
        modify_imbalance: bool = True,  # this is a hack to avoid modifying the imbalance for arbitrager LRNA swaps,
        # since those would not actually be executed as LRNA swaps
        # note that we still apply the imbalance modification due to LRNA fee
        # collection, we just don't apply the imbalance modification from
        # the sale of LRNA back to the pool.
):
    """
    execute swap in place (modify and return self and agent)
    all swaps, LRNA, sub-pool, and asset swaps, are executed through this function
    """
    old_buy_liquidity = state.liquidity[tkn_buy] if tkn_buy in state.liquidity else 0
    old_sell_liquidity = state.liquidity[tkn_sell] if tkn_sell in state.liquidity else 0

    if tkn_buy not in state.asset_list + ['LRNA'] or tkn_sell not in state.asset_list + ['LRNA']:
        # note: this default routing behavior assumes that an asset will only exist in one place in the omnipool
        return_val = execute_stable_swap(
            state=state,
            agent=agent,
            sub_pool_buy_id=get_sub_pool(state=state, tkn=tkn_buy),
            sub_pool_sell_id=get_sub_pool(state=state, tkn=tkn_sell),
            tkn_sell=tkn_sell, tkn_buy=tkn_buy,
            buy_quantity=buy_quantity,
            sell_quantity=sell_quantity
        )

    elif tkn_sell == 'LRNA':
        return_val = execute_lrna_swap(state, agent, buy_quantity, -sell_quantity, tkn_buy, modify_imbalance)
    elif tkn_buy == 'LRNA':
        return_val = execute_lrna_swap(state, agent, -sell_quantity, buy_quantity, tkn_sell, modify_imbalance)

    elif buy_quantity and not sell_quantity:
        # back into correct delta_Ri, then execute sell
        delta_Ri = calculate_sell_from_buy(state, tkn_buy, tkn_sell, buy_quantity)
        # including both buy_quantity and sell_quantity potentially introduces a 'hack'
        # where you could include both and *not* have them match, but we're not worried about that
        # because this is not a production environment. Just don't do it.
        return execute_swap(
            state=state,
            agent=agent,
            tkn_buy=tkn_buy,
            tkn_sell=tkn_sell,
            buy_quantity=buy_quantity,
            sell_quantity=delta_Ri
        )
    else:
        # basic Omnipool swap
        i = tkn_sell
        j = tkn_buy
        delta_Ri = sell_quantity
        if delta_Ri <= 0:
            return state.fail_transaction('sell amount must be greater than zero', agent)
<<<<<<< HEAD
=======
        if delta_Ri > agent.holdings[i]:
            return state.fail_transaction(f"Agent doesn't have enough {i}", agent)
>>>>>>> 9e6c114e

        delta_Qi = state.lrna[tkn_sell] * -delta_Ri / (state.liquidity[tkn_sell] + delta_Ri)
        asset_fee = state.asset_fee[tkn_sell].compute(tkn=tkn_sell, delta_tkn=sell_quantity)
        # asset_fee = state.last_fee[tkn_sell]
        lrna_fee = state.lrna_fee[tkn_buy].compute(
            tkn=tkn_buy,
            delta_tkn=(state.liquidity[tkn_buy] * sell_quantity
                       / (state.lrna[tkn_buy] + sell_quantity) * (1 - asset_fee))
        )
        # lrna_fee = state.last_lrna_fee[tkn_buy]

        delta_Qj = -delta_Qi * (1 - lrna_fee)
        delta_Rj = state.liquidity[tkn_buy] * -delta_Qj / (state.lrna[tkn_buy] + delta_Qj) * (1 - asset_fee)
        delta_L = min(-delta_Qi * lrna_fee, -state.lrna_imbalance)
        delta_QH = -lrna_fee * delta_Qi - delta_L

        if state.liquidity[i] + sell_quantity > 10 ** 12:
            return state.fail_transaction('Asset liquidity cannot exceed 10 ^ 12.', agent)

        # per-block trade limits
        if (
                -delta_Rj - state.current_block.volume_in[tkn_buy] + state.current_block.volume_out[tkn_buy]
                > state.trade_limit_per_block * state.current_block.liquidity[tkn_buy]
        ):
            return state.fail_transaction(
                f'{state.trade_limit_per_block * 100}% per block trade limit exceeded in {tkn_buy}.', agent
            )
        elif (
                delta_Ri + state.current_block.volume_in[tkn_sell] - state.current_block.volume_out[tkn_sell]
                > state.trade_limit_per_block * state.current_block.liquidity[tkn_sell]
        ):
            return state.fail_transaction(
                f'{state.trade_limit_per_block * 100}% per block trade limit exceeded in {tkn_sell}.', agent
            )
        state.lrna[i] += delta_Qi
        state.lrna[j] += delta_Qj
        state.liquidity[i] += delta_Ri
        state.liquidity[j] += -buy_quantity or delta_Rj
        state.lrna['HDX'] += delta_QH
        state.lrna_imbalance += delta_L

        if j not in agent.holdings:
            agent.holdings[j] = 0
        agent.holdings[i] -= delta_Ri
        agent.holdings[j] -= -buy_quantity or delta_Rj

        return_val = state, agent

    # update oracle
    if tkn_buy in state.current_block.asset_list:
        buy_quantity = old_buy_liquidity - state.liquidity[tkn_buy]
        state.current_block.volume_out[tkn_buy] += buy_quantity
        state.current_block.price[tkn_buy] = state.lrna[tkn_buy] / state.liquidity[tkn_buy]
    if tkn_sell in state.current_block.asset_list:
        sell_quantity = state.liquidity[tkn_sell] - old_sell_liquidity
        state.current_block.volume_in[tkn_sell] += sell_quantity
        state.current_block.price[tkn_sell] = state.lrna[tkn_sell] / state.liquidity[tkn_sell]
    return return_val


def execute_lrna_swap(
        state: OmnipoolState,
        agent: Agent,
        delta_ra: float = 0,
        delta_qa: float = 0,
        tkn: str = '',
        modify_imbalance: bool = True
):
    """
    Execute LRNA swap in place (modify and return)
    """

    if delta_qa < 0:
        asset_fee = state.asset_fee[tkn].compute(
            tkn=tkn, delta_tkn=state.liquidity[tkn] * delta_qa / (delta_qa + state.lrna[tkn])
        )
        if -delta_qa + state.lrna[tkn] <= 0:
            return state.fail_transaction('insufficient lrna in pool', agent)
        delta_ra = -state.liquidity[tkn] * delta_qa / (-delta_qa + state.lrna[tkn]) * (1 - asset_fee)

        if modify_imbalance:
            q = state.lrna_total
            state.lrna_imbalance += delta_qa * (q + state.lrna_imbalance) / (q - delta_qa) + delta_qa

        state.lrna[tkn] += -delta_qa
        state.liquidity[tkn] += -delta_ra

    elif delta_ra > 0:
        asset_fee = state.asset_fee[tkn].compute(tkn=tkn, delta_tkn=delta_ra)
        if -delta_ra + state.liquidity[tkn] <= 0:
            return state.fail_transaction('insufficient assets in pool', agent)
        delta_qa = -state.lrna[tkn] * delta_ra / (state.liquidity[tkn] * (1 - asset_fee) - delta_ra)

        if modify_imbalance:
            q = state.lrna_total
            state.lrna_imbalance += delta_qa * (q + state.lrna_imbalance) / (q - delta_qa) + delta_qa

        state.lrna[tkn] += -delta_qa
        state.liquidity[tkn] += -delta_ra

    # buying LRNA
    elif delta_qa > 0:
        lrna_fee = state.lrna_fee[tkn].compute(
            tkn=tkn, delta_tkn=state.liquidity[tkn] * delta_qa / (delta_qa + state.lrna[tkn])
        )
        delta_qi = -delta_qa / (1 - lrna_fee)
        if delta_qi + state.lrna[tkn] <= 0:
            return state.fail_transaction('insufficient lrna in pool', agent)
        delta_ra = -state.liquidity[tkn] * -delta_qi / (delta_qi + state.lrna[tkn])
        state.lrna[tkn] += delta_qi
        state.liquidity[tkn] += -delta_ra
        # if modify_imbalance:
        #     state.lrna_imbalance += - delta_qi * (q + l) / (q + delta_qi) - delta_qi

        # we assume, for now, that buying LRNA is only possible when modify_imbalance = False
        lrna_fee_amt = -(delta_qa + delta_qi)
        delta_l = min(-state.lrna_imbalance, lrna_fee_amt)
        state.lrna_imbalance += delta_l
        state.lrna["HDX"] += lrna_fee_amt - delta_l

    elif delta_ra < 0:
        lrna_fee = state.lrna_fee[tkn].compute(tkn=tkn, delta_tkn=delta_ra)
        # delta_ri = -delta_ra
        if state.liquidity[tkn] - delta_ra <= 0:
            return state.fail_transaction('insufficient assets in pool', agent)
        delta_qi = state.lrna[tkn] * delta_ra / (state.liquidity[tkn] - delta_ra)
        delta_qa = -delta_qi * (1 - lrna_fee)
        state.lrna[tkn] += delta_qi
        state.liquidity[tkn] -= delta_ra
        # if modify_imbalance:
        #     state.lrna_imbalance += - delta_qi * (q + l) / (q + delta_qi) - delta_qi

        # we assume, for now, that buying LRNA is only possible when modify_imbalance = False
        lrna_fee_amt = -(delta_qa + delta_qi)
        delta_l = min(-state.lrna_imbalance, lrna_fee_amt)
        state.lrna_imbalance += delta_l
        state.lrna["HDX"] += lrna_fee_amt - delta_l

    else:
        return state.fail_transaction('All deltas are zero.', agent)

    agent.holdings['LRNA'] += delta_qa
    agent.holdings[tkn] += delta_ra

    return state, agent


def execute_stable_swap(
        state: OmnipoolState,
        agent: Agent,
        tkn_sell: str, tkn_buy: str,
        sub_pool_buy_id: str = "",
        sub_pool_sell_id: str = "",
        buy_quantity: float = 0,
        sell_quantity: float = 0
) -> tuple[AMM, Agent]:
    if tkn_sell == 'LRNA':
        if buy_quantity:
            sub_pool = state.sub_pools[sub_pool_buy_id]
            # buy a specific quantity of a stableswap asset using LRNA
            shares_needed = sub_pool.calculate_withdrawal_shares(tkn_remove=tkn_buy, quantity=buy_quantity)
            execute_lrna_swap(state, agent, delta_ra=shares_needed, tkn=sub_pool.unique_id)
            if state.fail:
                # if the swap failed, the transaction failed.
                return state.fail_transaction(state.fail, agent)
            stableswap.execute_withdraw_asset(sub_pool, agent, buy_quantity, tkn_buy)
            return state, agent
        elif sell_quantity:
            sub_pool = state.sub_pools[sub_pool_buy_id]
            agent_shares = agent.holdings[sub_pool.unique_id]
            execute_swap(
                state=state,
                agent=agent,
                tkn_buy=sub_pool.unique_id, tkn_sell='LRNA',
                sell_quantity=sell_quantity
            )
            if state.fail:
                # if the swap failed, the transaction failed.
                return state.fail_transaction(state.fail, agent)
            delta_shares = agent.holdings[sub_pool.unique_id] - agent_shares
            stableswap.execute_remove_liquidity(sub_pool, agent, delta_shares, tkn_buy)
            return state, agent

    elif sub_pool_sell_id and tkn_buy in state.asset_list:
        sub_pool: StableSwapPoolState = state.sub_pools[sub_pool_sell_id]
        if sell_quantity:
            # sell a stableswap asset for an omnipool asset
            agent_shares = agent.holdings[sub_pool.unique_id] if sub_pool.unique_id in agent.holdings else 0
            stableswap.execute_add_liquidity(sub_pool, agent, sell_quantity, tkn_sell)
            if state.fail:
                # the transaction failed.
                return state.fail_transaction(state.fail, agent)
            delta_shares = agent.holdings[sub_pool.unique_id] - agent_shares
            execute_swap(
                state=state,
                agent=agent,
                tkn_buy=tkn_buy,
                tkn_sell=sub_pool.unique_id,
                sell_quantity=delta_shares
            )
            return state, agent
        elif buy_quantity:
            # buy an omnipool asset with a stableswap asset
            sell_shares = calculate_sell_from_buy(state, tkn_buy, sub_pool.unique_id, buy_quantity)
            if sell_shares < 0:
                return state.fail_transaction("Not enough liquidity in the stableswap/LRNA pool.", agent)
            stableswap.execute_buy_shares(sub_pool, agent, sell_shares, tkn_sell)
            if sub_pool.fail:
                return state.fail_transaction(sub_pool.fail, agent)
            execute_swap(state, agent, tkn_buy, sub_pool.unique_id, buy_quantity)
            return state, agent

    elif sub_pool_buy_id and tkn_sell in state.asset_list:
        sub_pool: StableSwapPoolState = state.sub_pools[sub_pool_buy_id]
        if buy_quantity:
            # buy a stableswap asset with an omnipool asset
            shares_traded = sub_pool.calculate_withdrawal_shares(tkn_buy, buy_quantity)

            # buy shares in the subpool
            execute_swap(state, agent, tkn_buy=sub_pool.unique_id, tkn_sell=tkn_sell, buy_quantity=shares_traded)
            if state.fail:
                # if the swap failed, the transaction failed.
                return state.fail_transaction(state.fail, agent)
            # withdraw the shares for the desired token
            stableswap.execute_withdraw_asset(sub_pool, agent, quantity=buy_quantity, tkn_remove=tkn_buy)
            if sub_pool.fail:
                return state.fail_transaction(sub_pool.fail, agent)
            return state, agent
        elif sell_quantity:
            # sell an omnipool asset for a stableswap asset
            agent_shares = agent.holdings[sub_pool.unique_id] if sub_pool.unique_id in agent.holdings else 0
            execute_swap(
                state=state,
                agent=agent,
                tkn_buy=sub_pool.unique_id,
                tkn_sell=tkn_sell,
                sell_quantity=sell_quantity
            )
            delta_shares = agent.holdings[sub_pool.unique_id] - agent_shares
            if state.fail:
                return state.fail_transaction(state.fail, agent)
            stableswap.execute_remove_liquidity(
                state=sub_pool, agent=agent, shares_removed=delta_shares, tkn_remove=tkn_buy
            )
            return state, agent
    elif sub_pool_buy_id and sub_pool_sell_id:
        # trade between two subpools
        pool_buy: StableSwapPoolState = state.sub_pools[sub_pool_buy_id]
        pool_sell: StableSwapPoolState = state.sub_pools[sub_pool_sell_id]
        if buy_quantity:
            # buy enough shares of tkn_sell to afford buy_quantity worth of tkn_buy
            shares_bought = pool_buy.calculate_withdrawal_shares(tkn_buy, buy_quantity)
            if shares_bought > pool_buy.liquidity[tkn_buy]:
                return state.fail_transaction(f'Not enough liquidity in {pool_buy.unique_id}: {tkn_buy}.', agent)
            shares_sold = calculate_sell_from_buy(
                state=state,
                tkn_buy=pool_buy.unique_id,
                tkn_sell=pool_sell.unique_id,
                buy_quantity=shares_bought
            )
            stableswap.execute_buy_shares(
                state=pool_sell,
                agent=agent, quantity=shares_sold,
                tkn_add=tkn_sell
            )
            if pool_sell.fail:
                return state.fail_transaction(pool_sell.fail, agent)
            execute_swap(
                state=state,
                agent=agent,
                tkn_buy=pool_buy.unique_id, tkn_sell=pool_sell.unique_id,
                buy_quantity=shares_bought
            )
            if state.fail:
                return state.fail_transaction(state.fail, agent)
            stableswap.execute_withdraw_asset(
                state=pool_buy,
                agent=agent, quantity=buy_quantity,
                tkn_remove=tkn_buy, fail_on_overdraw=False
            )
            if pool_buy.fail:
                return state.fail_transaction(pool_buy.fail, agent)

            # if all three parts succeeded, then we're good!
            return state, agent
        elif sell_quantity:
            agent_sell_holdings = agent.holdings[sub_pool_sell_id] if sub_pool_sell_id in agent.holdings else 0
            stableswap.execute_add_liquidity(
                state=pool_sell,
                agent=agent, quantity=sell_quantity, tkn_add=tkn_sell
            )
            if pool_sell.fail:
                return state.fail_transaction(pool_sell.fail, agent)
            delta_sell_holdings = agent.holdings[sub_pool_sell_id] - agent_sell_holdings
            agent_buy_holdings = agent.holdings[sub_pool_buy_id] if sub_pool_buy_id in agent.holdings else 0
            execute_swap(
                state=state,
                agent=agent,
                tkn_buy=pool_buy.unique_id, tkn_sell=pool_sell.unique_id,
                sell_quantity=delta_sell_holdings
            )
            if state.fail:
                return state.fail_transaction(state.fail, agent)
            delta_buy_holdings = agent.holdings[sub_pool_buy_id] - agent_buy_holdings
            stableswap.execute_remove_liquidity(
                state=pool_buy, agent=agent, shares_removed=delta_buy_holdings, tkn_remove=tkn_buy
            )
            if pool_buy.fail:
                return state.fail_transaction(pool_buy.fail, agent)
            return state, agent
    else:
        raise ValueError('buy_quantity or sell_quantity must be specified.')


def execute_create_sub_pool(
        state: OmnipoolState,
        tkns_migrate: list[str],
        sub_pool_id: str,
        amplification: float,
        trade_fee: FeeMechanism or float = 0
):
    new_sub_pool = StableSwapPoolState(
        tokens={tkn: state.liquidity[tkn] for tkn in tkns_migrate},
        amplification=amplification,
        unique_id=sub_pool_id,
        trade_fee=trade_fee
    )
    new_sub_pool.conversion_metrics = {
        tkn: {
            'price': state.lrna[tkn] / state.liquidity[tkn],
            'old_shares': state.shares[tkn],
            'omnipool_shares': state.lrna[tkn],
            'subpool_shares': state.lrna[tkn]
        } for tkn in tkns_migrate
    }
    new_sub_pool.shares = sum([state.lrna[tkn] for tkn in tkns_migrate])
    state.sub_pools[sub_pool_id] = new_sub_pool
    state.add_token(
        sub_pool_id,
        liquidity=sum([state.lrna[tkn] for tkn in tkns_migrate]),
        shares=sum([state.lrna[tkn] for tkn in tkns_migrate]),
        lrna=sum([state.lrna[tkn] for tkn in tkns_migrate]),
        protocol_shares=sum([
            state.lrna[tkn] * state.protocol_shares[tkn] / state.shares[tkn] for tkn in tkns_migrate
        ])
    )

    # remove assets from Omnipool
    for tkn in tkns_migrate:
        state.liquidity[tkn] = 0
        state.lrna[tkn] = 0
        state.asset_list.remove(tkn)
    return state


def execute_migrate_asset(state: OmnipoolState, tkn_migrate: str, sub_pool_id: str):
    """
    Move an asset from the Omnipool into a stableswap subpool.
    """
    sub_pool: StableSwapPoolState = state.sub_pools[sub_pool_id]
    s = sub_pool.unique_id
    i = tkn_migrate
    if tkn_migrate in sub_pool.liquidity:
        raise AssertionError('Assets should only exist in one place in the Omnipool at a time.')
    sub_pool.liquidity[i] = state.liquidity[i]
    state.protocol_shares[s] += (
            state.shares[s] * state.lrna[i] / state.lrna[s] * state.protocol_shares[i] / state.shares[i]
    )

    sub_pool.conversion_metrics[i] = {
        'price': state.lrna[i] / state.lrna[s] * sub_pool.shares / state.liquidity[i],
        'old_shares': state.shares[i],
        'omnipool_shares': state.lrna[i] * state.shares[s] / state.lrna[s],
        'subpool_shares': state.lrna[i] * sub_pool.shares / state.lrna[s]
    }

    state.shares[s] += state.lrna[i] * state.shares[s] / state.lrna[s]
    state.liquidity[s] += state.lrna[i] * sub_pool.shares / state.lrna[s]
    sub_pool.shares += state.lrna[i] * sub_pool.shares / state.lrna[s]
    state.lrna[s] += state.lrna[i]

    # remove asset from omnipool and add it to subpool
    state.lrna[i] = 0
    state.liquidity[i] = 0
    state.asset_list.remove(i)
    sub_pool.asset_list.append(i)
    return state


def execute_migrate_lp(
        state: OmnipoolState,
        agent: Agent,
        sub_pool_id: str,
        tkn_migrate: str
):
    sub_pool = state.sub_pools[sub_pool_id]
    conversions = sub_pool.conversion_metrics[tkn_migrate]
    old_pool_id = (state.unique_id, tkn_migrate)
    old_share_price = agent.share_prices[old_pool_id]
    # TODO: maybe this is an edge case or not allowed, but what if the agent already has a share price locked in?
    # ex., maybe they have LPed into the new subpool after their asset was migrated,
    # but before they had migrated their own position
    agent.share_prices[sub_pool_id] = old_share_price / conversions['price']
    if sub_pool_id not in agent.holdings:
        agent.holdings[sub_pool_id] = 0
    agent.holdings[sub_pool_id] += (
            agent.holdings[old_pool_id] / conversions['old_shares'] * conversions['omnipool_shares']
    )
    state.liquidity[sub_pool_id] += (
            agent.holdings[old_pool_id] / conversions['old_shares'] * conversions['subpool_shares']
    )
    agent.holdings[old_pool_id] = 0

    return state, agent


def calculate_remove_liquidity(state: OmnipoolState, agent: Agent, quantity: float, tkn_remove: str):
    """
    calculated the pool and agent deltas for removing liquidity from a sub pool
    return as a tuple in this order:
    delta_qa, delta_r, delta_q, delta_s, delta_b, delta_l

    delta_qa (agent LRNA)
    delta_r (pool liquidity)
    delta_q (pool LRNA)
    delta_s (pool shares)
    delta_b (protocol shares)
    delta_l (LRNA imbalance)
    """
    quantity = -abs(quantity)
    assert quantity <= 0, f"delta_S cannot be positive: {quantity}"
    # assert tkn_remove in state.asset_list, f"invalid token name: {tkn_remove}"
    if tkn_remove not in state.asset_list:
        return 0, 0, 0, 0, 0, 0

    if (state.unique_id, tkn_remove) not in agent.share_prices:
        return 0, 0, 0, 0, 0, 0

    # determine if they should get some LRNA back as well as the asset they invested
    piq = lrna_price(state, tkn_remove)
    p0 = agent.share_prices[(state.unique_id, tkn_remove)]
    mult = (piq - p0) / (piq + p0)

    # Share update
    delta_b = max(mult * quantity, 0)
    delta_s = quantity + delta_b

    # Token amounts update
    delta_r = state.liquidity[tkn_remove] * max((quantity + delta_b) / state.shares[tkn_remove], -1)

    if piq >= p0:  # prevents rounding errors
        if 'LRNA' not in agent.holdings:
            agent.holdings['LRNA'] = 0
        delta_qa = -piq * (
                2 * piq / (piq + p0) * quantity / state.shares[tkn_remove]
                * state.liquidity[tkn_remove] - delta_r
        )
    else:
        delta_qa = 0

    # LRNA burn
    delta_q = lrna_price(state, tkn_remove) * delta_r

    # L update: LRNA fees to be burned before they will start to accumulate again
    delta_l = (
            delta_r * state.lrna[tkn_remove] / state.liquidity[tkn_remove]
            * state.lrna_imbalance / state.lrna_total
    )

    return delta_qa, delta_r, delta_q, delta_s, delta_b, delta_l


def execute_add_liquidity(
        state: OmnipoolState,
        agent: Agent = None,
        quantity: float = 0,
        tkn_add: str = ''
) -> tuple[OmnipoolState, Agent]:
    """Compute new state after liquidity addition"""

    delta_Q = lrna_price(state, tkn_add) * quantity
    if not (state.unique_id, tkn_add) in agent.holdings:
        agent.holdings[(state.unique_id, tkn_add)] = 0

    quantity = quantity or state.trade_limit_per_block * state.liquidity[tkn_add]
    if agent.holdings[tkn_add] < quantity:
        return state.fail_transaction(f'Agent has insufficient funds ({agent.holdings[tkn_add]} < {quantity}).', agent)

    if (state.lrna[tkn_add] + delta_Q) / (state.lrna_total + delta_Q) > state.weight_cap[tkn_add]:
        return state.fail_transaction(
            'Transaction rejected because it would exceed the weight cap in pool[{i}].', agent
        )

    if (state.total_value_locked + quantity * usd_price(state, tkn_add)) > state.tvl_cap:
        return state.fail_transaction('Transaction rejected because it would exceed the TVL cap.', agent)

    if (state.liquidity[tkn_add] + quantity) > 10 ** 12:
        # TODO: this may not actually exist as part of the protocol
        return state.fail_transaction('Asset liquidity cannot exceed 10 ^ 12.', agent)

    # assert quantity > 0, f"delta_R must be positive: {quantity}"
    if tkn_add not in state.asset_list:
        for sub_pool in state.sub_pools.values():
            if tkn_add in sub_pool.asset_list:
                old_agent_holdings = agent.holdings[sub_pool.unique_id] if sub_pool.unique_id in agent.holdings else 0
                stableswap.execute_add_liquidity(
                    state=sub_pool,
                    agent=agent,
                    quantity=quantity,
                    tkn_add=tkn_add
                )
                # deposit into the Omnipool
                return execute_add_liquidity(
                    state, agent,
                    quantity=agent.holdings[sub_pool.unique_id] - old_agent_holdings,
                    tkn_add=sub_pool.unique_id
                )
        raise AssertionError(f"invalid value for i: {tkn_add}")

    # Share update
    if state.shares[tkn_add]:
        shares_added = ((state.liquidity[tkn_add] + quantity) / state.liquidity[tkn_add] - 1) * state.shares[tkn_add]
    else:
        shares_added = quantity
    state.shares[tkn_add] += shares_added

    # shares go to provisioning agent
    agent.holdings[(state.unique_id, tkn_add)] += shares_added

    # L update: LRNA fees to be burned before they will start to accumulate again
    delta_L = (
            quantity * state.lrna[tkn_add] / state.liquidity[tkn_add]
            * state.lrna_imbalance / state.lrna_total
    )
    state.lrna_imbalance += delta_L

    # LRNA add (mint)
    state.lrna[tkn_add] += delta_Q

    # Token amounts update
    state.liquidity[tkn_add] += quantity
    agent.holdings[tkn_add] -= quantity

    # set price at which liquidity was added
    agent.share_prices[(state.unique_id, tkn_add)] = lrna_price(state, tkn_add)

    return state, agent


def execute_remove_liquidity(state: OmnipoolState, agent: Agent, quantity: float, tkn_remove: str):
    """
    Remove liquidity from a sub pool.
    """

    if quantity == 0:
        return state, agent

    if tkn_remove not in state.asset_list:
        for sub_pool in state.sub_pools.values():
            if tkn_remove in sub_pool.asset_list:
                stableswap.execute_remove_liquidity(
                    sub_pool, agent, quantity, tkn_remove
                )
                if sub_pool.fail:
                    return state.fail_transaction(sub_pool.fail, agent)
                else:
                    return state, agent

        raise AssertionError(f"invalid value for i: {tkn_remove}")

    quantity = abs(quantity)
    delta_qa, delta_r, delta_q, delta_s, delta_b, delta_l = calculate_remove_liquidity(
        state, agent, quantity, tkn_remove
    )
    if delta_r + state.liquidity[tkn_remove] < 0:
        return state.fail_transaction('Cannot remove more liquidity than exists in the pool.', agent)
    elif quantity > agent.holdings[(state.unique_id, tkn_remove)]:
        return state.fail_transaction('Cannot remove more liquidity than the agent has invested.', agent)

    state.liquidity[tkn_remove] += delta_r
    state.shares[tkn_remove] += delta_s
    state.protocol_shares[tkn_remove] += delta_b
    state.lrna[tkn_remove] += delta_q
    state.lrna_imbalance += delta_l
    agent.holdings['LRNA'] += delta_qa
    agent.holdings[(state.unique_id, tkn_remove)] -= quantity
    agent.holdings[tkn_remove] -= delta_r
    return state, agent


def asset_invariant(state: OmnipoolState, i: str) -> float:
    """Invariant for specific asset"""
    return state.liquidity[i] * state.lrna[i]


def swap_lrna_delta_Qi(state: OmnipoolState, delta_ri: float, i: str) -> float:
    return state.lrna[i] * (- delta_ri / (state.liquidity[i] + delta_ri))


def swap_lrna_delta_Ri(state: OmnipoolState, delta_qi: float, i: str) -> float:
    return state.liquidity[i] * (- delta_qi / (state.lrna[i] + delta_qi))


def weight_i(state: OmnipoolState, i: str) -> float:
    return state.lrna[i] / state.lrna_total


def swap_lrna(
        old_state: OmnipoolState,
        old_agent: Agent,
        delta_ra: float = 0,
        delta_qa: float = 0,
        tkn: str = '',
        modify_imbalance: bool = True
) -> tuple[OmnipoolState, Agent]:
    """Compute new state after LRNA swap"""

    new_state = old_state.copy()
    new_agent = old_agent.copy()

    return execute_lrna_swap(new_state, new_agent, delta_ra, delta_qa, tkn, modify_imbalance)


def swap(
        old_state: OmnipoolState,
        old_agent: Agent,
        tkn_buy: str,
        tkn_sell: str,
        buy_quantity: float = 0,
        sell_quantity: float = 0
) -> tuple[OmnipoolState, Agent]:
    """
    execute swap on a copy of old_state and old_agent, and return the copies
    """
    new_state = old_state.copy()
    new_agent = old_agent.copy()

    execute_swap(
        state=new_state,
        agent=new_agent,
        sell_quantity=sell_quantity,
        buy_quantity=buy_quantity,
        tkn_buy=tkn_buy,
        tkn_sell=tkn_sell,
    )

    return new_state, new_agent


def migrate(
        old_state: OmnipoolState,
        tkn_migrate: str,
        sub_pool_id: str
) -> OmnipoolState:
    return execute_migrate_asset(old_state.copy(), tkn_migrate, sub_pool_id)


def add_liquidity(
        old_state: OmnipoolState,
        old_agent: Agent,
        quantity: float = 0,
        tkn_add: str = ''
) -> tuple[OmnipoolState, Agent]:
    """Copy state, then added liquidity and return new state"""
    new_state = old_state.copy()
    new_agent = old_agent.copy()

    return execute_add_liquidity(new_state, new_agent, quantity, tkn_add)


def remove_liquidity(
        old_state: OmnipoolState,
        old_agent: Agent,
        quantity: float,
        tkn_remove: str
) -> tuple[OmnipoolState, Agent]:
    """Compute new state after liquidity removal"""
    new_state = old_state.copy()
    new_agent = old_agent.copy()

    return execute_remove_liquidity(new_state, new_agent, quantity, tkn_remove)


OmnipoolState.swap = staticmethod(swap)
OmnipoolState.execute_swap = staticmethod(execute_swap)
OmnipoolState.add_liquidity = staticmethod(add_liquidity)
OmnipoolState.execute_add_liquidity = staticmethod(execute_add_liquidity)
OmnipoolState.remove_liquidity = staticmethod(remove_liquidity)
OmnipoolState.usd_price = staticmethod(usd_price)
OmnipoolState.lrna_price = staticmethod(lrna_price)
OmnipoolState.price = staticmethod(price)

OmnipoolArchiveState.usd_price = staticmethod(usd_price)
OmnipoolArchiveState.lrna_price = staticmethod(lrna_price)
OmnipoolArchiveState.price = staticmethod(price)


#===============================================================================
# fee mechanisms
#===============================================================================
def slip_fee(slip_factor: float, minimum_fee: float = 0) -> FeeMechanism:
    def fee_function(
            exchange: AMM, tkn: str, delta_tkn: float
    ) -> float:
        return (slip_factor * abs(delta_tkn) / (exchange.liquidity[tkn] + delta_tkn)) + minimum_fee

    return FeeMechanism(fee_function, f"Slip fee (alpha={slip_factor}, min={minimum_fee}")


def dynamicadd_asset_fee(
        minimum: float = 0,
        amplification: float = 1,
        raise_oracle_name: str = 'short',
        decay: float = 0.001,
        fee_max: float = 0.5
) -> FeeMechanism:
    class Fee:
        def __init__(self):
            # force compute on first call
            self.time_step = dict()

        def fee_function(
                self, exchange: OmnipoolState, tkn: str, delta_tkn: float = 0
        ) -> float:
            if tkn not in self.time_step:
                self.time_step[tkn] = 0
            elif self.time_step[tkn] == exchange.time_step:
                # since fee is the same regardless of delta_tkn, just return the last fee
                # if it's already been computed for this tkn and block
                return exchange.last_fee[tkn]
            else:
                self.time_step[tkn] = exchange.time_step

            raise_oracle: Oracle = exchange.oracles[raise_oracle_name]

            if raise_oracle.liquidity[tkn] != 0:
                x = (raise_oracle.volume_out[tkn] - raise_oracle.volume_in[tkn]) / raise_oracle.liquidity[tkn]
            else:
                x = 0

            fee_adj = amplification * x - decay

            previous_fee = exchange.last_fee[tkn]

            fee = min(max(previous_fee + fee_adj, minimum), fee_max)
            exchange.last_fee[tkn] = fee

            return fee

    return FeeMechanism(
        fee_function=Fee().fee_function,
        name=f'Dynamic fee (oracle={raise_oracle_name}, amplification={amplification}, min={minimum})'
    )


def dynamicadd_lrna_fee(
        minimum: float = 0,
        amplification: float = 1,
        raise_oracle_name: str = 'short',
        decay: float = 0.001,
        fee_max: float = 0.5,
) -> FeeMechanism:
    class Fee:
        def __init__(self):
            self.time_step = dict()

        def fee_function(
            self, exchange: OmnipoolState, tkn: str, delta_tkn: float = 0
        ) -> float:
            if tkn not in self.time_step:
                self.time_step[tkn] = 0
            elif self.time_step[tkn] == exchange.time_step:
                # since fee is the same regardless of delta_tkn, just return the last fee
                # if it's already been computed for this tkn and block
                return exchange.last_lrna_fee[tkn]
            else:
                self.time_step[tkn] = exchange.time_step

            raise_oracle: Oracle = exchange.oracles[raise_oracle_name]

            if raise_oracle.liquidity[tkn] != 0:
                x = (raise_oracle.volume_in[tkn] - raise_oracle.volume_out[tkn]) / raise_oracle.liquidity[tkn]
            else:
                x = 0

            fee_adj = amplification * x - decay

            previous_fee = exchange.last_lrna_fee[tkn]

            fee = min(max(previous_fee + fee_adj, minimum), fee_max)
            exchange.last_lrna_fee[tkn] = fee

            return fee

    return FeeMechanism(
        fee_function=Fee().fee_function,
        name=f'Dynamic LRNA fee (oracle={raise_oracle_name}, amplification={amplification}, min={minimum})'
    )


def value_assets(prices: dict, assets: dict) -> float:
    """
    return the value of the agent's assets if they were sold at current spot prices
    """
    return sum([
        assets[i] * prices[i] if i in prices else 0
        for i in assets.keys()
    ])


def cash_out_omnipool(omnipool: OmnipoolState, agent: Agent, prices) -> float:
    """
    return the value of the agent's holdings if they withdraw all liquidity
    and then sell at current spot prices
    """
    if 'LRNA' not in agent.holdings:
        agent.holdings['LRNA'] = 0
    withdraw_holdings = {tkn: agent.holdings[tkn] for tkn in list(agent.holdings.keys())}

    for key in agent.holdings.keys():
        # shares.keys might just be the pool name, or it might be a tuple (pool, token)
        if isinstance(key, tuple):
            tkn = key[1]
            withdraw_holdings[key] = 0
        else:
            tkn = key
        # optimized for omnipool, no copy operations
        delta_qa, delta_r, delta_q, \
            delta_s, delta_b, delta_l = calculate_remove_liquidity(
            omnipool,
            agent,
            agent.holdings[key],
            tkn_remove=tkn
        )
        withdraw_holdings['LRNA'] += delta_qa
        if tkn not in withdraw_holdings:
            withdraw_holdings[tkn] = 0
        withdraw_holdings[tkn] -= delta_r

    return value_assets(prices, withdraw_holdings)<|MERGE_RESOLUTION|>--- conflicted
+++ resolved
@@ -378,11 +378,9 @@
         delta_Ri = sell_quantity
         if delta_Ri <= 0:
             return state.fail_transaction('sell amount must be greater than zero', agent)
-<<<<<<< HEAD
-=======
+
         if delta_Ri > agent.holdings[i]:
             return state.fail_transaction(f"Agent doesn't have enough {i}", agent)
->>>>>>> 9e6c114e
 
         delta_Qi = state.lrna[tkn_sell] * -delta_Ri / (state.liquidity[tkn_sell] + delta_Ri)
         asset_fee = state.asset_fee[tkn_sell].compute(tkn=tkn_sell, delta_tkn=sell_quantity)
