--- conflicted
+++ resolved
@@ -2,16 +2,12 @@
 from .agents import Agent
 from .amm import AMM
 from .stableswap_amm import StableSwapPoolState
-<<<<<<< HEAD
-=======
 from mpmath import mpf, mp
 mp.dps = 50
->>>>>>> 7fd25c7e
 
 
 class OmnipoolState(AMM):
     unique_id: str = 'omnipool'
-    stableswap_subpool: StableSwapPoolState
 
     def __init__(self,
                  tokens: dict[str: dict],
@@ -49,7 +45,6 @@
         self.lrna = {}
         self.shares = {}
         self.protocol_shares = {}
-        self.tvl = {}
         self.weight_cap = {}
         for token, pool in tokens.items():
             assert pool['liquidity'], f'token {token} missing required parameter: liquidity'
@@ -77,11 +72,7 @@
         else:
             self.sub_pools = []
 
-<<<<<<< HEAD
-    def price(self, i: str):
-=======
     def price(self, i: str, j: str = ''):
->>>>>>> 7fd25c7e
         """
         price of an asset i denominated in j, according to current market conditions in the omnipool
         """
@@ -129,8 +120,6 @@
             ) for token in self.asset_list]
         ) + '\n)'
 
-<<<<<<< HEAD
-=======
     def calculate_sell_from_buy(
             self,
             tkn_buy: str,
@@ -146,7 +135,6 @@
         delta_Ri = -self.liquidity[tkn_sell] * delta_Qi / (self.lrna[tkn_sell] + delta_Qi)
         return delta_Ri
 
->>>>>>> 7fd25c7e
     def execute_swap(
         self, agent: Agent,
         tkn_buy: str, tkn_sell: str,
@@ -158,12 +146,8 @@
         """
 
         for sub_pool in self.sub_pools:
-<<<<<<< HEAD
-            if {tkn_buy, tkn_sell} | {*sub_pool.asset_list}:
-=======
             # note: this default routing behavior assumes that an asset will only exist in one place in the omnipool
             if {tkn_buy, tkn_sell} & {*sub_pool.asset_list}:
->>>>>>> 7fd25c7e
                 if isinstance(sub_pool, StableSwapPoolState):
                     return self.execute_stable_swap(
                         agent, sub_pool,
@@ -176,14 +160,7 @@
 
         if buy_quantity != 0:
             # back into correct delta_Ri, then execute sell
-<<<<<<< HEAD
-            delta_Qj = -self.lrna[tkn_buy] * buy_quantity / (
-                    self.liquidity[tkn_buy] * (1 - self.asset_fee) + buy_quantity)
-            delta_Qi = -delta_Qj / (1 - self.lrna_fee)
-            delta_Ri = -self.liquidity[tkn_sell] * delta_Qi / (self.lrna[tkn_sell] + delta_Qi)
-=======
             delta_Ri = self.calculate_sell_from_buy(tkn_buy, tkn_sell, buy_quantity)
->>>>>>> 7fd25c7e
             return self.execute_swap(
                 agent=agent,
                 tkn_buy=tkn_buy,
@@ -231,20 +208,6 @@
         buy_quantity: float = 0,
         sell_quantity: float = 0
     ):
-<<<<<<< HEAD
-        if buy_quantity and tkn_buy in sub_pool.asset_list:
-            initial_d = sub_pool.calculate_d()
-            updated_d = sub_pool.calculate_d(sub_pool.modified_balances(delta={tkn_buy: -buy_quantity}))
-            delta_d = updated_d - initial_d
-            share_cost = sub_pool.shares * delta_d / initial_d / (1 - sub_pool.trade_fee)
-            if share_cost > sub_pool.shares:
-                return self.fail_transaction("Subpool doesn't have enough liquidity."), agent
-            self.execute_swap(agent, tkn_buy=sub_pool.unique_id, tkn_sell=tkn_sell, buy_quantity=buy_quantity)
-            return self, agent
-        elif buy_quantity and tkn_sell in sub_pool.asset_list:
-            return self, agent
-        elif sell_quantity and tkn_sell in sub_pool.asset_list:
-=======
         initial_d = sub_pool.calculate_d()
 
         if buy_quantity and tkn_buy in sub_pool.asset_list:
@@ -289,7 +252,6 @@
             if sub_pool.fail:
                 return self.fail_transaction(sub_pool.fail), agent
             self.execute_swap(agent, tkn_buy, sub_pool.unique_id, buy_quantity)
->>>>>>> 7fd25c7e
             return self, agent
         elif sell_quantity and tkn_buy in sub_pool.asset_list:
             return self, agent
@@ -461,8 +423,10 @@
     new_state.lrna[tkn_add] += delta_Q
 
     # L update: LRNA fees to be burned before they will start to accumulate again
-    delta_L = (quantity * old_state.lrna[tkn_add] / old_state.liquidity[tkn_add]
-               * old_state.lrna_imbalance / old_state.lrna_total)
+    delta_L = (
+        quantity * old_state.lrna[tkn_add] / old_state.liquidity[tkn_add]
+        * old_state.lrna_imbalance / old_state.lrna_total
+    )
     new_state.lrna_imbalance += delta_L
 
     if new_state.lrna[tkn_add] / new_state.lrna_total > new_state.weight_cap[tkn_add]:
