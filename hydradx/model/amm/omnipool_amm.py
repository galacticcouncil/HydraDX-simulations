import copy
from numbers import Number
from typing import Callable

from . import stableswap_amm as stableswap
from .agents import Agent
from .amm import AMM, FeeMechanism, basic_fee
from .oracle import Oracle, Block, OracleArchiveState
from .stableswap_amm import StableSwapPoolState


class OmnipoolState(AMM):
    unique_id: str = 'omnipool'

    def __init__(self,
                 tokens: dict[str: dict],
                 tvl_cap: float = float('inf'),
                 preferred_stablecoin: str = "USD",
                 asset_fee: dict or FeeMechanism or float = None,
                 lrna_fee: dict or FeeMechanism or float = None,
                 oracles: dict[str: int] = None,
                 trade_limit_per_block: float = float('inf'),
                 update_function: Callable = None,
                 last_asset_fee: dict or float = None,
                 last_lrna_fee: dict or float = None,
                 imbalance: float = 0.0,
                 last_oracle_values: dict = None,
<<<<<<< HEAD
                 shares: dict[str: float] = None,
                 protocol_shares: dict[str: float] = None,
=======
                 max_withdrawal_per_block: float = 1,
                 max_lp_per_block: float = float('inf'),
                 remove_liquidity_volatility_threshold: float = 0,
                 withdrawal_fee: bool = True,
                 min_withdrawal_fee: float = 0.0001,
                 lrna_mint_pct: float = 0.0,
>>>>>>> edf0659a
                 ):
        """
        tokens should be a dict in the form of [str: dict]
        the nested dict needs the following parameters:
        {
          'liquidity': float  # starting risk asset liquidity in the pool
          (
          'LRNA': float  # starting LRNA on the other side of the pool
          or
          'LRNA_price': float  # price of the asset denominated in LRNA
          )

          optional:
          'weight_cap': float  # maximum fraction of TVL that may be held in this pool
          'oracle': dict  {name: period}  # name of the oracle its period, i.e. how slowly it decays
        }
        """

        super().__init__()

        if 'HDX' not in tokens:
            raise ValueError('HDX not included in tokens.')
        if preferred_stablecoin not in tokens:
            raise ValueError(f'{preferred_stablecoin} is preferred stablecoin, but not included in tokens.')

        self.asset_list: list[str] = []
        self.liquidity = {}
        self.lrna = {}
        self.shares = {}
        self.protocol_shares = {}
        self.weight_cap = {}
        self.default_asset_fee = asset_fee if isinstance(asset_fee, Number) else 0.0
        self.default_lrna_fee = asset_fee if isinstance(asset_fee, Number) else 0.0
        self.lrna_imbalance = imbalance  # AKA "L"
        self.tvl_cap = tvl_cap
        self.stablecoin = preferred_stablecoin
        self.fail = ''
        self.sub_pools = dict()  # require sub_pools to be added through create_sub_pool
        self.update_function = update_function
        self.max_withdrawal_per_block = max_withdrawal_per_block
        self.max_lp_per_block = max_lp_per_block
        self.remove_liquidity_volatility_threshold = remove_liquidity_volatility_threshold
        self.lrna_mint_pct = lrna_mint_pct
        self.withdrawal_fee = withdrawal_fee
        if withdrawal_fee:
            self.min_withdrawal_fee = min_withdrawal_fee

        # trades per block cannot exceed this fraction of the pool's liquidity
        self.trade_limit_per_block = trade_limit_per_block

        for token, pool in tokens.items():
            assert pool['liquidity'], f'token {token} missing required parameter: liquidity'
            if 'LRNA' in pool:
                lrna = pool['LRNA']
            elif 'LRNA_price' in pool:
                lrna = pool['liquidity'] * pool['LRNA_price']
            else:
                raise ValueError("token {name} missing required parameter: ('LRNA' or 'LRNA_price)")
            self.add_token(
                token,
                liquidity=pool['liquidity'],
                lrna=lrna,
                shares=shares[token] if shares is not None else pool['liquidity'],
                protocol_shares=protocol_shares[token] if protocol_shares is not None else pool['liquidity'],
                weight_cap=pool['weight_cap'] if 'weight_cap' in pool else 1
            )

        self.oracles = {}

        if oracles is None or 'price' not in oracles:
            if last_oracle_values is None or 'price' not in last_oracle_values:
                self.oracles['price'] = Oracle(sma_equivalent_length=19, first_block=Block(self))
            else:
                self.oracles['price'] = Oracle(sma_equivalent_length=19, first_block=Block(self),
                                               last_values=last_oracle_values['price'])
        if last_oracle_values is not None and oracles is not None:
            self.oracles.update({
                name: Oracle(sma_equivalent_length=period, last_values=last_oracle_values[name]
                if name in last_oracle_values else None)
                for name, period in oracles.items()
            })
        elif oracles is not None:
            self.oracles.update({
                name: Oracle(sma_equivalent_length=period, first_block=Block(self))
                for name, period in oracles.items()
            })

        self.asset_fee = self._get_fee(asset_fee)
        self.lrna_fee = self._get_fee(lrna_fee)

        self.time_step = 0
        self.current_block = Block(self)

        if isinstance(last_asset_fee, Number):
            self.last_fee = {tkn: last_asset_fee for tkn in self.asset_list}
        elif isinstance(last_asset_fee, dict):
            self.last_fee = {tkn: last_asset_fee[tkn] if tkn in last_asset_fee else 0 for tkn in self.asset_list}
        else:
            self.last_fee = {tkn: 0 for tkn in self.asset_list}

        if isinstance(last_lrna_fee, Number):
            self.last_lrna_fee = {tkn: last_lrna_fee for tkn in self.asset_list}
        elif isinstance(last_lrna_fee, dict):
            self.last_lrna_fee = {tkn: last_lrna_fee[tkn] if tkn in last_lrna_fee else 0 for tkn in self.asset_list}
        else:
            self.last_lrna_fee = {tkn: 0 for tkn in self.asset_list}

    def __setattr__(self, key, value):
        # if key is a fee, make sure it's a dict[str: FeeMechanism]
        if key in ['lrna_fee', 'asset_fee']:
            super().__setattr__(key, self._get_fee(value))
        else:
            super().__setattr__(key, value)

    def _get_fee(self, value: dict or FeeMechanism or float) -> dict:

        if isinstance(value, dict):
            if set(value.keys()) != set(self.asset_list):
                # I do not believe we were handling this case correctly
                # we can extend this when it is a priority
                raise ValueError(f'fee dict keys must match asset list: {self.asset_list}')
            return ({
                tkn: (
                    value[tkn].assign(self, tkn)
                    if isinstance(fee, FeeMechanism)
                    else basic_fee(fee).assign(self, tkn)
                )
                for tkn, fee in value.items()
            })
        elif isinstance(value, FeeMechanism):
            return {tkn: value.assign(self, tkn) for tkn in self.asset_list}
        else:
            return {tkn: basic_fee(value or 0).assign(self, tkn) for tkn in self.asset_list}

    def add_token(
            self,
            tkn: str,
            liquidity: float,
            lrna: float,
            shares: float,
            protocol_shares: float,
            weight_cap: float = 1
    ):
        self.asset_list.append(tkn)
        self.liquidity[tkn] = liquidity
        self.lrna[tkn] = lrna
        self.shares[tkn] = shares
        self.protocol_shares[tkn] = protocol_shares
        self.weight_cap[tkn] = weight_cap
        if hasattr(self, 'asset_fee'):
            self.asset_fee[tkn] = basic_fee(self.default_asset_fee).assign(self, tkn)
            self.lrna_fee[tkn] = basic_fee(self.default_lrna_fee).assign(self, tkn)
            self.last_fee[tkn] = 0
            self.last_lrna_fee[tkn] = 0
        if hasattr(self, 'current_block'):
            self.current_block.price[tkn] = self.lrna[tkn] / self.liquidity[tkn]
            self.current_block.liquidity[tkn] = self.liquidity[tkn]
            self.current_block.lps[tkn] = 0
            self.current_block.withdrawals[tkn] = 0
            self.current_block.volume_in[tkn] = 0
            self.current_block.volume_out[tkn] = 0

    def remove_token(self, tkn: str):
        self.asset_list.remove(tkn)

    def update(self):
        # update oracles
        self.current_block.price['HDX'] = self.lrna['HDX'] / self.liquidity['HDX']

        for name, oracle in self.oracles.items():
            oracle.update(self.current_block)

        # update current block
        self.time_step += 1
        self.current_block = Block(self)

        # update fees
        self.last_fee = {tkn: self.asset_fee[tkn].compute(tkn) for tkn in self.asset_list}
        self.last_lrna_fee = {tkn: self.lrna_fee[tkn].compute(tkn) for tkn in self.asset_list}

        self.fail = ''
        if self.update_function:
            self.update_function(self)

        return self

    @property
    def lrna_total(self):
        return sum(self.lrna.values())

    @property
    def total_value_locked(self):
        # base this just on the LRNA/USD exchange rate in the pool
        return self.liquidity[self.stablecoin] * self.lrna_total / self.lrna[self.stablecoin]

    def copy(self):
        copy_state = copy.deepcopy(self)
        copy_state.fail = ''
        return copy_state

    def archive(self):
        return OmnipoolArchiveState(self)

    def __repr__(self):
        # don't go overboard with the precision here
        precision = 12
        lrna = {tkn: round(self.lrna[tkn], precision) for tkn in self.lrna}
        lrna_total = round(self.lrna_total, precision)
        liquidity = {tkn: round(self.liquidity[tkn], precision) for tkn in self.liquidity}
        weight_cap = {tkn: round(self.weight_cap[tkn], precision) for tkn in self.weight_cap}
        prices = {tkn: round(usd_price(self, tkn), precision) for tkn in self.asset_list}
        newline = '\n'
        return (
            f'Omnipool: {self.unique_id}\n'
            f'********************************\n'
            f'tvl cap: {self.tvl_cap}\n'
            f'lrna fee:\n\n'
            f'{newline.join(["    " + tkn + ": " + self.lrna_fee[tkn].name for tkn in self.asset_list])}\n\n'
            f'asset fee:\n\n'
            f'{newline.join(["    " + tkn + ": " + self.asset_fee[tkn].name for tkn in self.asset_list])}\n\n'
            f'asset pools: (\n\n'
        ) + '\n'.join(
            [(
                    f'    *{tkn}*\n'
                    f'    asset quantity: {liquidity[tkn]}\n'
                    f'    lrna quantity: {lrna[tkn]}\n'
                    f'    USD price: {prices[tkn]}\n' +
                    f'    tvl: ${lrna[tkn] * liquidity[self.stablecoin] / lrna[self.stablecoin]}\n'
                    f'    weight: {lrna[tkn]}/{lrna_total} ({lrna[tkn] / lrna_total})\n'
                    f'    weight cap: {weight_cap[tkn]}\n'
                    f'    total shares: {self.shares[tkn]}\n'
                    f'    protocol shares: {self.protocol_shares[tkn]}\n'
            ) for tkn in self.asset_list]
        ) + '\n)\n' + f'sub pools: (\n\n    ' + ')\n(\n'.join(
            [
                '\n    '.join(pool_desc.split('\n'))
                for pool_desc in
                [repr(pool) for pool in self.sub_pools.values()]
            ]
        ) + '\n)\n' + f'oracles: (\n' + '\n\n'.join([
            f'    name: {name}\n    length: {oracle.length}' for name, oracle in self.oracles.items()
        ]) + f'\n)\n\nerror message: {self.fail or "None"}'


class OmnipoolArchiveState:
    def __init__(self, state: OmnipoolState):
        self.asset_list = [tkn for tkn in state.asset_list]
        self.liquidity = {k: v for (k, v) in state.liquidity.items()}
        self.lrna = {k: v for (k, v) in state.lrna.items()}
        self.lrna_total = sum(self.lrna.values())
        self.shares = {k: v for (k, v) in state.shares.items()}
        self.protocol_shares = {k: v for (k, v) in state.protocol_shares.items()}
        self.lrna_imbalance = state.lrna_imbalance
        self.fail = state.fail
        self.stablecoin = state.stablecoin
        # self.sub_pools = copy.deepcopy(state.sub_pools)
        self.oracles = {k: OracleArchiveState(v) for (k, v) in state.oracles.items()}
        self.unique_id = state.unique_id
        self.volume_in = state.current_block.volume_in
        self.volume_out = state.current_block.volume_out
        # record these for analysis later
        self.last_fee = {k: v for (k, v) in state.last_fee.items()}
        self.last_lrna_fee = {k: v for (k, v) in state.last_lrna_fee.items()}


# Works with OmnipoolState *or* OmnipoolArchiveState
def price(state: OmnipoolState or OmnipoolArchiveState, tkn: str, denominator: str = '') -> float:
    """
    price of an asset i denominated in j, according to current market conditions in the omnipool
    """
    if state.liquidity[tkn] == 0:
        return 0
    elif not denominator:
        return lrna_price(state, tkn)
    return state.lrna[tkn] / state.liquidity[tkn] / state.lrna[denominator] * state.liquidity[denominator]


def usd_price(state: OmnipoolState or OmnipoolArchiveState, tkn):
    return price(state, tkn) / price(state, state.stablecoin)


def lrna_price(state: OmnipoolState or OmnipoolArchiveState, i: str, fee: float = 0) -> float:
    """Price of i denominated in LRNA"""
    if state.liquidity[i] == 0:
        return 0
    else:
        return (state.lrna[i] / state.liquidity[i]) * (1 - fee)


def calculate_sell_from_buy(
        state: OmnipoolState,
        tkn_buy: str,
        tkn_sell: str,
        buy_quantity: float
):
    """
    Given a buy quantity, calculate the effective price, so we can execute it as a sell
    """

    asset_fee = state.asset_fee[tkn_buy].compute(tkn=tkn_buy, delta_tkn=-buy_quantity)
    # asset_fee = state.last_fee[tkn_buy]
    delta_Qj = state.lrna[tkn_buy] * buy_quantity / (
            state.liquidity[tkn_buy] * (1 - asset_fee) - buy_quantity)
    lrna_fee = state.lrna_fee[tkn_sell].compute(tkn=tkn_sell, delta_tkn=(
            state.liquidity[tkn_buy] * delta_Qj /
            (state.lrna[tkn_buy] - delta_Qj)
    ))
    # lrna_fee = state.last_lrna_fee[tkn_sell]
    delta_Qi = -delta_Qj / (1 - lrna_fee)
    delta_Ri = -state.liquidity[tkn_sell] * delta_Qi / (state.lrna[tkn_sell] + delta_Qi)
    return delta_Ri


def get_sub_pool(state: OmnipoolState, tkn: str):
    # if asset in not in omnipool, return the ID of the sub_pool where it can be found
    if tkn in state.asset_list:
        return ''
    else:
        for pool in state.sub_pools.values():
            if tkn in pool.asset_list:
                return pool.unique_id


def execute_swap(
        state: OmnipoolState,
        agent: Agent,
        tkn_buy: str, tkn_sell: str,
        buy_quantity: float = 0,
        sell_quantity: float = 0,
        modify_imbalance: bool = True,  # this is a hack to avoid modifying the imbalance for arbitrager LRNA swaps,
        # since those would not actually be executed as LRNA swaps
        # note that we still apply the imbalance modification due to LRNA fee
        # collection, we just don't apply the imbalance modification from
        # the sale of LRNA back to the pool.
):
    """
    execute swap in place (modify and return self and agent)
    all swaps, LRNA, sub-pool, and asset swaps, are executed through this function
    """
    old_buy_liquidity = state.liquidity[tkn_buy] if tkn_buy in state.liquidity else 0
    old_sell_liquidity = state.liquidity[tkn_sell] if tkn_sell in state.liquidity else 0

    if tkn_buy not in state.asset_list + ['LRNA'] or tkn_sell not in state.asset_list + ['LRNA']:
        # note: this default routing behavior assumes that an asset will only exist in one place in the omnipool
        return_val = execute_stable_swap(
            state=state,
            agent=agent,
            sub_pool_buy_id=get_sub_pool(state=state, tkn=tkn_buy),
            sub_pool_sell_id=get_sub_pool(state=state, tkn=tkn_sell),
            tkn_sell=tkn_sell, tkn_buy=tkn_buy,
            buy_quantity=buy_quantity,
            sell_quantity=sell_quantity
        )

    elif tkn_sell == 'LRNA':
        return_val = execute_lrna_swap(state, agent, buy_quantity, -sell_quantity, tkn_buy, modify_imbalance)
    elif tkn_buy == 'LRNA':
        return_val = execute_lrna_swap(state, agent, -sell_quantity, buy_quantity, tkn_sell, modify_imbalance)

    elif buy_quantity and not sell_quantity:
        # back into correct delta_Ri, then execute sell
        delta_Ri = calculate_sell_from_buy(state, tkn_buy, tkn_sell, buy_quantity)
        # including both buy_quantity and sell_quantity potentially introduces a 'hack'
        # where you could include both and *not* have them match, but we're not worried about that
        # because this is not a production environment. Just don't do it.
        return execute_swap(
            state=state,
            agent=agent,
            tkn_buy=tkn_buy,
            tkn_sell=tkn_sell,
            buy_quantity=buy_quantity,
            sell_quantity=delta_Ri
        )
    else:
        # basic Omnipool swap
        i = tkn_sell
        j = tkn_buy
        delta_Ri = sell_quantity
        if delta_Ri <= 0:
            return state.fail_transaction('sell amount must be greater than zero', agent)
        if delta_Ri > agent.holdings[i]:
            return state.fail_transaction(f"Agent doesn't have enough {i}", agent)

        delta_Qi = state.lrna[tkn_sell] * -delta_Ri / (state.liquidity[tkn_sell] + delta_Ri)
        asset_fee = state.asset_fee[tkn_sell].compute(tkn=tkn_sell, delta_tkn=sell_quantity)
        # asset_fee = state.last_fee[tkn_sell]
        lrna_fee = state.lrna_fee[tkn_buy].compute(
            tkn=tkn_buy,
            delta_tkn=(state.liquidity[tkn_buy] * sell_quantity
                       / (state.lrna[tkn_buy] + sell_quantity) * (1 - asset_fee))
        )
        # lrna_fee = state.last_lrna_fee[tkn_buy]

        delta_Qt = -delta_Qi * (1 - lrna_fee)
        delta_Qm = (state.lrna[tkn_buy] + delta_Qt) * delta_Qt * asset_fee / state.lrna[tkn_buy] * state.lrna_mint_pct
        delta_Qj = delta_Qt + delta_Qm
        delta_Rj = state.liquidity[tkn_buy] * -delta_Qt / (state.lrna[tkn_buy] + delta_Qt) * (1 - asset_fee)
        delta_L = min(-delta_Qi * lrna_fee, -state.lrna_imbalance)
        delta_QH = -lrna_fee * delta_Qi - delta_L

        if state.liquidity[i] + sell_quantity > 10 ** 12:
            return state.fail_transaction('Asset liquidity cannot exceed 10 ^ 12.', agent)

        # per-block trade limits
        if (
                -delta_Rj - state.current_block.volume_in[tkn_buy] + state.current_block.volume_out[tkn_buy]
                > state.trade_limit_per_block * state.current_block.liquidity[tkn_buy]
        ):
            return state.fail_transaction(
                f'{state.trade_limit_per_block * 100}% per block trade limit exceeded in {tkn_buy}.', agent
            )
        elif (
                delta_Ri + state.current_block.volume_in[tkn_sell] - state.current_block.volume_out[tkn_sell]
                > state.trade_limit_per_block * state.current_block.liquidity[tkn_sell]
        ):
            return state.fail_transaction(
                f'{state.trade_limit_per_block * 100}% per block trade limit exceeded in {tkn_sell}.', agent
            )
        state.lrna[i] += delta_Qi
        state.lrna[j] += delta_Qj
        state.liquidity[i] += delta_Ri
        state.liquidity[j] += -buy_quantity or delta_Rj
        state.lrna['HDX'] += delta_QH
        state.lrna_imbalance += delta_L

        if j not in agent.holdings:
            agent.holdings[j] = 0
        agent.holdings[i] -= delta_Ri
        agent.holdings[j] -= -buy_quantity or delta_Rj

        return_val = state, agent

    # update oracle
    if tkn_buy in state.current_block.asset_list:
        buy_quantity = old_buy_liquidity - state.liquidity[tkn_buy]
        state.current_block.volume_out[tkn_buy] += buy_quantity
        state.current_block.price[tkn_buy] = state.lrna[tkn_buy] / state.liquidity[tkn_buy]
    if tkn_sell in state.current_block.asset_list:
        sell_quantity = state.liquidity[tkn_sell] - old_sell_liquidity
        state.current_block.volume_in[tkn_sell] += sell_quantity
        state.current_block.price[tkn_sell] = state.lrna[tkn_sell] / state.liquidity[tkn_sell]
    return return_val


def execute_lrna_swap(
        state: OmnipoolState,
        agent: Agent,
        delta_ra: float = 0,
        delta_qa: float = 0,
        tkn: str = '',
        modify_imbalance: bool = True
):
    """
    Execute LRNA swap in place (modify and return)
    """

    if delta_qa < 0:
        asset_fee = state.asset_fee[tkn].compute(
            tkn=tkn, delta_tkn=state.liquidity[tkn] * delta_qa / (delta_qa + state.lrna[tkn])
        )
        if -delta_qa + state.lrna[tkn] <= 0:
            return state.fail_transaction('insufficient lrna in pool', agent)
        delta_ra = -state.liquidity[tkn] * delta_qa / (-delta_qa + state.lrna[tkn]) * (1 - asset_fee)

        delta_qm = asset_fee * (-delta_qa) / state.lrna[tkn] * (state.lrna[tkn] - delta_qa) * state.lrna_mint_pct
        delta_q = delta_qm - delta_qa

        if modify_imbalance:
            q = state.lrna_total
            state.lrna_imbalance += -delta_q * (q + state.lrna_imbalance) / (q + delta_q) - delta_q

        state.lrna[tkn] += delta_q
        state.liquidity[tkn] += -delta_ra

    elif delta_ra > 0:
        asset_fee = state.asset_fee[tkn].compute(tkn=tkn, delta_tkn=delta_ra)
        if -delta_ra + state.liquidity[tkn] <= 0:
            return state.fail_transaction('insufficient assets in pool', agent)
        elif delta_ra > agent.holdings[tkn]:
            return state.fail_transaction('agent has insufficient assets', agent)
        denom = (state.liquidity[tkn] * (1 - asset_fee) - delta_ra)
        delta_qa = -state.lrna[tkn] * delta_ra / denom
        delta_qm = - asset_fee * (1 - asset_fee) * (state.liquidity[tkn] / denom) * delta_qa * state.lrna_mint_pct
        delta_q = -delta_qa + delta_qm

        if modify_imbalance:
            q = state.lrna_total
            state.lrna_imbalance -= delta_q * (q + state.lrna_imbalance) / (q + delta_q) + delta_q

        state.lrna[tkn] += delta_q
        state.liquidity[tkn] += -delta_ra

    # buying LRNA
    elif delta_qa > 0:
        lrna_fee = state.lrna_fee[tkn].compute(
            tkn=tkn, delta_tkn=state.liquidity[tkn] * delta_qa / (delta_qa + state.lrna[tkn])
        )
        delta_qi = -delta_qa / (1 - lrna_fee)
        if delta_qi + state.lrna[tkn] <= 0:
            return state.fail_transaction('insufficient lrna in pool', agent)
        delta_ra = -state.liquidity[tkn] * -delta_qi / (delta_qi + state.lrna[tkn])
        state.lrna[tkn] += delta_qi
        state.liquidity[tkn] += -delta_ra
        # if modify_imbalance:
        #     state.lrna_imbalance += - delta_qi * (q + l) / (q + delta_qi) - delta_qi

        # we assume, for now, that buying LRNA is only possible when modify_imbalance = False
        lrna_fee_amt = -(delta_qa + delta_qi)
        delta_l = min(-state.lrna_imbalance, lrna_fee_amt)
        state.lrna_imbalance += delta_l
        state.lrna["HDX"] += lrna_fee_amt - delta_l

    elif delta_ra < 0:
        lrna_fee = state.lrna_fee[tkn].compute(tkn=tkn, delta_tkn=delta_ra)
        # delta_ri = -delta_ra
        if state.liquidity[tkn] - delta_ra <= 0:
            return state.fail_transaction('insufficient assets in pool', agent)
        delta_qi = state.lrna[tkn] * delta_ra / (state.liquidity[tkn] - delta_ra)
        delta_qa = -delta_qi * (1 - lrna_fee)
        state.lrna[tkn] += delta_qi
        state.liquidity[tkn] -= delta_ra
        # if modify_imbalance:
        #     state.lrna_imbalance += - delta_qi * (q + l) / (q + delta_qi) - delta_qi

        # we assume, for now, that buying LRNA is only possible when modify_imbalance = False
        lrna_fee_amt = -(delta_qa + delta_qi)
        delta_l = min(-state.lrna_imbalance, lrna_fee_amt)
        state.lrna_imbalance += delta_l
        state.lrna["HDX"] += lrna_fee_amt - delta_l

    else:
        return state.fail_transaction('All deltas are zero.', agent)

    if 'LRNA' not in agent.holdings:
        agent.holdings['LRNA'] = 0

    agent.holdings['LRNA'] += delta_qa
    agent.holdings[tkn] += delta_ra

    return state, agent


def execute_stable_swap(
        state: OmnipoolState,
        agent: Agent,
        tkn_sell: str, tkn_buy: str,
        sub_pool_buy_id: str = "",
        sub_pool_sell_id: str = "",
        buy_quantity: float = 0,
        sell_quantity: float = 0
) -> tuple[AMM, Agent]:
    if tkn_sell == 'LRNA':
        if buy_quantity:
            sub_pool = state.sub_pools[sub_pool_buy_id]
            # buy a specific quantity of a stableswap asset using LRNA
            shares_needed = sub_pool.calculate_withdrawal_shares(tkn_remove=tkn_buy, quantity=buy_quantity)
            execute_lrna_swap(state, agent, delta_ra=shares_needed, tkn=sub_pool.unique_id)
            if state.fail:
                # if the swap failed, the transaction failed.
                return state.fail_transaction(state.fail, agent)
            stableswap.execute_withdraw_asset(sub_pool, agent, buy_quantity, tkn_buy)
            return state, agent
        elif sell_quantity:
            sub_pool = state.sub_pools[sub_pool_buy_id]
            agent_shares = agent.holdings[sub_pool.unique_id]
            execute_swap(
                state=state,
                agent=agent,
                tkn_buy=sub_pool.unique_id, tkn_sell='LRNA',
                sell_quantity=sell_quantity
            )
            if state.fail:
                # if the swap failed, the transaction failed.
                return state.fail_transaction(state.fail, agent)
            delta_shares = agent.holdings[sub_pool.unique_id] - agent_shares
            stableswap.execute_remove_liquidity(sub_pool, agent, delta_shares, tkn_buy)
            return state, agent

    elif sub_pool_sell_id and tkn_buy in state.asset_list:
        sub_pool: StableSwapPoolState = state.sub_pools[sub_pool_sell_id]
        if sell_quantity:
            # sell a stableswap asset for an omnipool asset
            agent_shares = agent.holdings[sub_pool.unique_id] if sub_pool.unique_id in agent.holdings else 0
            stableswap.execute_add_liquidity(sub_pool, agent, sell_quantity, tkn_sell)
            if state.fail:
                # the transaction failed.
                return state.fail_transaction(state.fail, agent)
            delta_shares = agent.holdings[sub_pool.unique_id] - agent_shares
            execute_swap(
                state=state,
                agent=agent,
                tkn_buy=tkn_buy,
                tkn_sell=sub_pool.unique_id,
                sell_quantity=delta_shares
            )
            return state, agent
        elif buy_quantity:
            # buy an omnipool asset with a stableswap asset
            sell_shares = calculate_sell_from_buy(state, tkn_buy, sub_pool.unique_id, buy_quantity)
            if sell_shares < 0:
                return state.fail_transaction("Not enough liquidity in the stableswap/LRNA pool.", agent)
            stableswap.execute_buy_shares(sub_pool, agent, sell_shares, tkn_sell)
            if sub_pool.fail:
                return state.fail_transaction(sub_pool.fail, agent)
            execute_swap(state, agent, tkn_buy, sub_pool.unique_id, buy_quantity)
            return state, agent

    elif sub_pool_buy_id and tkn_sell in state.asset_list:
        sub_pool: StableSwapPoolState = state.sub_pools[sub_pool_buy_id]
        if buy_quantity:
            # buy a stableswap asset with an omnipool asset
            shares_traded = sub_pool.calculate_withdrawal_shares(tkn_buy, buy_quantity)

            # buy shares in the subpool
            execute_swap(state, agent, tkn_buy=sub_pool.unique_id, tkn_sell=tkn_sell, buy_quantity=shares_traded)
            if state.fail:
                # if the swap failed, the transaction failed.
                return state.fail_transaction(state.fail, agent)
            # withdraw the shares for the desired token
            stableswap.execute_withdraw_asset(sub_pool, agent, quantity=buy_quantity, tkn_remove=tkn_buy)
            if sub_pool.fail:
                return state.fail_transaction(sub_pool.fail, agent)
            return state, agent
        elif sell_quantity:
            # sell an omnipool asset for a stableswap asset
            agent_shares = agent.holdings[sub_pool.unique_id] if sub_pool.unique_id in agent.holdings else 0
            execute_swap(
                state=state,
                agent=agent,
                tkn_buy=sub_pool.unique_id,
                tkn_sell=tkn_sell,
                sell_quantity=sell_quantity
            )
            delta_shares = agent.holdings[sub_pool.unique_id] - agent_shares
            if state.fail:
                return state.fail_transaction(state.fail, agent)
            stableswap.execute_remove_liquidity(
                state=sub_pool, agent=agent, shares_removed=delta_shares, tkn_remove=tkn_buy
            )
            return state, agent
    elif sub_pool_buy_id and sub_pool_sell_id:
        # trade between two subpools
        pool_buy: StableSwapPoolState = state.sub_pools[sub_pool_buy_id]
        pool_sell: StableSwapPoolState = state.sub_pools[sub_pool_sell_id]
        if buy_quantity:
            # buy enough shares of tkn_sell to afford buy_quantity worth of tkn_buy
            shares_bought = pool_buy.calculate_withdrawal_shares(tkn_buy, buy_quantity)
            if shares_bought > pool_buy.liquidity[tkn_buy]:
                return state.fail_transaction(f'Not enough liquidity in {pool_buy.unique_id}: {tkn_buy}.', agent)
            shares_sold = calculate_sell_from_buy(
                state=state,
                tkn_buy=pool_buy.unique_id,
                tkn_sell=pool_sell.unique_id,
                buy_quantity=shares_bought
            )
            stableswap.execute_buy_shares(
                state=pool_sell,
                agent=agent, quantity=shares_sold,
                tkn_add=tkn_sell
            )
            if pool_sell.fail:
                return state.fail_transaction(pool_sell.fail, agent)
            execute_swap(
                state=state,
                agent=agent,
                tkn_buy=pool_buy.unique_id, tkn_sell=pool_sell.unique_id,
                buy_quantity=shares_bought
            )
            if state.fail:
                return state.fail_transaction(state.fail, agent)
            stableswap.execute_withdraw_asset(
                state=pool_buy,
                agent=agent, quantity=buy_quantity,
                tkn_remove=tkn_buy, fail_on_overdraw=False
            )
            if pool_buy.fail:
                return state.fail_transaction(pool_buy.fail, agent)

            # if all three parts succeeded, then we're good!
            return state, agent
        elif sell_quantity:
            agent_sell_holdings = agent.holdings[sub_pool_sell_id] if sub_pool_sell_id in agent.holdings else 0
            stableswap.execute_add_liquidity(
                state=pool_sell,
                agent=agent, quantity=sell_quantity, tkn_add=tkn_sell
            )
            if pool_sell.fail:
                return state.fail_transaction(pool_sell.fail, agent)
            delta_sell_holdings = agent.holdings[sub_pool_sell_id] - agent_sell_holdings
            agent_buy_holdings = agent.holdings[sub_pool_buy_id] if sub_pool_buy_id in agent.holdings else 0
            execute_swap(
                state=state,
                agent=agent,
                tkn_buy=pool_buy.unique_id, tkn_sell=pool_sell.unique_id,
                sell_quantity=delta_sell_holdings
            )
            if state.fail:
                return state.fail_transaction(state.fail, agent)
            delta_buy_holdings = agent.holdings[sub_pool_buy_id] - agent_buy_holdings
            stableswap.execute_remove_liquidity(
                state=pool_buy, agent=agent, shares_removed=delta_buy_holdings, tkn_remove=tkn_buy
            )
            if pool_buy.fail:
                return state.fail_transaction(pool_buy.fail, agent)
            return state, agent
    else:
        raise ValueError('buy_quantity or sell_quantity must be specified.')


def execute_create_sub_pool(
        state: OmnipoolState,
        tkns_migrate: list[str],
        sub_pool_id: str,
        amplification: float,
        trade_fee: FeeMechanism or float = 0
):
    new_sub_pool = StableSwapPoolState(
        tokens={tkn: state.liquidity[tkn] for tkn in tkns_migrate},
        amplification=amplification,
        unique_id=sub_pool_id,
        trade_fee=trade_fee
    )
    new_sub_pool.conversion_metrics = {
        tkn: {
            'price': state.lrna[tkn] / state.liquidity[tkn],
            'old_shares': state.shares[tkn],
            'omnipool_shares': state.lrna[tkn],
            'subpool_shares': state.lrna[tkn]
        } for tkn in tkns_migrate
    }
    new_sub_pool.shares = sum([state.lrna[tkn] for tkn in tkns_migrate])
    state.sub_pools[sub_pool_id] = new_sub_pool
    state.add_token(
        sub_pool_id,
        liquidity=sum([state.lrna[tkn] for tkn in tkns_migrate]),
        shares=sum([state.lrna[tkn] for tkn in tkns_migrate]),
        lrna=sum([state.lrna[tkn] for tkn in tkns_migrate]),
        protocol_shares=sum([
            state.lrna[tkn] * state.protocol_shares[tkn] / state.shares[tkn] for tkn in tkns_migrate
        ])
    )

    # remove assets from Omnipool
    for tkn in tkns_migrate:
        state.liquidity[tkn] = 0
        state.lrna[tkn] = 0
        state.asset_list.remove(tkn)
    return state


def execute_migrate_asset(state: OmnipoolState, tkn_migrate: str, sub_pool_id: str):
    """
    Move an asset from the Omnipool into a stableswap subpool.
    """
    sub_pool: StableSwapPoolState = state.sub_pools[sub_pool_id]
    s = sub_pool.unique_id
    i = tkn_migrate
    if tkn_migrate in sub_pool.liquidity:
        raise AssertionError('Assets should only exist in one place in the Omnipool at a time.')
    sub_pool.liquidity[i] = state.liquidity[i]
    state.protocol_shares[s] += (
            state.shares[s] * state.lrna[i] / state.lrna[s] * state.protocol_shares[i] / state.shares[i]
    )

    sub_pool.conversion_metrics[i] = {
        'price': state.lrna[i] / state.lrna[s] * sub_pool.shares / state.liquidity[i],
        'old_shares': state.shares[i],
        'omnipool_shares': state.lrna[i] * state.shares[s] / state.lrna[s],
        'subpool_shares': state.lrna[i] * sub_pool.shares / state.lrna[s]
    }

    state.shares[s] += state.lrna[i] * state.shares[s] / state.lrna[s]
    state.liquidity[s] += state.lrna[i] * sub_pool.shares / state.lrna[s]
    sub_pool.shares += state.lrna[i] * sub_pool.shares / state.lrna[s]
    state.lrna[s] += state.lrna[i]

    # remove asset from omnipool and add it to subpool
    state.lrna[i] = 0
    state.liquidity[i] = 0
    state.asset_list.remove(i)
    sub_pool.asset_list.append(i)
    return state


def execute_migrate_lp(
        state: OmnipoolState,
        agent: Agent,
        sub_pool_id: str,
        tkn_migrate: str
):
    sub_pool = state.sub_pools[sub_pool_id]
    conversions = sub_pool.conversion_metrics[tkn_migrate]
    old_pool_id = (state.unique_id, tkn_migrate)
    old_share_price = agent.share_prices[old_pool_id]
    # TODO: maybe this is an edge case or not allowed, but what if the agent already has a share price locked in?
    # ex., maybe they have LPed into the new subpool after their asset was migrated,
    # but before they had migrated their own position
    agent.share_prices[sub_pool_id] = old_share_price / conversions['price']
    if sub_pool_id not in agent.holdings:
        agent.holdings[sub_pool_id] = 0
    agent.holdings[sub_pool_id] += (
            agent.holdings[old_pool_id] / conversions['old_shares'] * conversions['omnipool_shares']
    )
    state.liquidity[sub_pool_id] += (
            agent.holdings[old_pool_id] / conversions['old_shares'] * conversions['subpool_shares']
    )
    agent.holdings[old_pool_id] = 0

    return state, agent


def calculate_remove_liquidity(state: OmnipoolState, agent: Agent, quantity: float, tkn_remove: str):
    """
    calculated the pool and agent deltas for removing liquidity from a sub pool
    return as a tuple in this order:
    delta_qa, delta_r, delta_q, delta_s, delta_b, delta_l

    delta_qa (agent LRNA)
    delta_r (pool/agent liquidity)
    delta_q (pool LRNA)
    delta_s (pool shares)
    delta_b (protocol shares)
    delta_l (LRNA imbalance)
    """
    quantity = -abs(quantity)
    assert quantity <= 0, f"delta_S cannot be positive: {quantity}"
    # assert tkn_remove in state.asset_list, f"invalid token name: {tkn_remove}"
    if tkn_remove not in state.asset_list:
        raise AssertionError(f"Invalid token name: {tkn_remove}")
        # return 0, 0, 0, 0, 0, 0

    if (state.unique_id, tkn_remove) not in agent.share_prices:
        raise AssertionError(f"Agent does not have a share price for {tkn_remove}")
        # return 0, 0, 0, 0, 0, 0

    # determine if they should get some LRNA back as well as the asset they invested
    piq = lrna_price(state, tkn_remove)
    p0 = agent.share_prices[(state.unique_id, tkn_remove)]
    mult = (piq - p0) / (piq + p0)

    # Share update
    delta_b = max(mult * quantity, 0)
    delta_s = quantity + delta_b

    # Token amounts update
    delta_q = state.lrna[tkn_remove] / state.shares[tkn_remove] * delta_s
    delta_r = delta_q / piq

    if piq > p0:  # prevents rounding errors
        if 'LRNA' not in agent.holdings:
            agent.holdings['LRNA'] = 0
        delta_qa = -piq * (
                2 * piq / (piq + p0) * quantity / state.shares[tkn_remove]
                * state.liquidity[tkn_remove] - delta_r
        )
    else:
        delta_qa = 0

    if hasattr(state, 'withdrawal_fee') and state.withdrawal_fee > 0:
        # calculate withdraw fee
        diff = abs(state.oracles['price'].price[tkn_remove] - piq) / state.oracles['price'].price[tkn_remove]
        fee = max(min(diff, 1), state.min_withdrawal_fee)

        delta_r *= 1 - fee
        delta_qa *= 1 - fee
        delta_q *= 1 - fee

    # L update: LRNA fees to be burned before they will start to accumulate again
    delta_l = delta_r * piq * state.lrna_imbalance / state.lrna_total

    return delta_qa, delta_r, delta_q, delta_s, delta_b, delta_l


def execute_add_liquidity(
        state: OmnipoolState,
        agent: Agent = None,
        quantity: float = 0,
        tkn_add: str = ''
) -> tuple[OmnipoolState, Agent]:
    """Compute new state after liquidity addition"""

    if quantity <= 0:
        return state.fail_transaction('Quantity must be non-negative.', agent)

    delta_Q = lrna_price(state, tkn_add) * quantity
    if (state.unique_id, tkn_add) in agent.holdings:
        if agent.holdings[(state.unique_id, tkn_add)] != 0:
            return state.fail_transaction(f'Agent already has liquidity in pool {tkn_add}.', agent)
    else:
        agent.holdings[(state.unique_id, tkn_add)] = 0

    if agent.holdings[tkn_add] < quantity:
        return state.fail_transaction(f'Agent has insufficient funds ({agent.holdings[tkn_add]} < {quantity}).', agent)

    if (state.lrna[tkn_add] + delta_Q) / (state.lrna_total + delta_Q) > state.weight_cap[tkn_add]:
        return state.fail_transaction(
            'Transaction rejected because it would exceed the weight cap in pool[{i}].', agent
        )

    if (state.total_value_locked + quantity * usd_price(state, tkn_add)) > state.tvl_cap:
        return state.fail_transaction('Transaction rejected because it would exceed the TVL cap.', agent)

    # assert quantity > 0, f"delta_R must be positive: {quantity}"
    if tkn_add not in state.asset_list:
        for sub_pool in state.sub_pools.values():
            if tkn_add in sub_pool.asset_list:
                old_agent_holdings = agent.holdings[sub_pool.unique_id] if sub_pool.unique_id in agent.holdings else 0
                stableswap.execute_add_liquidity(
                    state=sub_pool,
                    agent=agent,
                    quantity=quantity,
                    tkn_add=tkn_add
                )
                # deposit into the Omnipool
                return execute_add_liquidity(
                    state, agent,
                    quantity=agent.holdings[sub_pool.unique_id] - old_agent_holdings,
                    tkn_add=sub_pool.unique_id
                )
        raise AssertionError(f"invalid value for i: {tkn_add}")
    else:
        # enforce upper limit on liquidity addition
        if quantity > state.max_lp_per_block * state.liquidity[tkn_add] - state.current_block.lps[tkn_add]:
            return state.fail_transaction('Transaction rejected because it would exceed the max LP per block.', agent)

    # Share update
    if state.shares[tkn_add]:
        shares_added = (delta_Q / state.lrna[tkn_add]) * state.shares[tkn_add]
    else:
        shares_added = delta_Q
    state.shares[tkn_add] += shares_added

    # shares go to provisioning agent
    agent.holdings[(state.unique_id, tkn_add)] += shares_added

    # L update: LRNA fees to be burned before they will start to accumulate again
    delta_L = quantity * lrna_price(state, tkn_add) * state.lrna_imbalance / state.lrna_total
    state.lrna_imbalance += delta_L

    # LRNA add (mint)
    state.lrna[tkn_add] += delta_Q

    # Token amounts update
    state.liquidity[tkn_add] += quantity
    agent.holdings[tkn_add] -= quantity

    # set price at which liquidity was added
    # use the minimum of the oracle price and the current price
    agent.share_prices[(state.unique_id, tkn_add)] = lrna_price(state, tkn_add)
    agent.delta_r[(state.unique_id, tkn_add)] = quantity

    # update block
    state.current_block.lps[tkn_add] += quantity

    return state, agent


def execute_remove_liquidity(state: OmnipoolState, agent: Agent, quantity: float, tkn_remove: str):
    """
    Remove liquidity from a sub pool.
    """

    if tkn_remove not in state.asset_list:
        for sub_pool in state.sub_pools.values():
            if tkn_remove in sub_pool.asset_list:
                stableswap.execute_remove_liquidity(
                    sub_pool, agent, quantity, tkn_remove
                )
                if sub_pool.fail:
                    return state.fail_transaction(sub_pool.fail, agent)
                else:
                    return state, agent

        raise AssertionError(f"invalid value for i: {tkn_remove}")

    if quantity == 0 or agent.holdings[(state.unique_id, tkn_remove)] == 0:
        return state, agent

    if state.remove_liquidity_volatility_threshold:
        if state.oracles['price']:
            volatility = abs(
                state.oracles['price'].price[tkn_remove] / state.current_block.price[tkn_remove] - 1
            )
            if volatility > state.remove_liquidity_volatility_threshold:
                return state.fail_transaction(
                    f"Withdrawal rejected because the oracle volatility is too high: {volatility} > "
                    f"{state.remove_liquidity_volatility_threshold}", agent
                )

    quantity = abs(quantity)
    max_remove = state.max_withdrawal_per_block * state.shares[tkn_remove] - state.current_block.withdrawals[tkn_remove]
    if quantity > max_remove:
        # quantity = max_remove
        return state.fail_transaction(
            f"Transaction rejected because it would exceed the withdrawal limit: {quantity} > {max_remove}", agent
        )

    delta_qa, delta_r, delta_q, delta_s, delta_b, delta_l = calculate_remove_liquidity(
        state, agent, quantity, tkn_remove
    )
    if delta_r + state.liquidity[tkn_remove] < 0:
        return state.fail_transaction('Cannot remove more liquidity than exists in the pool.', agent)
    elif quantity > agent.holdings[(state.unique_id, tkn_remove)]:
        return state.fail_transaction('Cannot remove more liquidity than the agent has invested.', agent)

    state.liquidity[tkn_remove] += delta_r
    state.shares[tkn_remove] += delta_s
    state.protocol_shares[tkn_remove] += delta_b
    state.lrna[tkn_remove] += delta_q
    state.lrna_imbalance += delta_l
    # agent.delta_r[(state.unique_id, tkn_remove)] *= quantity / agent.holdings[(state.unique_id, tkn_remove)]
    if 'LRNA' not in agent.holdings:
        agent.holdings['LRNA'] = 0
    agent.holdings['LRNA'] += delta_qa
    agent.holdings[(state.unique_id, tkn_remove)] -= quantity
    agent.holdings[tkn_remove] -= delta_r

    state.current_block.withdrawals[tkn_remove] += quantity
    return state, agent


def asset_invariant(state: OmnipoolState, i: str) -> float:
    """Invariant for specific asset"""
    return state.liquidity[i] * state.lrna[i]


def swap_lrna_delta_Qi(state: OmnipoolState, delta_ri: float, i: str) -> float:
    return state.lrna[i] * (- delta_ri / (state.liquidity[i] + delta_ri))


def swap_lrna_delta_Ri(state: OmnipoolState, delta_qi: float, i: str) -> float:
    return state.liquidity[i] * (- delta_qi / (state.lrna[i] + delta_qi))


def weight_i(state: OmnipoolState, i: str) -> float:
    return state.lrna[i] / state.lrna_total


def swap_lrna(
        old_state: OmnipoolState,
        old_agent: Agent,
        delta_ra: float = 0,
        delta_qa: float = 0,
        tkn: str = '',
        modify_imbalance: bool = True
) -> tuple[OmnipoolState, Agent]:
    """Compute new state after LRNA swap"""

    new_state = old_state.copy()
    new_agent = old_agent.copy()

    return execute_lrna_swap(new_state, new_agent, delta_ra, delta_qa, tkn, modify_imbalance)


def swap(
        old_state: OmnipoolState,
        old_agent: Agent,
        tkn_buy: str,
        tkn_sell: str,
        buy_quantity: float = 0,
        sell_quantity: float = 0
) -> tuple[OmnipoolState, Agent]:
    """
    execute swap on a copy of old_state and old_agent, and return the copies
    """
    new_state = old_state.copy()
    new_agent = old_agent.copy()

    execute_swap(
        state=new_state,
        agent=new_agent,
        sell_quantity=sell_quantity,
        buy_quantity=buy_quantity,
        tkn_buy=tkn_buy,
        tkn_sell=tkn_sell,
    )

    return new_state, new_agent


def migrate(
        old_state: OmnipoolState,
        tkn_migrate: str,
        sub_pool_id: str
) -> OmnipoolState:
    return execute_migrate_asset(old_state.copy(), tkn_migrate, sub_pool_id)


def add_liquidity(
        old_state: OmnipoolState,
        old_agent: Agent,
        quantity: float = 0,
        tkn_add: str = ''
) -> tuple[OmnipoolState, Agent]:
    """Copy state, then added liquidity and return new state"""
    new_state = old_state.copy()
    new_agent = old_agent.copy()

    return execute_add_liquidity(new_state, new_agent, quantity, tkn_add)


def remove_liquidity(
        old_state: OmnipoolState,
        old_agent: Agent,
        quantity: float,
        tkn_remove: str
) -> tuple[OmnipoolState, Agent]:
    """Compute new state after liquidity removal"""
    new_state = old_state.copy()
    new_agent = old_agent.copy()

    return execute_remove_liquidity(new_state, new_agent, quantity, tkn_remove)


OmnipoolState.swap = staticmethod(swap)
OmnipoolState.execute_swap = staticmethod(execute_swap)
OmnipoolState.add_liquidity = staticmethod(add_liquidity)
OmnipoolState.execute_add_liquidity = staticmethod(execute_add_liquidity)
OmnipoolState.remove_liquidity = staticmethod(remove_liquidity)
OmnipoolState.usd_price = staticmethod(usd_price)
OmnipoolState.lrna_price = staticmethod(lrna_price)
OmnipoolState.price = staticmethod(price)

OmnipoolArchiveState.usd_price = staticmethod(usd_price)
OmnipoolArchiveState.lrna_price = staticmethod(lrna_price)
OmnipoolArchiveState.price = staticmethod(price)


# ===============================================================================
# fee mechanisms
# ===============================================================================
def slip_fee(slip_factor: float, minimum_fee: float = 0) -> FeeMechanism:
    def fee_function(
            exchange: AMM, tkn: str, delta_tkn: float
    ) -> float:
        return (slip_factor * abs(delta_tkn) / (exchange.liquidity[tkn] + delta_tkn)) + minimum_fee

    return FeeMechanism(fee_function, f"Slip fee (alpha={slip_factor}, min={minimum_fee}")


def dynamicadd_asset_fee(
        minimum: float = 0,
        amplification: float = 1,
        raise_oracle_name: str = 'short',
        decay: float = 0.001,
        fee_max: float = 0.5
) -> FeeMechanism:
    class Fee:
        def __init__(self):
            # force compute on first call
            self.time_step = dict()

        def fee_function(
                self, exchange: OmnipoolState, tkn: str, delta_tkn: float = 0
        ) -> float:
            if tkn not in self.time_step:
                self.time_step[tkn] = 0
            elif self.time_step[tkn] == exchange.time_step:
                # since fee is the same regardless of delta_tkn, just return the last fee
                # if it's already been computed for this tkn and block
                return exchange.last_fee[tkn]
            else:
                self.time_step[tkn] = exchange.time_step

            raise_oracle: Oracle = exchange.oracles[raise_oracle_name]

            if raise_oracle.liquidity[tkn] != 0:
                x = (raise_oracle.volume_out[tkn] - raise_oracle.volume_in[tkn]) / raise_oracle.liquidity[tkn]
            else:
                x = 0

            fee_adj = amplification * x - decay

            previous_fee = exchange.last_fee[tkn]

            fee = min(max(previous_fee + fee_adj, minimum), fee_max)
            exchange.last_fee[tkn] = fee

            return fee

    return FeeMechanism(
        fee_function=Fee().fee_function,
        name=f'Dynamic fee (oracle={raise_oracle_name}, amplification={amplification}, min={minimum})'
    )


def dynamicadd_lrna_fee(
        minimum: float = 0,
        amplification: float = 1,
        raise_oracle_name: str = 'short',
        decay: float = 0.001,
        fee_max: float = 0.5,
) -> FeeMechanism:
    class Fee:
        def __init__(self):
            self.time_step = dict()

        def fee_function(
                self, exchange: OmnipoolState, tkn: str, delta_tkn: float = 0
        ) -> float:
            if tkn not in self.time_step:
                self.time_step[tkn] = 0
            elif self.time_step[tkn] == exchange.time_step:
                # since fee is the same regardless of delta_tkn, just return the last fee
                # if it's already been computed for this tkn and block
                return exchange.last_lrna_fee[tkn]
            else:
                self.time_step[tkn] = exchange.time_step

            raise_oracle: Oracle = exchange.oracles[raise_oracle_name]

            if raise_oracle.liquidity[tkn] != 0:
                x = (raise_oracle.volume_in[tkn] - raise_oracle.volume_out[tkn]) / raise_oracle.liquidity[tkn]
            else:
                x = 0

            fee_adj = amplification * x - decay

            previous_fee = exchange.last_lrna_fee[tkn]

            fee = min(max(previous_fee + fee_adj, minimum), fee_max)
            exchange.last_lrna_fee[tkn] = fee

            return fee

    return FeeMechanism(
        fee_function=Fee().fee_function,
        name=f'Dynamic LRNA fee (oracle={raise_oracle_name}, amplification={amplification}, min={minimum})'
    )


def value_assets(prices: dict, assets: dict) -> float:
    """
    return the value of the agent's assets if they were sold at current spot prices
    """
    return sum([
        assets[i] * prices[i] if i in prices else 0
        for i in assets.keys()
    ])


def cash_out_omnipool(omnipool: OmnipoolState, agent: Agent, prices) -> float:
    """
    return the value of the agent's holdings if they withdraw all liquidity
    and then sell at current spot prices
    """

    if 'LRNA' not in agent.holdings:
        agent.holdings['LRNA'] = 0
    agent_holdings = {tkn: agent.holdings[tkn] for tkn in list(agent.holdings.keys())}
    liquidity_removed = {tkn: 0 for tkn in omnipool.asset_list}
    lrna_removed = {tkn: 0 for tkn in omnipool.asset_list}

    for key in agent.holdings.keys():
        if isinstance(key, tuple):
            tkn = key[1]
            del agent_holdings[key]

            if agent.holdings[key] > 0:
                delta_qa, delta_r, delta_q, delta_s, delta_b, delta_l = calculate_remove_liquidity(
                    omnipool,
                    agent,
                    agent.holdings[key],
                    tkn_remove=tkn
                )
                agent_holdings['LRNA'] += delta_qa
                if tkn not in agent_holdings:
                    agent_holdings[tkn] = 0
                agent_holdings[tkn] -= delta_r
                liquidity_removed[tkn] -= delta_r
                lrna_removed[tkn] -= delta_q

    if 'LRNA' not in prices and agent_holdings['LRNA'] > 0:
        lrna_total = omnipool.lrna_total - sum(lrna_removed.values())
        lrna_sells = {
            tkn: -(omnipool.lrna[tkn] - lrna_removed[tkn]) / lrna_total * agent_holdings['LRNA']
            for tkn in omnipool.asset_list
        }

        agent_holdings['LRNA'] = 0
        lrna_profits = dict()

        # sell LRNA optimally back to the pool
        for tkn, delta_qa in lrna_sells.items():
            if tkn not in agent_holdings:
                agent_holdings[tkn] = 0
            asset_fee = (
                omnipool.asset_fee[tkn].compute(
                    tkn=tkn,
                    delta_tkn=(omnipool.liquidity[tkn] - liquidity_removed[tkn])
                              * delta_qa / (delta_qa + omnipool.lrna[tkn] - lrna_removed[tkn])
                )
                if hasattr(omnipool, 'asset_fee')
                else omnipool.last_fee[tkn]
            )
            lrna_profits[tkn] = (
                    -(omnipool.liquidity[tkn] - liquidity_removed[tkn]) * delta_qa
                    / (-delta_qa + omnipool.lrna[tkn] - lrna_removed[tkn])
                    * (1 - asset_fee)
            )
            agent_holdings[tkn] += lrna_profits[tkn]

    del agent_holdings['LRNA']

    for tkn in agent_holdings.keys():
        if agent_holdings[tkn] > 0 and tkn not in prices:
            raise ValueError(f'Agent has holdings in {tkn} but no price was given.')

    return value_assets(prices, agent_holdings)<|MERGE_RESOLUTION|>--- conflicted
+++ resolved
@@ -25,17 +25,14 @@
                  last_lrna_fee: dict or float = None,
                  imbalance: float = 0.0,
                  last_oracle_values: dict = None,
-<<<<<<< HEAD
-                 shares: dict[str: float] = None,
-                 protocol_shares: dict[str: float] = None,
-=======
                  max_withdrawal_per_block: float = 1,
                  max_lp_per_block: float = float('inf'),
                  remove_liquidity_volatility_threshold: float = 0,
                  withdrawal_fee: bool = True,
                  min_withdrawal_fee: float = 0.0001,
                  lrna_mint_pct: float = 0.0,
->>>>>>> edf0659a
+                 shares: dict[str: float] = None,
+                 protocol_shares: dict[str: float] = None,
                  ):
         """
         tokens should be a dict in the form of [str: dict]
