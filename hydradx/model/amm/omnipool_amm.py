--- conflicted
+++ resolved
@@ -643,13 +643,8 @@
             self.liquidity[j] += -buy_quantity or delta_Rj
             self.lrna['HDX'] += delta_QH
 
-<<<<<<< HEAD
-            agent.transfer_from(i, delta_Ri)
-            agent.transfer_to(j, buy_quantity or -delta_Rj)
-=======
             agent.remove(i, delta_Ri)
             agent.add(j, buy_quantity or -delta_Rj)
->>>>>>> 6cbb4fb6
 
             return_val = self
 
