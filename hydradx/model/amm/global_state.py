--- conflicted
+++ resolved
@@ -1,10 +1,7 @@
 import copy
 import random
 from typing import Callable
-<<<<<<< HEAD
-=======
 from .omnipool_amm import OmnipoolState, calculate_remove_liquidity
->>>>>>> ab7ac8bb
 
 from .agents import Agent, AgentArchiveState
 from .amm import AMM, FeeMechanism
@@ -94,23 +91,14 @@
 
     def archive(self):
         if self.archive_all and not self.save_data:
-<<<<<<< HEAD
-            return {'state': self.copy()}
-=======
             return self.copy()
->>>>>>> ab7ac8bb
         elif self.save_data:
             return {
                 datastream: self.save_data[datastream](self)
                 for datastream in self.save_data
             }
         else:
-<<<<<<< HEAD
-            record_state = ArchiveState(self)
-            return record_state
-=======
             return ArchiveState(self)
->>>>>>> ab7ac8bb
 
     def evolve(self):
         self.time_step += 1
@@ -247,11 +235,7 @@
     def __init__(self, state: GlobalState):
         self.time_step = state.time_step
         self.external_market = {k: v for k, v in state.external_market.items()}
-<<<<<<< HEAD
-        self.pools = {k: OmnipoolArchiveState(v) for (k, v) in state.pools.items()}
-=======
         self.pools = {k: v.archive() for (k, v) in state.pools.items()}
->>>>>>> ab7ac8bb
         self.agents = {k: AgentArchiveState(v) for (k, v) in state.agents.items()}
 
 
