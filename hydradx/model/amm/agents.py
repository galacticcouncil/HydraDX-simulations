import copy


class Agent:
    unique_id: str = ''

    def __init__(self,
                 holdings: dict[str: float] = None,
                 share_prices: dict[str: float] = None,
                 delta_r: dict[str: float] = None,
                 trade_strategy: any = None,
                 unique_id: str = 'agent',
                 nfts: dict[str: any] = None,
                 enforce_holdings: bool = True
                 ):
        """
        holdings should be in the form of:
        {
            asset_name: quantity
        }
        share_prices should be in the form of:
        {
            asset_name: price
        }
        The values of share_prices reflect the price at which those shares were acquired.
        If enforce_holdings is False, validate_holdings will always return True.
        """
        self.holdings = {tkn: val for tkn, val in holdings.items()} if holdings is not None else {}
        self.initial_holdings = {tkn: val for tkn, val in holdings.items()} if holdings is not None else {}
        self.share_prices = {k: val for k, val in share_prices.items()} if share_prices is not None else {}
        self.delta_r = {k: val for k, val in delta_r.items()} if delta_r is not None else {}
        self.trade_strategy = trade_strategy
        self.asset_list = list(self.holdings.keys())
        self.unique_id = unique_id
        self.nfts = nfts or {}
        self.enforce_holdings = enforce_holdings

    def __repr__(self):
        precision = 10
        holdings = {tkn: round(self.holdings[tkn], precision) for tkn in self.holdings}
        share_prices = {tkn: round(self.share_prices[tkn], precision) for tkn in self.share_prices}
        return (
                f'Agent: {self.unique_id}\n'
                f'********************************\n'
                f'trade strategy: {self.trade_strategy.name if self.trade_strategy else "None"}\n' +
                f'holdings: (\n\n' +
                f'\n'.join(
                    [(
                            f'    *{tkn}*: {holdings[tkn]}\n' +
                            (f'    price: {share_prices[tkn]}\n' if tkn in share_prices else '')
                    ) for tkn in self.holdings]
                ) + ')\n')

    def copy(self):
        copy_self = Agent(
            holdings={k: v for k, v in self.holdings.items()},
            share_prices={k: v for k, v in self.share_prices.items()},
            delta_r={k: v for k, v in self.delta_r.items()},
            trade_strategy=self.trade_strategy,
            unique_id=self.unique_id,
            nfts={id: copy.deepcopy(nft) for id, nft in self.nfts.items()},
            enforce_holdings=self.enforce_holdings
        )
        copy_self.initial_holdings = {k: v for k, v in self.initial_holdings.items()}
        copy_self.asset_list = [tkn for tkn in self.asset_list]
        return copy_self

    def get_holdings(self, tkn) -> float:
        if tkn not in self.holdings:
            return 0
        return self.holdings[tkn]

    def validate_holdings(self, tkn, amt=None) -> bool:
        if not self.enforce_holdings:
            return True
        if amt is None:
<<<<<<< HEAD
            return tkn in self.holdings and self.holdings[tkn] > 0
        elif amt == 0:
            return True
=======
            return self.get_holdings(tkn) > 0
>>>>>>> fa1db463
        else:
            return self.get_holdings(tkn) >= amt

    def add(self, tkn: str, amt: float) -> None:
        if tkn not in self.holdings:
            self.holdings[tkn] = 0
        self.holdings[tkn] += amt

    def remove(self, tkn: str, amt: float) -> None:
        if not self.enforce_holdings or self.validate_holdings(tkn, amt):
            if tkn not in self.holdings:
                self.holdings[tkn] = 0
            self.holdings[tkn] -= amt


class AgentArchiveState:
    def __init__(self, agent: Agent):
        self.unique_id = agent.unique_id
        self.holdings = {k: v for k, v in agent.holdings.items()}
        self.share_prices = {k: v for k, v in agent.share_prices.items()}
        self.asset_list = [tkn for tkn in agent.asset_list]<|MERGE_RESOLUTION|>--- conflicted
+++ resolved
@@ -74,13 +74,7 @@
         if not self.enforce_holdings:
             return True
         if amt is None:
-<<<<<<< HEAD
-            return tkn in self.holdings and self.holdings[tkn] > 0
-        elif amt == 0:
-            return True
-=======
             return self.get_holdings(tkn) > 0
->>>>>>> fa1db463
         else:
             return self.get_holdings(tkn) >= amt
 
