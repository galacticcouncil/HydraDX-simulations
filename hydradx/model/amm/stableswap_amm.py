--- conflicted
+++ resolved
@@ -117,10 +117,6 @@
     # price is denominated in the first asset
     def price_at_balance(self, balances: list, d: float):
         x, y = balances
-<<<<<<< HEAD
-        # return (x / y) * (self.ann * x * y ** 2 + d ** 3) / (self.ann * x ** 2 * y + d ** 3)
-=======
->>>>>>> fbf0b0ec
         c = self.amplification * self.n_coins ** (2 * self.n_coins)
         return (x / y) * (c * x * y ** 2 + d ** 3) / (c * x ** 2 * y + d ** 3)
 
