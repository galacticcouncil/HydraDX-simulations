--- conflicted
+++ resolved
@@ -123,58 +123,15 @@
 
         return y
 
-<<<<<<< HEAD
-    def spot_price(self, i: int = 1):
-=======
     # price is denominated in the first asset
     def spot_price(self, i: int = 1):
         """
         return the price of TKN denominated in NUMÉRAIRE
         """
->>>>>>> 8d6559aa
         balances = list(self.liquidity.values())
         if i == 0:  # price of the numeraire is always 1
             return 1
         return self.price_at_balance(balances, self.d, i)
-<<<<<<< HEAD
-
-    def price_at_balance(self, balances: list, d: float, i: int = 1, j: int = 0):
-        a = self.amplification
-        n = self.n_coins
-        ann = a * n ** n
-
-        c = d
-        sorted_bal = sorted(balances)
-        for x in sorted_bal:
-            c = c * d / (n * x)
-
-        xj = balances[j]
-        xi = balances[i]
-
-        p = xj * (ann * xi + c) / (ann * xj + c) / xi
-
-        return p
-
-    def price(self, balances: dict, numeraire: str, tkn: str):
-        key_list = list(balances.keys())
-        bal_list = list(balances.values())
-        return self.price_at_balance(bal_list, self.d, key_list.index(tkn), key_list.index(numeraire))
-
-    def share_price(self, numeraire: int = 0):
-        i = numeraire
-        d = self.calculate_d()
-        s = self.shares
-        a = self.amplification
-        n = self.n_coins
-
-        c = d
-        sorted_liq = sorted(self.liquidity.values())
-        for x in sorted_liq:
-            c = c * d / (n * x)
-        xi = self.liquidity[self.asset_list[i]]
-        ann = a * n ** n
-        p = (d * xi * ann + xi * (n+1) * c - xi * d) / (xi * ann + c) / s
-=======
 
     def price(self, tkn, denomination: str = ''):
         """
@@ -204,7 +161,6 @@
 
         p = xj * (ann * xi + c) / (ann * xj + c) / xi
 
->>>>>>> 8d6559aa
         return p
 
     def modified_balances(self, delta: dict = None, omit: list = ()):
@@ -295,11 +251,7 @@
         This can be used when you want to change the price of one asset without changing the price of the others.
         Specify one asset to buy or sell, and the quantity of each of the *other* assets to sell or buy.
         The quantity of the specified asset to trade will be determined.
-<<<<<<< HEAD
-        Caution: this will only work correctly if the pool is balanced (spot prices equal on all assets).
-=======
         Caution: this will only work correctly if the pool is initially balanced (spot prices equal on all assets).
->>>>>>> 8d6559aa
         """
         if tkn_sell and tkn_buy:
             raise ValueError('Cannot specify both buy and sell quantities.')
@@ -328,11 +280,7 @@
             agent.holdings[tkn_buy] += buy_quantity
 
         elif tkn_sell:
-<<<<<<< HEAD
-            tkns_buy = list(filter(lambda tkn: tkn != tkn_sell, self.asset_list))
-=======
             tkns_buy = list(filter(lambda t: t != tkn_sell, self.asset_list))
->>>>>>> 8d6559aa
             buy_quantity = quantity
 
             if min([self.liquidity[tkn] for tkn in tkns_buy]) < buy_quantity:
@@ -354,10 +302,6 @@
 
         return self
 
-<<<<<<< HEAD
-
-=======
->>>>>>> 8d6559aa
     def withdraw_asset(
             self,
             agent: Agent,
