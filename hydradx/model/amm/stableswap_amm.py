import copy

from .agents import Agent
from .exchange import Exchange


class StableSwapPoolState(Exchange):
    unique_id: str = 'stableswap'

    def __init__(
            self,
            tokens: dict,
            amplification: float,
            precision: float = 0.0001,
            trade_fee: float = 0,
            unique_id: str = '',
            spot_price_precision: float = 1e-07,
            shares: float = 0,
            peg: float or list = None,
            peg_target: float or list = None,
            max_peg_update: float = float('inf')
    ):
        """
        Tokens should be in the form of:
        {
            token1: quantity,
            token2: quantity
        }
        There can be up to five.
        """
        super().__init__()
        if len(tokens.keys()) > 5:
            raise ValueError('Too many tokens (limit 5)')

        self.amplification = amplification
        self.amp_change_step = 0
        self.target_amp_block = 0
        self.time_step = 0
        self.peg_target_updated_at = 0
        self.precision = precision
        self.spot_price_precision = spot_price_precision
        self.liquidity = dict()
        self.asset_list: list[str] = []
        self.trade_fee = trade_fee
        if unique_id:
            self.unique_id = unique_id

        for token, quantity in tokens.items():
            self.asset_list.append(token)
            self.liquidity[token] = quantity

        self.set_peg(peg)
        self.set_peg_target(peg_target)
        self.max_peg_update = max_peg_update

        self.shares = shares or self.calculate_d()
        self.conversion_metrics = {}

    @property
    def ann(self) -> float:
        return self.amplification * self.n_coins

    @property
    def n_coins(self) -> int:
        return len(self.asset_list)

    @property
    def d(self) -> float:
        return self.calculate_d()

    def fail_transaction(self, error: str, **kwargs):
        self.fail = error
        return self

    def update(self):
        self.time_step += 1
        if self.target_amp_block >= self.time_step:
            self.amplification += self.amp_change_step

    def set_peg(self, peg=None):
        if peg is None:
            self.peg = [1] * len(self.asset_list)
        elif isinstance(peg, (int, float)):  # peg is price of second asset denominated in first asset
            assert len(self.asset_list) == 2
            self.peg = [1, peg]
        else:  # peg is list of prices of all assets except the first, denominate in first asset
            assert len(peg) == len(self.asset_list) - 1
            self.peg = [1] + peg

    def set_peg_target(self, peg_target=None):
        if peg_target is None:
            self.peg_target = [p for p in self.peg]
        elif isinstance(peg_target, (int, float)):
            assert len(self.asset_list) == 2
            self.peg_target = [1, peg_target]
        else:
            assert len(peg_target) == len(self.asset_list) - 1
            self.peg_target = [1] + peg_target

        assert len(self.peg) == len(self.peg_target)
        self.peg_target_updated_at = self.time_step

    def set_amplification(self, amplification: float, duration: float):
        self.target_amp_block = self.time_step + duration
        self.amp_change_step = (amplification - self.amplification) / duration

    def has_converged(self, v0, v1) -> bool:
        diff = abs(v0 - v1)
        if (v1 <= v0 and diff < self.precision) or (v1 > v0 and diff <= self.precision):
            return True
        return False

    def get_adjusted_liquidity(self, balances=None):
        if balances is None:
            balances = self.liquidity
        adjusted_liquidity = {}
        for tkn in balances:
            i = self.asset_list.index(tkn)
            adjusted_liquidity[tkn] = balances[tkn] * self.peg[i]
        return adjusted_liquidity

    def calculate_d(self, reserves=(), max_iterations=128, peg_deltas=None) -> float:
        reserves = reserves or list(self.liquidity.values())
        if peg_deltas is None:
            peg = [self.peg[i] for i in range(self.n_coins)]
        else:
            peg = [self.peg[i] + peg_deltas[i] for i in range(self.n_coins)]
        xp_sorted = sorted([reserves[i] * peg[i] for i in range(self.n_coins)])
        s = sum(xp_sorted)
        if s == 0:
            return 0

        d = s
        for i in range(max_iterations):

            d_p = d
            for x in xp_sorted:
                d_p *= d / (x * self.n_coins)

            d_prev = d
            d = (self.ann * s + d_p * self.n_coins) * d / ((self.ann - 1) * d + (self.n_coins + 1) * d_p)

            if self.has_converged(d_prev, d):
                return d

    """
    Given a value for D and the balances of all tokens except 1, calculate what the balance of the final token should be
    """

    def calculate_y(self, reserves: dict, d: float, max_iterations=128):

        peg_dict = {}
        peg_tkn_omitted = None
        for i, tkn in enumerate(self.asset_list):
            if tkn in reserves:
                peg_dict[tkn] = self.peg[i]
            else:
                if peg_tkn_omitted is not None:
                    raise AssertionError("reserves missing more than one token")
                peg_tkn_omitted = self.peg[i]

        # get all the balances except tkn_out and sort them from low to high
        balances = sorted([reserves[tkn] * peg_dict[tkn] for tkn in reserves])

        s = sum(balances)
        c = d
        for reserve in balances:
            c *= d / reserve / self.n_coins
        c *= d / self.ann / self.n_coins

        b = s + d / self.ann
        y = d

        for _ in range(max_iterations):
            y_prev = y
            y = (y ** 2 + c) / (2 * y + b - d)

            if self.has_converged(y_prev, y):
                return y / peg_tkn_omitted

        return y / peg_tkn_omitted

    def sell_spot(self, tkn_sell, tkn_buy: str, fee: float = None):
        if tkn_buy not in self.liquidity or tkn_sell not in self.liquidity:
            return 0
        if fee is None:
            fee = 0
        fee_min = self.calculate_fee()
        fee = max(fee, fee_min)
        return self.price(tkn_sell, tkn_buy) * (1 - fee)

    def buy_spot(self, tkn_buy: str, tkn_sell, fee: float = None):
        if tkn_buy not in self.liquidity or tkn_sell not in self.liquidity:
            return 0
        if fee is None:
            fee = 0
        fee_min = self.calculate_fee()
        fee = max(fee, fee_min)
        return self.price(tkn_buy, tkn_sell) / (1 - fee)

    def sell_limit(self, tkn_buy, tkn_sell):  # TODO: fix this
        return self.liquidity[tkn_buy]

    def buy_limit(self, tkn_buy, tkn_sell):
        if tkn_buy not in self.liquidity:
            return 0
        return self.liquidity[tkn_buy]

    def calculate_buy_from_sell(self, tkn_buy, tkn_sell, sell_quantity):
        fee = self.calculate_fee()
        reserves = self.modified_balances(delta={tkn_sell: sell_quantity}, omit=[tkn_buy])
        return (self.liquidity[tkn_buy] - self.calculate_y(reserves, self.d)) * (1 - fee)

    def calculate_sell_from_buy(self, tkn_buy, tkn_sell, buy_quantity):
        fee = self.calculate_fee()
        reserves = self.modified_balances(delta={tkn_buy: -buy_quantity}, omit=[tkn_sell])
        return (self.calculate_y(reserves, self.d) - self.liquidity[tkn_sell]) / (1 - fee)

    def price(self, tkn, denomination: str = ''):
        """
        return the price of TKN denominated in NUMÉRAIRE
        """
        if tkn == denomination:
            return 1
        if tkn not in self.liquidity or denomination not in self.liquidity:
            return 0
        i = list(self.liquidity.keys()).index(tkn)
        j = list(self.liquidity.keys()).index(denomination)
        peg_deltas = self._calculate_peg_deltas()
        d = self.calculate_d(peg_deltas=peg_deltas)
        return self.price_at_balance(balances=list(self.liquidity.values()), d=d, i=i, j=j, peg_deltas=peg_deltas)

    def price_at_balance(self, balances: list, d: float, i: int = 1, j: int = 0, peg_deltas = None):
        n = self.n_coins
        ann = self.ann

        if peg_deltas is None:
            peg = [self.peg[i] for i in range(n)]
        else:
            peg = [self.peg[i] + peg_deltas[i] for i in range(n)]

        c = d
        adj_balances = [balances[k] * peg[k] for k in range(n)]
        sorted_bal = sorted(adj_balances)
        for x in sorted_bal:
            c = c * d / (n * x)

        xi = adj_balances[i]
        xj = adj_balances[j]

        p = xj * (ann * xi + c) / (ann * xj + c) / xi

        p_adj = p * peg[i] / peg[j]

        return p_adj

    def share_price(self, numeraire: str = ''):
        i = 0 if numeraire == '' else list(self.liquidity.keys()).index(numeraire)
        d = self.calculate_d()
        s = self.shares
        a = self.amplification
        n = self.n_coins

        c = d
        sorted_liq = sorted([self.liquidity[self.asset_list[i]] * self.peg[i] for i in range(n)])
        for x in sorted_liq:
            c = c * d / (n * x)
        xi = self.liquidity[self.asset_list[i]] * self.peg[i]
        ann = self.ann
        p = (d * xi * ann + xi * (n + 1) * c - xi * d) / (xi * ann + c) / s
        return p / self.peg[i]

    def modified_balances(self, delta: dict = None, omit: list = ()) -> dict:
        balances = copy.copy(self.liquidity)
        if delta:
            for tkn, value in delta.items():
                balances[tkn] += value
        if omit:
            for tkn in omit:
                balances.pop(tkn)
        return balances

    def calculate_withdrawal_shares(self, tkn_remove, quantity, fee = None):
        if fee is None:
            fee = self.calculate_fee()
        balances_list = list(self.modified_balances(delta={tkn_remove: -quantity}).values())
        updated_d = self.calculate_d(balances_list)
        return self.shares * (1 - updated_d / self.d) / (1 - fee)

    def copy(self):
        return copy.deepcopy(self)

    def __repr__(self):
        # round to given precision
        precision = 10
        liquidity = {tkn: round(self.liquidity[tkn], precision) for tkn in self.asset_list}
        shares = round(self.shares, precision)
        return (
            f'Stable Swap Pool: {self.unique_id}\n'
            f'********************************\n'
            f'trade fee: {self.trade_fee}\n'
            f'shares: {shares}\n'
            f'peg: {self.peg}\n'
            f'amplification constant: {self.amplification}\n'
            f'tokens: (\n\n'
        ) + '\n'.join(
            [(
                    f'    {token}\n'
                    f'    quantity: {liquidity[token]}\n'
                    f'    weight: {liquidity[token] / sum(liquidity.values())}\n'
                    + (
                        f'    conversion metrics:\n'
                        f'        price: {self.conversion_metrics[token]["price"]}\n'
                        f'        old shares: {self.conversion_metrics[token]["old_shares"]}\n'
                        f'        Omnipool shares: {self.conversion_metrics[token]["omnipool_shares"]}\n'
                        f'        subpool shares: {self.conversion_metrics[token]["subpool_shares"]}\n'
                        if token in self.conversion_metrics else ""
                    )
            ) for token in self.asset_list]
        ) + '\n)\n' + (
            f'error message:{self.fail or "none"}'
        )

    def _calculate_peg_deltas(self):
        peg_deltas = []
        block_ct = max([self.time_step - self.peg_target_updated_at, 1])
        for i in range(len(self.peg)):
            peg_diff = self.peg_target[i] - self.peg[i]
            max_peg_move = self.max_peg_update * self.peg[i] * block_ct
            if abs(peg_diff) <= max_peg_move:
                peg_deltas.append(peg_diff)
            elif self.peg[i] < self.peg_target[i]:
                peg_deltas.append(max_peg_move)
            else:
                peg_deltas.append(-max_peg_move)
        return peg_deltas

    def _calculate_fee_from_peg_deltas(self, peg_deltas):
        block_ct = max([self.time_step - self.peg_target_updated_at, 1])
        peg_relative_changes = [peg_deltas[i] / block_ct / self.peg[i] for i in range(len(self.peg))]
        peg_diff_per_block = (1 + max(peg_relative_changes)) / (1 + min(peg_relative_changes)) - 1
        return max(2 * peg_diff_per_block, self.trade_fee)

    def calculate_fee(self):
        peg_deltas = self._calculate_peg_deltas()
        return self._calculate_fee_from_peg_deltas(peg_deltas)

    def _calculate_new_peg(self) -> tuple:
        peg_deltas = self._calculate_peg_deltas()
        fee = self._calculate_fee_from_peg_deltas(peg_deltas)
        new_peg = [self.peg[i] + peg_deltas[i] for i in range(len(self.peg))]
        return new_peg, fee

    def _update_peg(self) -> float:
        new_peg, fee = self._calculate_new_peg()
        self.peg = new_peg
        return fee

    def swap(
            self,
            agent: Agent,
            tkn_sell: str,
            tkn_buy: str,
            buy_quantity: float = 0,
            sell_quantity: float = 0
    ):
        fee = self._update_peg()

        if buy_quantity:
            reserves = self.modified_balances(delta={tkn_buy: -buy_quantity}, omit=[tkn_sell])
            if min(reserves.values()) <= 0:
                return self.fail_transaction('Pool has insufficient liquidity.')
            sell_quantity = (self.calculate_y(reserves, self.d) - self.liquidity[tkn_sell]) / (1 - fee)
        elif sell_quantity:
            reserves = self.modified_balances(delta={tkn_sell: sell_quantity}, omit=[tkn_buy])
            buy_quantity = (self.liquidity[tkn_buy] - self.calculate_y(reserves, self.d)) * (1 - fee)
<<<<<<< HEAD
        elif self.liquidity[tkn_buy] <= buy_quantity:
            return self.fail_transaction('Pool has insufficient liquidity.')

        if not agent.validate_holdings(tkn_sell, sell_quantity):
            return self.fail_transaction('Agent has insufficient funds.')

        agent.transfer_from(tkn_sell, sell_quantity)
        agent.transfer_to(tkn_buy, buy_quantity)
=======

        if not agent.validate_holdings(tkn_sell, sell_quantity):
            return self.fail_transaction('Agent has insufficient funds.')

        agent.remove(tkn_sell, sell_quantity)
        agent.add(tkn_buy, buy_quantity)
>>>>>>> 6cbb4fb6
        self.liquidity[tkn_buy] -= buy_quantity
        self.liquidity[tkn_sell] += sell_quantity

        return self

    def swap_one(
            self,
            agent: Agent,
            quantity: float,
            tkn_sell: str = '',
            tkn_buy: str = ''
    ):
        """
        This can be used when you want to change the price of one asset without changing the price of the others.
        Specify one asset to buy or sell, and the quantity of each of the *other* assets to sell or buy.
        The quantity of the specified asset to trade will be determined.
        Caution: this will only work correctly if the pool is initially balanced (spot prices equal on all assets).
        """
        if tkn_sell and tkn_buy:
            raise ValueError('Cannot specify both buy and sell quantities.')

        if tkn_buy:
            fee = self._update_peg()
            tkns_sell = list(filter(lambda t: t != tkn_buy, self.asset_list))
            for tkn in tkns_sell:
                if not agent.validate_holdings(tkn, quantity):
                    self.fail_transaction(f'Agent does not have any {tkn}.')

            sell_quantity = quantity
            buy_quantity = (self.liquidity[tkn_buy] - self.calculate_y(
                self.modified_balances(delta={tkn: quantity for tkn in tkns_sell}, omit=[tkn_buy]),
                self.d
            )) * (1 - fee)

            if self.liquidity[tkn_buy] < buy_quantity:
                return self.fail_transaction('Pool has insufficient liquidity.')

            for tkn in tkns_sell:
                self.liquidity[tkn] += sell_quantity
                agent.remove(tkn, sell_quantity)
            self.liquidity[tkn_buy] -= buy_quantity
            agent.add(tkn_buy, buy_quantity)

        elif tkn_sell:
            fee = self._update_peg()
            tkns_buy = list(filter(lambda t: t != tkn_sell, self.asset_list))
            buy_quantity = quantity

            if min([self.liquidity[tkn] for tkn in tkns_buy]) < buy_quantity:
                return self.fail_transaction('Pool has insufficient liquidity.')

            sell_quantity = (self.calculate_y(
                self.modified_balances(delta={tkn: -quantity for tkn in tkns_buy}, omit=[tkn_sell]),
                self.d
            ) - self.liquidity[tkn_sell]) / (1 - fee)
            if not agent.validate_holdings(tkn_sell, sell_quantity):
                return self.fail_transaction(f'Agent has insufficient funds.')
            for tkn in tkns_buy:
                self.liquidity[tkn] -= buy_quantity
                agent.add(tkn, buy_quantity)
            self.liquidity[tkn_sell] += sell_quantity
            agent.remove(tkn_sell, sell_quantity)

        return self

    def withdraw_asset(
            self,
            agent: Agent,
            quantity: float,
            tkn_remove: str
    ):
        """
        Calculate a withdrawal based on the asset quantity rather than the share quantity
        """
        if quantity >= self.liquidity[tkn_remove]:
            return self.fail_transaction(f'Not enough liquidity in {tkn_remove}.')
        if quantity <= 0:
            raise ValueError('Withdraw quantity must be > 0.')

        fee = self._update_peg()
        shares_removed = self.calculate_withdrawal_shares(tkn_remove, quantity, fee)

        if not agent.validate_holdings(self.unique_id, shares_removed):
            return self.fail_transaction('Agent tried to remove more shares than it owns.')

        self.shares -= shares_removed
        self.liquidity[tkn_remove] -= quantity
        agent.transfer_from(self.unique_id, shares_removed)
        agent.transfer_to(tkn_remove, quantity)
        return self

    def remove_liquidity(
            self,
            agent: Agent,
            shares_removed: float,
            tkn_remove: str
    ):
        # First, need to calculate
        # * Get current D
        # * Solve Eqn against y_i for D - _token_amount

        if shares_removed > agent.holdings[self.unique_id]:
            return self.fail_transaction('Agent has insufficient funds.')
        elif shares_removed <= 0:
            return self.fail_transaction('Withdraw quantity must be > 0.')

        _fee = self._update_peg()
        _fee *= self.n_coins / 4 / (self.n_coins - 1)

        initial_d = self.calculate_d()
        reduced_d = initial_d - shares_removed * initial_d / self.shares

        xp_reduced = copy.copy(self.liquidity)
        xp_reduced.pop(tkn_remove)

        reduced_y = self.calculate_y(self.modified_balances(omit=[tkn_remove]), reduced_d)
        asset_reserve = self.liquidity[tkn_remove]

        for tkn in self.asset_list:
            if tkn == tkn_remove:
                dx_expected = self.liquidity[tkn] * reduced_d / initial_d - reduced_y
                asset_reserve -= _fee * dx_expected
                assert asset_reserve > 0
            else:
                dx_expected = self.liquidity[tkn] - self.liquidity[tkn] * reduced_d / initial_d
                xp_reduced[tkn] -= _fee * dx_expected
                assert xp_reduced[tkn] > 0

        dy = asset_reserve - self.calculate_y(xp_reduced, reduced_d)

        agent.holdings[self.unique_id] -= shares_removed
        self.shares -= shares_removed
        self.liquidity[tkn_remove] -= dy
        if tkn_remove not in agent.holdings:
            agent.holdings[tkn_remove] = 0
        agent.holdings[tkn_remove] += dy
        return self

    def add_liquidity(
            self,
            agent: Agent,
            quantity: float,
            tkn_add: str
    ):
        fee = self._update_peg()
        updated_reserves = {
            tkn: self.liquidity[tkn] + (quantity if tkn == tkn_add else 0) for tkn in self.asset_list
        }
        initial_d = self.calculate_d()
        updated_d = self.calculate_d(tuple(updated_reserves.values()))
        if updated_d < initial_d:
            return self.fail_transaction('invariant decreased for some reason')
        if not agent.validate_holdings(tkn_add, quantity):
            return self.fail_transaction(f"Agent doesn't have enough {tkn_add}.")

        fixed_fee = fee
        fee = fixed_fee * self.n_coins / (4 * (self.n_coins - 1))

        d0, d1 = initial_d, updated_d

        adjusted_balances = (
            [
                updated_reserves[tkn] -
                abs(updated_reserves[tkn] - d1 * self.liquidity[tkn] / d0) * fee
                for tkn in self.asset_list
            ]
            if self.shares > 0 else updated_reserves
        )

        adjusted_d = self.calculate_d(adjusted_balances)
        if self.shares == 0:
            shares_return = updated_d
        else:
            d_diff = adjusted_d - initial_d
            shares_return = self.shares * d_diff / initial_d

        self.shares += shares_return
        self.liquidity[tkn_add] += quantity
        agent.add(self.unique_id, shares_return)
        agent.remove(tkn_add, quantity)
        return self

    def add_liquidity_spot(self, tkn_add: str, precision: float = None):
        """Calculates spot price of adding liquidity as shares denominated in liquidity"""
        if precision is None: precision = self.spot_price_precision
        trade_size = self.liquidity[tkn_add] * precision
        agent = Agent({tkn_add: trade_size})
        new_state, new_agent = simulate_add_liquidity(self, agent, trade_size, tkn_add)
        return trade_size / new_agent.holdings[self.unique_id]

    def buy_shares_spot(self, tkn_add: str, precision: float = None):
        """Calculates spot price of buying shares as shares denominated in liquidity"""
        if precision is None: precision = self.spot_price_precision
        trade_size = self.liquidity[tkn_add] * precision
        share_price = self.share_price(tkn_add)
        init_tkn_add = share_price * trade_size * 2
        agent = Agent({tkn_add: init_tkn_add})
        new_state, new_agent = simulate_buy_shares(self, agent, trade_size, tkn_add)
        return (init_tkn_add - new_agent.holdings[tkn_add]) / trade_size

    def remove_liquidity_spot(self, tkn_remove: str, precision: float = None):
        """Calculates spot price of removing liquidity as shares denominated in liquidity"""
        if precision is None: precision = self.spot_price_precision
        trade_size = self.liquidity[tkn_remove] * precision
        agent = Agent({self.unique_id: trade_size})
        new_state, new_agent = simulate_remove_liquidity(self, agent, trade_size, tkn_remove)
        return new_agent.holdings[tkn_remove] / trade_size

    def withdraw_asset_spot(self, tkn_remove: str, precision: float = None):
        """Calculates spot price of withdrawing asset as shares denominated in liquidity"""
        if precision is None: precision = self.spot_price_precision
        trade_size = self.liquidity[tkn_remove] * precision
        delta_shares = self.calculate_withdrawal_shares(tkn_remove, trade_size)
        return trade_size / delta_shares

    def buy_shares(
            self,
            agent: Agent,
            quantity: float,
            tkn_add: str
    ):

        trade_fee = self._update_peg()
        initial_d = self.d
        d1 = initial_d + initial_d * quantity / self.shares

        xp = self.modified_balances(omit=[tkn_add])
        y = self.calculate_y(xp, d1)

        fee = trade_fee * self.n_coins / (4 * (self.n_coins - 1))
        reserves_reduced = {}
        asset_reserve = 0
        for tkn, balance in self.liquidity.items():
            dx_expected = (
                    balance * d1 / initial_d - balance
            ) if tkn != tkn_add else (
                    y - balance * d1 / initial_d
            )
            reduced_balance = balance - fee * dx_expected
            if tkn == tkn_add:
                asset_reserve = reduced_balance
            else:
                reserves_reduced[tkn] = reduced_balance

        y1 = self.calculate_y(reserves_reduced, d1)
        dy = y1 - asset_reserve
        dy_0 = y - self.liquidity[tkn_add]
        fee_amount = dy - dy_0
        delta_tkn = dy

        if not agent.validate_holdings(tkn_add, delta_tkn):
            return self.fail_transaction(f"Agent doesn't have enough {tkn_add}.")

        self.liquidity[tkn_add] += delta_tkn
<<<<<<< HEAD
        agent.transfer_from(tkn_add, delta_tkn)
        self.shares += quantity
        agent.transfer_to(self.unique_id, quantity)
=======
        self.shares += quantity
        agent.remove(tkn_add, delta_tkn)
        agent.add(self.unique_id, quantity)
>>>>>>> 6cbb4fb6
        return self

    def remove_uniform(
            self,
            agent: Agent,
            shares_removed: float
    ):
        if shares_removed > agent.holdings[self.unique_id]:
            raise ValueError('Agent tried to remove more shares than it owns.')
        elif shares_removed <= 0:
            raise ValueError('Withdraw quantity must be > 0.')

        self._update_peg()
        share_fraction = shares_removed / self.shares

        delta_tkns = {}
        for tkn in self.asset_list:
            delta_tkns[tkn] = share_fraction * self.liquidity[tkn]  # delta_tkn is positive

            if delta_tkns[tkn] >= self.liquidity[tkn]:
                return self.fail_transaction(f'Not enough liquidity in {tkn}.')

            if tkn not in agent.holdings:
                agent.holdings[tkn] = 0

        self.shares -= shares_removed
        agent.holdings[self.unique_id] -= shares_removed

        for tkn in self.asset_list:
            self.liquidity[tkn] -= delta_tkns[tkn]
            agent.holdings[tkn] += delta_tkns[tkn]  # agent is receiving funds, because delta_tkn is a negative number
        return self

    def cash_out(self, agent: Agent, prices: dict[str: float]) -> float:
        if self.unique_id not in agent.holdings:
            print(f'Error: agent does not have any shares in {self.unique_id}.')
            return 0

        new_state, new_agent = simulate_remove_uniform(
            old_state=self,
            old_agent=agent,
            shares_removed=agent.holdings[self.unique_id]
        )

        return sum([
            (new_agent.holdings[tkn] - (agent.holdings[tkn] if tkn in agent.holdings else 0)) * prices[tkn]
            if tkn in prices else 0
            for tkn in new_agent.holdings.keys()
        ])


def simulate_swap(
        old_state: StableSwapPoolState,
        old_agent: Agent,
        tkn_sell: str,
        tkn_buy: str,
        buy_quantity: float = 0,
        sell_quantity: float = 0
):
    new_state = old_state.copy()
    new_agent = old_agent.copy()
    return new_state.swap(new_agent, tkn_sell, tkn_buy, buy_quantity, sell_quantity), new_agent


def simulate_add_liquidity(
        old_state: StableSwapPoolState,
        old_agent: Agent,
        quantity: float,  # quantity of asset to be added
        tkn_add: str
):
    new_state = old_state.copy()
    new_agent = old_agent.copy()
    return new_state.add_liquidity(new_agent, quantity, tkn_add), new_agent


def simulate_withdraw_asset(
        old_state: StableSwapPoolState,
        old_agent: Agent,
        quantity: float,
        tkn_remove: str
):
    new_state = old_state.copy()
    new_agent = old_agent.copy()
    return new_state.withdraw_asset(new_agent, quantity, tkn_remove), new_agent


def simulate_remove_liquidity(
        old_state: StableSwapPoolState,
        old_agent: Agent,
        quantity: float,  # in this case, quantity refers to a number of shares, not quantity of asset
        tkn_remove: str
):
    new_state = old_state.copy()
    new_agent = old_agent.copy()
    return new_state.remove_liquidity(new_agent, quantity, tkn_remove), new_agent


def simulate_remove_uniform(
        old_state: StableSwapPoolState,
        old_agent: Agent,
        shares_removed: float
):
    new_state = old_state.copy()
    new_agent = old_agent.copy()
    return new_state.remove_uniform(new_agent, shares_removed), new_agent


def simulate_buy_shares(
        old_state: StableSwapPoolState,
        old_agent: Agent,
        quantity: float,
        tkn_add: str
):
    new_state = old_state.copy()
    new_agent = old_agent.copy()
    return new_state.buy_shares(
        agent=new_agent,
        quantity=quantity,
        tkn_add=tkn_add
    ), new_agent<|MERGE_RESOLUTION|>--- conflicted
+++ resolved
@@ -374,23 +374,12 @@
         elif sell_quantity:
             reserves = self.modified_balances(delta={tkn_sell: sell_quantity}, omit=[tkn_buy])
             buy_quantity = (self.liquidity[tkn_buy] - self.calculate_y(reserves, self.d)) * (1 - fee)
-<<<<<<< HEAD
-        elif self.liquidity[tkn_buy] <= buy_quantity:
-            return self.fail_transaction('Pool has insufficient liquidity.')
 
         if not agent.validate_holdings(tkn_sell, sell_quantity):
             return self.fail_transaction('Agent has insufficient funds.')
 
-        agent.transfer_from(tkn_sell, sell_quantity)
-        agent.transfer_to(tkn_buy, buy_quantity)
-=======
-
-        if not agent.validate_holdings(tkn_sell, sell_quantity):
-            return self.fail_transaction('Agent has insufficient funds.')
-
         agent.remove(tkn_sell, sell_quantity)
         agent.add(tkn_buy, buy_quantity)
->>>>>>> 6cbb4fb6
         self.liquidity[tkn_buy] -= buy_quantity
         self.liquidity[tkn_sell] += sell_quantity
 
@@ -478,8 +467,8 @@
 
         self.shares -= shares_removed
         self.liquidity[tkn_remove] -= quantity
-        agent.transfer_from(self.unique_id, shares_removed)
-        agent.transfer_to(tkn_remove, quantity)
+        agent.remove(self.unique_id, shares_removed)
+        agent.add(tkn_remove, quantity)
         return self
 
     def remove_liquidity(
@@ -645,15 +634,9 @@
             return self.fail_transaction(f"Agent doesn't have enough {tkn_add}.")
 
         self.liquidity[tkn_add] += delta_tkn
-<<<<<<< HEAD
-        agent.transfer_from(tkn_add, delta_tkn)
-        self.shares += quantity
-        agent.transfer_to(self.unique_id, quantity)
-=======
         self.shares += quantity
         agent.remove(tkn_add, delta_tkn)
         agent.add(self.unique_id, quantity)
->>>>>>> 6cbb4fb6
         return self
 
     def remove_uniform(
