import copy

from .agents import Agent
from .exchange import Exchange


class StableSwapPoolState(Exchange):
    unique_id: str = 'stableswap'

    def __init__(
            self,
            tokens: dict,
            amplification: float,
            precision: float = 0.0001,
            trade_fee: float = 0,
            unique_id: str = '',
            spot_price_precision: float = 1e-07,
            shares: float = 0,
            peg: float or list = None,
            peg_target: float or list = None,
            max_peg_update: float = float('inf')
    ):
        """
        Tokens should be in the form of:
        {
            token1: quantity,
            token2: quantity
        }
        There can be up to five.
        """
        super().__init__()
        if len(tokens.keys()) > 5:
            raise ValueError('Too many tokens (limit 5)')

        self.amplification = amplification
        self.amp_change_step = 0
        self.target_amp_block = 0
        self.time_step = 0
        self.peg_target_updated_at = 0
        self.precision = precision
        self.spot_price_precision = spot_price_precision
        self.liquidity = dict()
        self.asset_list: list[str] = []
        self.trade_fee = trade_fee
        if unique_id:
            self.unique_id = unique_id

        for token, quantity in tokens.items():
            self.asset_list.append(token)
            self.liquidity[token] = quantity

        self.set_peg(peg)
        self.set_peg_target(peg_target)
        self.max_peg_update = max_peg_update

        self.shares = shares or self.calculate_d()
        self.conversion_metrics = {}

    @property
    def ann(self) -> float:
        return self.amplification * self.n_coins

    @property
    def n_coins(self) -> int:
        return len(self.asset_list)

    @property
    def d(self) -> float:
        return self.calculate_d()

    def fail_transaction(self, error: str, **kwargs):
        self.fail = error
        return self

    def update(self):
        self.time_step += 1
        if self.target_amp_block >= self.time_step:
            self.amplification += self.amp_change_step

    def set_peg(self, peg=None):
        if peg is None:
            self.peg = [1] * len(self.asset_list)
        elif isinstance(peg, (int, float)):  # peg is price of second asset denominated in first asset
            assert len(self.asset_list) == 2
            self.peg = [1, peg]
        else:  # peg is list of prices of all assets except the first, denominate in first asset
            assert len(peg) == len(self.asset_list) - 1
            self.peg = [1] + peg

    def set_peg_target(self, peg_target=None):
        if peg_target is None:
            self.peg_target = [p for p in self.peg]
        elif isinstance(peg_target, (int, float)):
            assert len(self.asset_list) == 2
            self.peg_target = [1, peg_target]
        else:
            assert len(peg_target) == len(self.asset_list) - 1
            self.peg_target = [1] + peg_target

        assert len(self.peg) == len(self.peg_target)
        self.peg_target_updated_at = self.time_step

    def set_amplification(self, amplification: float, duration: float):
        self.target_amp_block = self.time_step + duration
        self.amp_change_step = (amplification - self.amplification) / duration

    def has_converged(self, v0, v1) -> bool:
        diff = abs(v0 - v1)
        if (v1 <= v0 and diff < self.precision) or (v1 > v0 and diff <= self.precision):
            return True
        return False

    def get_adjusted_liquidity(self, balances=None):
        if balances is None:
            balances = self.liquidity
        adjusted_liquidity = {}
        for tkn in balances:
            i = self.asset_list.index(tkn)
            adjusted_liquidity[tkn] = balances[tkn] * self.peg[i]
        return adjusted_liquidity

    def calculate_d(self, reserves=(), max_iterations=128, peg_deltas=None) -> float:
        reserves = reserves or list(self.liquidity.values())
        if peg_deltas is None:
            peg = [self.peg[i] for i in range(self.n_coins)]
        else:
            peg = [self.peg[i] + peg_deltas[i] for i in range(self.n_coins)]
        xp_sorted = sorted([reserves[i] * peg[i] for i in range(self.n_coins)])
        s = sum(xp_sorted)
        if s == 0:
            return 0

        d = s
        for i in range(max_iterations):

            d_p = d
            for x in xp_sorted:
                d_p *= d / (x * self.n_coins)

            d_prev = d
            d = (self.ann * s + d_p * self.n_coins) * d / ((self.ann - 1) * d + (self.n_coins + 1) * d_p)

            if self.has_converged(d_prev, d):
                return d

    """
    Given a value for D and the balances of all tokens except 1, calculate what the balance of the final token should be
    """

    def calculate_y(self, reserves: dict, d: float, max_iterations=128):

        peg_dict = {}
        peg_tkn_omitted = None
        for i, tkn in enumerate(self.asset_list):
            if tkn in reserves:
                peg_dict[tkn] = self.peg[i]
            else:
                if peg_tkn_omitted is not None:
                    raise AssertionError("reserves missing more than one token")
                peg_tkn_omitted = self.peg[i]

        # get all the balances except tkn_out and sort them from low to high
        balances = sorted([reserves[tkn] * peg_dict[tkn] for tkn in reserves])

        s = sum(balances)
        c = d
        for reserve in balances:
            c *= d / reserve / self.n_coins
        c *= d / self.ann / self.n_coins

        b = s + d / self.ann
        y = d

        for _ in range(max_iterations):
            y_prev = y
            y = (y ** 2 + c) / (2 * y + b - d)

            if self.has_converged(y_prev, y):
                return y / peg_tkn_omitted

        return y / peg_tkn_omitted

    def sell_spot(self, tkn_sell, tkn_buy: str, fee: float = None):
        if tkn_buy not in self.liquidity or tkn_sell not in self.liquidity:
            return 0
        if fee is None:
            fee = 0
        fee_min = self.calculate_fee()
        fee = max(fee, fee_min)
        return self.price(tkn_sell, tkn_buy) * (1 - fee)

    def buy_spot(self, tkn_buy: str, tkn_sell, fee: float = None):
        if tkn_buy not in self.liquidity or tkn_sell not in self.liquidity:
            return 0
        if fee is None:
            fee = 0
        fee_min = self.calculate_fee()
        fee = max(fee, fee_min)
        return self.price(tkn_buy, tkn_sell) / (1 - fee)

    def sell_limit(self, tkn_buy, tkn_sell):  # TODO: fix this
        return self.liquidity[tkn_buy]

    def buy_limit(self, tkn_buy, tkn_sell):
        if tkn_buy not in self.liquidity:
            return 0
        return self.liquidity[tkn_buy]

    def calculate_buy_from_sell(self, tkn_buy, tkn_sell, sell_quantity):
        fee = self.calculate_fee()
        reserves = self.modified_balances(delta={tkn_sell: sell_quantity}, omit=[tkn_buy])
        return (self.liquidity[tkn_buy] - self.calculate_y(reserves, self.d)) * (1 - fee)

    def calculate_sell_from_buy(self, tkn_buy, tkn_sell, buy_quantity):
        fee = self.calculate_fee()
        reserves = self.modified_balances(delta={tkn_buy: -buy_quantity}, omit=[tkn_sell])
        return (self.calculate_y(reserves, self.d) - self.liquidity[tkn_sell]) / (1 - fee)

    def price(self, tkn, denomination: str = ''):
        """
        return the price of TKN denominated in NUMÉRAIRE
        """
        if tkn == denomination:
            return 1
        if tkn not in self.liquidity or denomination not in self.liquidity:
            return 0
        i = list(self.liquidity.keys()).index(tkn)
        j = list(self.liquidity.keys()).index(denomination)
        peg_deltas = self._calculate_peg_deltas()
        d = self.calculate_d(peg_deltas=peg_deltas)
        return self.price_at_balance(balances=list(self.liquidity.values()), d=d, i=i, j=j, peg_deltas=peg_deltas)

    def price_at_balance(self, balances: list, d: float, i: int = 1, j: int = 0, peg_deltas = None):
        n = self.n_coins
        ann = self.ann

        if peg_deltas is None:
            peg = [self.peg[i] for i in range(n)]
        else:
            peg = [self.peg[i] + peg_deltas[i] for i in range(n)]

        c = d
        adj_balances = [balances[k] * peg[k] for k in range(n)]
        sorted_bal = sorted(adj_balances)
        for x in sorted_bal:
            c = c * d / (n * x)

        xi = adj_balances[i]
        xj = adj_balances[j]

        p = xj * (ann * xi + c) / (ann * xj + c) / xi

        p_adj = p * peg[i] / peg[j]

        return p_adj

    def share_price(self, numeraire: str = ''):
        i = 0 if numeraire == '' else list(self.liquidity.keys()).index(numeraire)
        d = self.calculate_d()
        s = self.shares
        a = self.amplification
        n = self.n_coins

        c = d
        sorted_liq = sorted([self.liquidity[self.asset_list[i]] * self.peg[i] for i in range(n)])
        for x in sorted_liq:
            c = c * d / (n * x)
        xi = self.liquidity[self.asset_list[i]] * self.peg[i]
        ann = self.ann
        p = (d * xi * ann + xi * (n + 1) * c - xi * d) / (xi * ann + c) / s
        return p / self.peg[i]

    def modified_balances(self, delta: dict = None, omit: list = ()) -> dict:
        balances = copy.copy(self.liquidity)
        if delta:
            for tkn, value in delta.items():
                balances[tkn] += value
        if omit:
            for tkn in omit:
                balances.pop(tkn)
        return balances

    def calculate_withdrawal_shares(self, tkn_remove, quantity, fee = None):
        if fee is None:
            fee = self.calculate_fee()
        balances_list = list(self.modified_balances(delta={tkn_remove: -quantity}).values())
        updated_d = self.calculate_d(balances_list)
        return self.shares * (1 - updated_d / self.d) / (1 - fee)

    def copy(self):
        return copy.deepcopy(self)

    def __repr__(self):
        # round to given precision
        precision = 10
        liquidity = {tkn: round(self.liquidity[tkn], precision) for tkn in self.asset_list}
        shares = round(self.shares, precision)
        return (
            f'Stable Swap Pool: {self.unique_id}\n'
            f'********************************\n'
            f'trade fee: {self.trade_fee}\n'
            f'shares: {shares}\n'
            f'peg: {self.peg}\n'
            f'amplification constant: {self.amplification}\n'
            f'tokens: (\n\n'
        ) + '\n'.join(
            [(
                    f'    {token}\n'
                    f'    quantity: {liquidity[token]}\n'
                    f'    weight: {liquidity[token] / sum(liquidity.values())}\n'
                    + (
                        f'    conversion metrics:\n'
                        f'        price: {self.conversion_metrics[token]["price"]}\n'
                        f'        old shares: {self.conversion_metrics[token]["old_shares"]}\n'
                        f'        Omnipool shares: {self.conversion_metrics[token]["omnipool_shares"]}\n'
                        f'        subpool shares: {self.conversion_metrics[token]["subpool_shares"]}\n'
                        if token in self.conversion_metrics else ""
                    )
            ) for token in self.asset_list]
        ) + '\n)\n' + (
            f'error message:{self.fail or "none"}'
        )

    def _calculate_peg_deltas(self):
        peg_deltas = []
        block_ct = max([self.time_step - self.peg_target_updated_at, 1])
        for i in range(len(self.peg)):
            peg_diff = self.peg_target[i] - self.peg[i]
            max_peg_move = self.max_peg_update * self.peg[i] * block_ct
            if abs(peg_diff) <= max_peg_move:
                peg_deltas.append(peg_diff)
            elif self.peg[i] < self.peg_target[i]:
                peg_deltas.append(max_peg_move)
            else:
                peg_deltas.append(-max_peg_move)
        return peg_deltas

    def _calculate_fee_from_peg_deltas(self, peg_deltas):
        block_ct = max([self.time_step - self.peg_target_updated_at, 1])
        peg_relative_changes = [peg_deltas[i] / block_ct / self.peg[i] for i in range(len(self.peg))]
        peg_diff_per_block = (1 + max(peg_relative_changes)) / (1 + min(peg_relative_changes)) - 1
        return max(2 * peg_diff_per_block, self.trade_fee)

    def calculate_fee(self):
        peg_deltas = self._calculate_peg_deltas()
        return self._calculate_fee_from_peg_deltas(peg_deltas)

    def _calculate_new_peg(self) -> tuple:
        peg_deltas = self._calculate_peg_deltas()
        fee = self._calculate_fee_from_peg_deltas(peg_deltas)
        new_peg = [self.peg[i] + peg_deltas[i] for i in range(len(self.peg))]
        return new_peg, fee

    def _update_peg(self) -> float:
        new_peg, fee = self._calculate_new_peg()
        self.peg = new_peg
        return fee

    def swap(
            self,
            agent: Agent,
            tkn_sell: str,
            tkn_buy: str,
            buy_quantity: float = 0,
            sell_quantity: float = 0
    ):
        fee = self._update_peg()

        if buy_quantity:
            reserves = self.modified_balances(delta={tkn_buy: -buy_quantity}, omit=[tkn_sell])
<<<<<<< HEAD
            sell_quantity = (self.calculate_y(reserves, self.d) - self.liquidity[tkn_sell]) / (1 - fee)
=======
            if min(reserves) <= 0:
                return self.fail_transaction('Pool has insufficient liquidity.')
            sell_quantity = (self.calculate_y(reserves, self.d, tkn_sell) - self.liquidity[tkn_sell]) / (1 - fee)
>>>>>>> e086a97c
        elif sell_quantity:
            reserves = self.modified_balances(delta={tkn_sell: sell_quantity}, omit=[tkn_buy])
            buy_quantity = (self.liquidity[tkn_buy] - self.calculate_y(reserves, self.d)) * (1 - fee)

        if agent.holdings[tkn_sell] < sell_quantity:
            return self.fail_transaction('Agent has insufficient funds.')
        elif self.liquidity[tkn_buy] <= buy_quantity:
            return self.fail_transaction('Pool has insufficient liquidity.')

        if tkn_buy not in agent.holdings:
            agent.holdings[tkn_buy] = 0
        agent.holdings[tkn_buy] += buy_quantity
        agent.holdings[tkn_sell] -= sell_quantity
        self.liquidity[tkn_buy] -= buy_quantity
        self.liquidity[tkn_sell] += sell_quantity

        return self

    def swap_one(
            self,
            agent: Agent,
            quantity: float,
            tkn_sell: str = '',
            tkn_buy: str = ''
    ):
        """
        This can be used when you want to change the price of one asset without changing the price of the others.
        Specify one asset to buy or sell, and the quantity of each of the *other* assets to sell or buy.
        The quantity of the specified asset to trade will be determined.
        Caution: this will only work correctly if the pool is initially balanced (spot prices equal on all assets).
        """
        if tkn_sell and tkn_buy:
            raise ValueError('Cannot specify both buy and sell quantities.')

        if tkn_buy:
            fee = self._update_peg()
            tkns_sell = list(filter(lambda t: t != tkn_buy, self.asset_list))
            for tkn in tkns_sell:
                if tkn not in agent.holdings:
                    self.fail_transaction(f'Agent does not have any {tkn}.')
            if min([agent.holdings[tkn] for tkn in tkns_sell]) < quantity:
                return self.fail_transaction('Agent has insufficient funds.')

            sell_quantity = quantity
            buy_quantity = (self.liquidity[tkn_buy] - self.calculate_y(
                self.modified_balances(delta={tkn: quantity for tkn in tkns_sell}, omit=[tkn_buy]),
                self.d
            )) * (1 - fee)

            if self.liquidity[tkn_buy] < buy_quantity:
                return self.fail_transaction('Pool has insufficient liquidity.')

            for tkn in tkns_sell:
                self.liquidity[tkn] += sell_quantity
                agent.holdings[tkn] -= sell_quantity
            self.liquidity[tkn_buy] -= buy_quantity
            agent.holdings[tkn_buy] += buy_quantity

        elif tkn_sell:
            fee = self._update_peg()
            tkns_buy = list(filter(lambda t: t != tkn_sell, self.asset_list))
            buy_quantity = quantity

            if min([self.liquidity[tkn] for tkn in tkns_buy]) < buy_quantity:
                return self.fail_transaction('Pool has insufficient liquidity.')

            sell_quantity = (self.calculate_y(
                self.modified_balances(delta={tkn: -quantity for tkn in tkns_buy}, omit=[tkn_sell]),
                self.d
            ) - self.liquidity[tkn_sell]) / (1 - fee)
            if agent.holdings[tkn_sell] < sell_quantity:
                return self.fail_transaction(f'Agent has insufficient funds. {agent.holdings[tkn_sell]} < {quantity}')
            for tkn in tkns_buy:
                self.liquidity[tkn] -= buy_quantity
                if tkn not in agent.holdings:
                    agent.holdings[tkn] = 0
                agent.holdings[tkn] += buy_quantity
            self.liquidity[tkn_sell] += sell_quantity
            agent.holdings[tkn_sell] -= sell_quantity

        return self

    def withdraw_asset(
            self,
            agent: Agent,
            quantity: float,
            tkn_remove: str,
            fail_on_overdraw: bool = True
    ):
        """
        Calculate a withdrawal based on the asset quantity rather than the share quantity
        """
        if quantity >= self.liquidity[tkn_remove]:
            return self.fail_transaction(f'Not enough liquidity in {tkn_remove}.')
        if quantity <= 0:
            raise ValueError('Withdraw quantity must be > 0.')

        fee = self._update_peg()
        shares_removed = self.calculate_withdrawal_shares(tkn_remove, quantity, fee)

        if shares_removed > agent.holdings[self.unique_id]:
            if fail_on_overdraw:
                return self.fail_transaction('Agent tried to remove more shares than it owns.')
            else:
                # just round down
                shares_removed = agent.holdings[self.unique_id]

        if tkn_remove not in agent.holdings:
            agent.holdings[tkn_remove] = 0

        agent.holdings[self.unique_id] -= shares_removed
        self.shares -= shares_removed
        self.liquidity[tkn_remove] -= quantity
        agent.holdings[tkn_remove] += quantity
        return self

    def remove_liquidity(
            self,
            agent: Agent,
            shares_removed: float,
            tkn_remove: str
    ):
        # First, need to calculate
        # * Get current D
        # * Solve Eqn against y_i for D - _token_amount

        if shares_removed > agent.holdings[self.unique_id]:
            return self.fail_transaction('Agent has insufficient funds.')
        elif shares_removed <= 0:
            return self.fail_transaction('Withdraw quantity must be > 0.')

        _fee = self._update_peg()
        _fee *= self.n_coins / 4 / (self.n_coins - 1)

        initial_d = self.calculate_d()
        reduced_d = initial_d - shares_removed * initial_d / self.shares

        xp_reduced = copy.copy(self.liquidity)
        xp_reduced.pop(tkn_remove)

        reduced_y = self.calculate_y(self.modified_balances(omit=[tkn_remove]), reduced_d)
        asset_reserve = self.liquidity[tkn_remove]

        for tkn in self.asset_list:
            if tkn == tkn_remove:
                dx_expected = self.liquidity[tkn] * reduced_d / initial_d - reduced_y
                asset_reserve -= _fee * dx_expected
                assert asset_reserve > 0
            else:
                dx_expected = self.liquidity[tkn] - self.liquidity[tkn] * reduced_d / initial_d
                xp_reduced[tkn] -= _fee * dx_expected
                assert xp_reduced[tkn] > 0

        dy = asset_reserve - self.calculate_y(xp_reduced, reduced_d)

        agent.holdings[self.unique_id] -= shares_removed
        self.shares -= shares_removed
        self.liquidity[tkn_remove] -= dy
        if tkn_remove not in agent.holdings:
            agent.holdings[tkn_remove] = 0
        agent.holdings[tkn_remove] += dy
        return self

    def add_liquidity(
            self,
            agent: Agent,
            quantity: float,
            tkn_add: str
    ):
        fee = self._update_peg()
        updated_reserves = {
            tkn: self.liquidity[tkn] + (quantity if tkn == tkn_add else 0) for tkn in self.asset_list
        }
        initial_d = self.calculate_d()
        updated_d = self.calculate_d(tuple(updated_reserves.values()))
        if updated_d < initial_d:
            return self.fail_transaction('invariant decreased for some reason')
        if agent.holdings[tkn_add] < quantity:
            return self.fail_transaction(f"Agent doesn't have enough {tkn_add}.")

        fixed_fee = fee
        fee = fixed_fee * self.n_coins / (4 * (self.n_coins - 1))

        d0, d1 = initial_d, updated_d

        adjusted_balances = (
            [
                updated_reserves[tkn] -
                abs(updated_reserves[tkn] - d1 * self.liquidity[tkn] / d0) * fee
                for tkn in self.asset_list
            ]
            if self.shares > 0 else updated_reserves
        )

        adjusted_d = self.calculate_d(adjusted_balances)
        if self.shares == 0:
            shares_return = updated_d
        else:
            d_diff = adjusted_d - initial_d
            shares_return = self.shares * d_diff / initial_d

        if self.unique_id not in agent.holdings:
            agent.holdings[self.unique_id] = 0
        agent.holdings[self.unique_id] += shares_return
        self.shares += shares_return
        self.liquidity[tkn_add] += quantity
        agent.holdings[tkn_add] -= quantity
        return self

    def add_liquidity_spot(self, tkn_add: str, precision: float = None):
        """Calculates spot price of adding liquidity as shares denominated in liquidity"""
        if precision is None: precision = self.spot_price_precision
        trade_size = self.liquidity[tkn_add] * precision
        agent = Agent({tkn_add: trade_size})
        new_state, new_agent = simulate_add_liquidity(self, agent, trade_size, tkn_add)
        return trade_size / new_agent.holdings[self.unique_id]

    def buy_shares_spot(self, tkn_add: str, precision: float = None):
        """Calculates spot price of buying shares as shares denominated in liquidity"""
        if precision is None: precision = self.spot_price_precision
        trade_size = self.liquidity[tkn_add] * precision
        share_price = self.share_price(tkn_add)
        init_tkn_add = share_price * trade_size * 2
        agent = Agent({tkn_add: init_tkn_add})
        new_state, new_agent = simulate_buy_shares(self, agent, trade_size, tkn_add)
        return (init_tkn_add - new_agent.holdings[tkn_add]) / trade_size

    def remove_liquidity_spot(self, tkn_remove: str, precision: float = None):
        """Calculates spot price of removing liquidity as shares denominated in liquidity"""
        if precision is None: precision = self.spot_price_precision
        trade_size = self.liquidity[tkn_remove] * precision
        agent = Agent({self.unique_id: trade_size})
        new_state, new_agent = simulate_remove_liquidity(self, agent, trade_size, tkn_remove)
        return new_agent.holdings[tkn_remove] / trade_size

    def withdraw_asset_spot(self, tkn_remove: str, precision: float = None):
        """Calculates spot price of withdrawing asset as shares denominated in liquidity"""
        if precision is None: precision = self.spot_price_precision
        trade_size = self.liquidity[tkn_remove] * precision
        delta_shares = self.calculate_withdrawal_shares(tkn_remove, trade_size)
        return trade_size / delta_shares

    def buy_shares(
            self,
            agent: Agent,
            quantity: float,
            tkn_add: str,
            fail_overdraft: bool = True
    ):

        trade_fee = self._update_peg()
        initial_d = self.d
        d1 = initial_d + initial_d * quantity / self.shares

        xp = self.modified_balances(omit=[tkn_add])
        y = self.calculate_y(xp, d1)

        fee = trade_fee * self.n_coins / (4 * (self.n_coins - 1))
        reserves_reduced = {}
        asset_reserve = 0
        for tkn, balance in self.liquidity.items():
            dx_expected = (
                    balance * d1 / initial_d - balance
            ) if tkn != tkn_add else (
                    y - balance * d1 / initial_d
            )
            reduced_balance = balance - fee * dx_expected
            if tkn == tkn_add:
                asset_reserve = reduced_balance
            else:
                reserves_reduced[tkn] = reduced_balance

        y1 = self.calculate_y(reserves_reduced, d1)
        dy = y1 - asset_reserve
        dy_0 = y - self.liquidity[tkn_add]
        fee_amount = dy - dy_0
        delta_tkn = dy

        if delta_tkn > agent.holdings[tkn_add]:
            if fail_overdraft:
                return self.fail_transaction(f"Agent doesn't have enough {tkn_add}.")
            else:
                # instead of failing, just round down
                delta_tkn = agent.holdings[tkn_add]
                return self.add_liquidity(agent, delta_tkn, tkn_add)

        self.liquidity[tkn_add] += delta_tkn
        agent.holdings[tkn_add] -= delta_tkn
        self.shares += quantity
        if self.unique_id not in agent.holdings:
            agent.holdings[self.unique_id] = 0
        agent.holdings[self.unique_id] += quantity
        return self

    def remove_uniform(
            self,
            agent: Agent,
            shares_removed: float
    ):
        if shares_removed > agent.holdings[self.unique_id]:
            raise ValueError('Agent tried to remove more shares than it owns.')
        elif shares_removed <= 0:
            raise ValueError('Withdraw quantity must be > 0.')

        self._update_peg()
        share_fraction = shares_removed / self.shares

        delta_tkns = {}
        for tkn in self.asset_list:
            delta_tkns[tkn] = share_fraction * self.liquidity[tkn]  # delta_tkn is positive

            if delta_tkns[tkn] >= self.liquidity[tkn]:
                return self.fail_transaction(f'Not enough liquidity in {tkn}.')

            if tkn not in agent.holdings:
                agent.holdings[tkn] = 0

        self.shares -= shares_removed
        agent.holdings[self.unique_id] -= shares_removed

        for tkn in self.asset_list:
            self.liquidity[tkn] -= delta_tkns[tkn]
            agent.holdings[tkn] += delta_tkns[tkn]  # agent is receiving funds, because delta_tkn is a negative number
        return self

    def cash_out(self, agent: Agent, prices: dict[str: float]) -> float:
        if self.unique_id not in agent.holdings:
            print(f'Error: agent does not have any shares in {self.unique_id}.')
            return 0

        new_state, new_agent = simulate_remove_uniform(
            old_state=self,
            old_agent=agent,
            shares_removed=agent.holdings[self.unique_id]
        )

        return sum([
            (new_agent.holdings[tkn] - (agent.holdings[tkn] if tkn in agent.holdings else 0)) * prices[tkn]
            if tkn in prices else 0
            for tkn in new_agent.holdings.keys()
        ])


def simulate_swap(
        old_state: StableSwapPoolState,
        old_agent: Agent,
        tkn_sell: str,
        tkn_buy: str,
        buy_quantity: float = 0,
        sell_quantity: float = 0
):
    new_state = old_state.copy()
    new_agent = old_agent.copy()
    return new_state.swap(new_agent, tkn_sell, tkn_buy, buy_quantity, sell_quantity), new_agent


def simulate_add_liquidity(
        old_state: StableSwapPoolState,
        old_agent: Agent,
        quantity: float,  # quantity of asset to be added
        tkn_add: str
):
    new_state = old_state.copy()
    new_agent = old_agent.copy()
    return new_state.add_liquidity(new_agent, quantity, tkn_add), new_agent


def simulate_remove_liquidity(
        old_state: StableSwapPoolState,
        old_agent: Agent,
        quantity: float,  # in this case, quantity refers to a number of shares, not quantity of asset
        tkn_remove: str
):
    new_state = old_state.copy()
    new_agent = old_agent.copy()
    return new_state.remove_liquidity(new_agent, quantity, tkn_remove), new_agent


def simulate_remove_uniform(
        old_state: StableSwapPoolState,
        old_agent: Agent,
        shares_removed: float
):
    new_state = old_state.copy()
    new_agent = old_agent.copy()
    return new_state.remove_uniform(new_agent, shares_removed), new_agent


def simulate_buy_shares(
        old_state: StableSwapPoolState,
        old_agent: Agent,
        quantity: float,
        tkn_add: str,
        fail_overdraft: bool = True
):
    new_state = old_state.copy()
    new_agent = old_agent.copy()
    return new_state.buy_shares(
        agent=new_agent,
        quantity=quantity,
        tkn_add=tkn_add,
        fail_overdraft=fail_overdraft
    ), new_agent<|MERGE_RESOLUTION|>--- conflicted
+++ resolved
@@ -368,13 +368,9 @@
 
         if buy_quantity:
             reserves = self.modified_balances(delta={tkn_buy: -buy_quantity}, omit=[tkn_sell])
-<<<<<<< HEAD
-            sell_quantity = (self.calculate_y(reserves, self.d) - self.liquidity[tkn_sell]) / (1 - fee)
-=======
             if min(reserves) <= 0:
                 return self.fail_transaction('Pool has insufficient liquidity.')
-            sell_quantity = (self.calculate_y(reserves, self.d, tkn_sell) - self.liquidity[tkn_sell]) / (1 - fee)
->>>>>>> e086a97c
+            sell_quantity = (self.calculate_y(reserves, self.d) - self.liquidity[tkn_sell]) / (1 - fee)
         elif sell_quantity:
             reserves = self.modified_balances(delta={tkn_sell: sell_quantity}, omit=[tkn_buy])
             buy_quantity = (self.liquidity[tkn_buy] - self.calculate_y(reserves, self.d)) * (1 - fee)
