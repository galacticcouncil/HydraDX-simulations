--- conflicted
+++ resolved
@@ -484,11 +484,6 @@
             self,
             agent: Agent,
             shares_removed: float,
-<<<<<<< HEAD
-            tkn_remove: str
-    ):
-        _fee = self.trade_fee
-=======
             tkn_remove: str,
             block_no: int = 0
     ):
@@ -502,7 +497,6 @@
             return self.fail_transaction('Withdraw quantity must be > 0.')
 
         _fee = self._update_peg(block_no, 2)
->>>>>>> 93b9854e
         _fee *= self.n_coins / 4 / (self.n_coins - 1)
 
         initial_d = self.calculate_d()
