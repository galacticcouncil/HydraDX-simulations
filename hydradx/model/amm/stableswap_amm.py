import copy

from .amm import AMM
from .agents import Agent


class StableSwapPoolState(AMM):
    unique_id: str = 'stableswap'

    def __init__(
            self,
            tokens: dict,
            amplification: float,
            precision: float = 0.0001,
            trade_fee: float = 0,
            unique_id: str = ''
    ):
        """
        Tokens should be in the form of:
        {
            token1: quantity,
            token2: quantity
        }
        There can be up to five.
        """
        super().__init__()
        if len(tokens.keys()) > 5:
            raise ValueError('Too many tokens (limit 5)')

        self.amplification = amplification
        self.precision = precision
        self.liquidity = dict()
        self.asset_list: list[str] = []
        self.trade_fee = trade_fee
        if unique_id:
            self.unique_id = unique_id

        for token, quantity in tokens.items():
            self.asset_list.append(token)
            self.liquidity[token] = quantity

        self.shares = self.calculate_d()
        self.conversion_metrics = {}

    @property
    def ann(self) -> float:
        return self.amplification * len(self.asset_list) ** len(self.asset_list)

    @property
    def n_coins(self) -> int:
        return len(self.asset_list)

    @property
    def d(self) -> float:
        return self.calculate_d()

    def has_converged(self, v0, v1) -> bool:
        diff = abs(v0 - v1)
        if (v1 <= v0 and diff < self.precision) or (v1 > v0 and diff <= self.precision):
            return True
        return False

    def calculate_d(self, reserves=(), max_iterations=128) -> float:
        reserves = reserves or self.liquidity.values()
        xp_sorted = sorted(reserves)
        s = sum(xp_sorted)
        if s == 0:
            return 0

        d = s
        for i in range(max_iterations):

            d_p = d
            for x in xp_sorted:
                d_p *= d / (x * self.n_coins)

            d_prev = d
            d = (self.ann * s + d_p * self.n_coins) * d / ((self.ann - 1) * d + (self.n_coins + 1) * d_p)

            if self.has_converged(d_prev, d):
                return d

    """
    Given a value for D and the balances of all tokens except 1, calculate what the balance of the final token should be
    """

    def calculate_y(self, reserves: list, d: float, max_iterations=128):

        # get all the balances except tkn_out and sort them from low to high
        balances = sorted(reserves)

        s = sum(balances)
        c = d
        for reserve in balances:
            c *= d / reserve / self.n_coins
        c *= d / self.ann / self.n_coins

        b = s + d / self.ann
        y = d

        for _ in range(max_iterations):
            y_prev = y
            y = (y ** 2 + c) / (2 * y + b - d)

            if self.has_converged(y_prev, y):
                return y

        return y

<<<<<<< HEAD

    def spot_price(self, i: int = 1):
        balances = list(self.liquidity.values())
        if i == 0:  # price of the numeraire is always 1
            return 1
        return self.price_at_balance(balances, self.d, i)

    def price_at_balance(self, balances: list, d: float, i: int = 1):
=======
    # price is denominated in the first asset
    @property
    def spot_price(self):
        x, y = self.liquidity.values()
        return self.price_at_balance([x, y], self.d)

    # price is denominated in the first asset
    def price_at_balance(self, balances: list, d: float):
        x, y = balances
>>>>>>> 461caa8c
        c = self.amplification * self.n_coins ** (2 * self.n_coins)
        p = 1
        for x in balances:
            p *= x
        x = balances[0]
        y = balances[i]
        n = len(balances)
        return (x / y) * (c * y * p + d ** (n + 1)) / (c * x * p + d ** (n + 1))

    def modified_balances(self, delta: dict = None, omit: list = ()):
        balances = copy.copy(self.liquidity)
        if delta:
            for tkn, value in delta.items():
                balances[tkn] += value
        if omit:
            for tkn in omit:
                balances.pop(tkn)
        return list(balances.values())

    def calculate_withdrawal_shares(self, tkn_remove, quantity):
        updated_d = self.calculate_d(self.modified_balances(delta={tkn_remove: -quantity}))
        return self.shares * (1 - updated_d / self.d) / (1 - self.trade_fee)

    def copy(self):
        return copy.deepcopy(self)

    def __repr__(self):
        # round to given precision
        precision = 10
        liquidity = {tkn: round(self.liquidity[tkn], precision) for tkn in self.asset_list}
        shares = round(self.shares, precision)
        return (
                   f'Stable Swap Pool: {self.unique_id}\n'
                   f'********************************\n'
                   f'trade fee: {self.trade_fee}\n'
                   f'shares: {shares}\n'
                   f'amplification constant: {self.amplification}\n'
                   f'tokens: (\n\n'
               ) + '\n'.join(
            [(
                f'    {token}\n'
                f'    quantity: {liquidity[token]}\n'
                f'    weight: {liquidity[token] / sum(liquidity.values())}\n'
                + (
                    f'    conversion metrics:\n'
                    f'        price: {self.conversion_metrics[token]["price"]}\n'
                    f'        old shares: {self.conversion_metrics[token]["old_shares"]}\n'
                    f'        Omnipool shares: {self.conversion_metrics[token]["omnipool_shares"]}\n'
                    f'        subpool shares: {self.conversion_metrics[token]["subpool_shares"]}\n'
                    if token in self.conversion_metrics else ""
                )
            ) for token in self.asset_list]
        ) + '\n)\n' + (
                   f'error message:{self.fail or "none"}'
               )

    def swap(
            self,
            agent: Agent,
            tkn_sell: str,
            tkn_buy: str,
            buy_quantity: float = 0,
            sell_quantity: float = 0
    ):
        if buy_quantity:
            reserves = self.modified_balances(delta={tkn_buy: -buy_quantity}, omit=[tkn_sell])
            sell_quantity = (self.calculate_y(reserves, self.d) - self.liquidity[tkn_sell]) / (1 - self.trade_fee)
        elif sell_quantity:
            reserves = self.modified_balances(delta={tkn_sell: sell_quantity}, omit=[tkn_buy])
            buy_quantity = (self.liquidity[tkn_buy] - self.calculate_y(reserves, self.d)) * (1 - self.trade_fee)

        if agent.holdings[tkn_sell] < sell_quantity:
            return self.fail_transaction('Agent has insufficient funds.', agent)
        elif self.liquidity[tkn_buy] <= buy_quantity:
            return self.fail_transaction('Pool has insufficient liquidity.', agent)

        new_agent = agent  # .copy()
        if tkn_buy not in new_agent.holdings:
            new_agent.holdings[tkn_buy] = 0
        new_agent.holdings[tkn_buy] += buy_quantity
        new_agent.holdings[tkn_sell] -= sell_quantity
        self.liquidity[tkn_buy] -= buy_quantity
        self.liquidity[tkn_sell] += sell_quantity

        return self

    def withdraw_asset(
            self,
            agent: Agent,
            quantity: float,
            tkn_remove: str,
            fail_on_overdraw: bool = True
    ):
        """
        Calculate a withdrawal based on the asset quantity rather than the share quantity
        """
        if quantity >= self.liquidity[tkn_remove]:
            return self.fail_transaction(f'Not enough liquidity in {tkn_remove}.', agent)
        if quantity <= 0:
            raise ValueError('Withdraw quantity must be > 0.')

        shares_removed = self.calculate_withdrawal_shares(tkn_remove, quantity)

        if shares_removed > agent.holdings[self.unique_id]:
            if fail_on_overdraw:
                return self.fail_transaction('Agent tried to remove more shares than it owns.', agent)
            else:
                # just round down
                shares_removed = agent.holdings[self.unique_id]

        if tkn_remove not in agent.holdings:
            agent.holdings[tkn_remove] = 0

        agent.holdings[self.unique_id] -= shares_removed
        self.shares -= shares_removed
        self.liquidity[tkn_remove] -= quantity
        agent.holdings[tkn_remove] += quantity
        return self

    def remove_liquidity(
            self,
            agent: Agent,
            shares_removed: float,
            tkn_remove: str,
    ):
        # First, need to calculate
        # * Get current D
        # * Solve Eqn against y_i for D - _token_amount

        if shares_removed > agent.holdings[self.unique_id]:
            return self.fail_transaction('Agent has insufficient funds.', agent)
        elif shares_removed <= 0:
            return self.fail_transaction('Withdraw quantity must be > 0.', agent)

        _fee = self.trade_fee
        _fee *= self.n_coins / 4 / (self.n_coins - 1)

        initial_d = self.calculate_d()
        reduced_d = initial_d - shares_removed * initial_d / self.shares

        xp_reduced = copy.copy(self.liquidity)
        xp_reduced.pop(tkn_remove)

        reduced_y = self.calculate_y(self.modified_balances(omit=[tkn_remove]), reduced_d)
        asset_reserve = self.liquidity[tkn_remove]

        for tkn in self.asset_list:
            if tkn == tkn_remove:
                dx_expected = self.liquidity[tkn] * reduced_d / initial_d - reduced_y
                asset_reserve -= _fee * dx_expected
            else:
                dx_expected = self.liquidity[tkn] - self.liquidity[tkn] * reduced_d / initial_d
                xp_reduced[tkn] -= _fee * dx_expected

        dy = asset_reserve - self.calculate_y(list(xp_reduced.values()), reduced_d)

        agent.holdings[self.unique_id] -= shares_removed
        self.shares -= shares_removed
        self.liquidity[tkn_remove] -= dy
        if tkn_remove not in agent.holdings:
            agent.holdings[tkn_remove] = 0
        agent.holdings[tkn_remove] += dy
        return self

    def add_liquidity(
            self,
            agent: Agent,
            quantity: float,
            tkn_add: str
    ):
        initial_d = self.d

        updated_d = self.calculate_d(self.modified_balances(delta={tkn_add: quantity}))

        if updated_d < initial_d:
            return self.fail_transaction('invariant decreased for some reason', agent)
        if agent.holdings[tkn_add] < quantity:
            return self.fail_transaction(f"Agent doesn't have enough {tkn_add}.", agent)

        self.liquidity[tkn_add] += quantity
        agent.holdings[tkn_add] -= quantity

        if self.shares == 0:
            agent.holdings[self.unique_id] = updated_d
            self.shares = updated_d

        elif self.shares < 0:
            return self.fail_transaction('Shares cannot go below 0.', agent)
            # why would this possibly happen?

        else:
            d_diff = updated_d - initial_d
            share_amount = self.shares * d_diff / initial_d
            self.shares += share_amount
            if self.unique_id not in agent.holdings:
                agent.holdings[self.unique_id] = 0
            agent.holdings[self.unique_id] += share_amount
            agent.share_prices[self.unique_id] = quantity / share_amount

        return self

    def buy_shares(
            self,
            agent: Agent,
            quantity: float,
            tkn_add: str,
            fail_overdraft: bool = True
    ):
        initial_d = self.d
        updated_d = initial_d * (self.shares + quantity) / self.shares
        delta_tkn = self.calculate_y(
            self.modified_balances(omit=[tkn_add]),
            d=updated_d
        ) - self.liquidity[tkn_add]

        if delta_tkn > agent.holdings[tkn_add]:
            if fail_overdraft:
                return self.fail_transaction(f"Agent doesn't have enough {tkn_add}.", agent)
            else:
                # instead of failing, just round down
                delta_tkn = agent.holdings[tkn_add]
                return self.add_liquidity(agent, delta_tkn, tkn_add)

        self.liquidity[tkn_add] += delta_tkn
        agent.holdings[tkn_add] -= delta_tkn
        self.shares += quantity
        if self.unique_id not in agent.holdings:
            agent.holdings[self.unique_id] = 0
        agent.holdings[self.unique_id] += quantity
        return self

    def remove_uniform(
            self,
            agent: Agent,
            shares_removed: float
    ):
        if shares_removed > agent.holdings[self.unique_id]:
            raise ValueError('Agent tried to remove more shares than it owns.')
        elif shares_removed <= 0:
            raise ValueError('Withdraw quantity must be > 0.')

        share_fraction = shares_removed / self.shares

        delta_tkns = {}
        for tkn in self.asset_list:
            delta_tkns[tkn] = share_fraction * self.liquidity[tkn]  # delta_tkn is positive

            if delta_tkns[tkn] >= self.liquidity[tkn]:
                return self.fail_transaction(f'Not enough liquidity in {tkn}.', agent)

            if tkn not in agent.holdings:
                agent.holdings[tkn] = 0

        self.shares -= shares_removed
        agent.holdings[self.unique_id] -= shares_removed

        for tkn in self.asset_list:
            self.liquidity[tkn] -= delta_tkns[tkn]
            agent.holdings[tkn] += delta_tkns[tkn]  # agent is receiving funds, because delta_tkn is a negative number
        return self


def simulate_swap(
        old_state: StableSwapPoolState,
        old_agent: Agent,
        tkn_sell: str,
        tkn_buy: str,
        buy_quantity: float = 0,
        sell_quantity: float = 0
):
    new_state = old_state.copy()
    new_agent = old_agent.copy()
    return new_state.swap(new_agent, tkn_sell, tkn_buy, buy_quantity, sell_quantity), new_agent


def simulate_add_liquidity(
        old_state: StableSwapPoolState,
        old_agent: Agent,
        quantity: float,  # quantity of asset to be added
        tkn_add: str
):
    new_state = old_state.copy()
    new_agent = old_agent.copy()
    return new_state.add_liquidity(new_agent, quantity, tkn_add), new_agent


def simulate_remove_liquidity(
        old_state: StableSwapPoolState,
        old_agent: Agent,
        quantity: float,  # in this case, quantity refers to a number of shares, not quantity of asset
        tkn_remove: str
):
    new_state = old_state.copy()
    new_agent = old_agent.copy()
    return new_state.remove_liquidity(new_agent, quantity, tkn_remove), new_agent


def simulate_buy_shares(
        old_state: StableSwapPoolState,
        old_agent: Agent,
        quantity: float,
        tkn_add: str,
        fail_overdraft: bool = True
):
    new_state = old_state.copy()
    new_agent = old_agent.copy()
    return new_state.buy_shares(
        agent=new_agent,
        quantity=quantity,
        tkn_add=tkn_add,
        fail_overdraft=fail_overdraft
    ), new_agent<|MERGE_RESOLUTION|>--- conflicted
+++ resolved
@@ -107,7 +107,6 @@
 
         return y
 
-<<<<<<< HEAD
 
     def spot_price(self, i: int = 1):
         balances = list(self.liquidity.values())
@@ -116,17 +115,6 @@
         return self.price_at_balance(balances, self.d, i)
 
     def price_at_balance(self, balances: list, d: float, i: int = 1):
-=======
-    # price is denominated in the first asset
-    @property
-    def spot_price(self):
-        x, y = self.liquidity.values()
-        return self.price_at_balance([x, y], self.d)
-
-    # price is denominated in the first asset
-    def price_at_balance(self, balances: list, d: float):
-        x, y = balances
->>>>>>> 461caa8c
         c = self.amplification * self.n_coins ** (2 * self.n_coins)
         p = 1
         for x in balances:
