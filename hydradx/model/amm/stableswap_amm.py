--- conflicted
+++ resolved
@@ -107,14 +107,15 @@
 
         return y
 
+    # price is denominated in the first asset
     @property
     def spot_price(self):
         x, y = self.liquidity.values()
         return self.price_at_balance([x, y], self.d)
 
+    # price is denominated in the first asset
     def price_at_balance(self, balances: list, d: float):
         x, y = balances
-        # return (x / y) * (self.ann * x * y ** 2 + d ** 3) / (self.ann * x ** 2 * y + d ** 3)
         c = self.amplification * self.n_coins ** (2 * self.n_coins)
         return (x / y) * (c * x * y ** 2 + d ** 3) / (c * x ** 2 * y + d ** 3)
 
@@ -165,242 +166,6 @@
                    f'error message:{self.fail or "none"}'
                )
 
-<<<<<<< HEAD
-
-def execute_swap(
-        state: StableSwapPoolState,
-        agent: Agent,
-        tkn_sell: str,
-        tkn_buy: str,
-        buy_quantity: float = 0,
-        sell_quantity: float = 0
-):
-    if buy_quantity:
-        reserves = state.modified_balances(delta={tkn_buy: -buy_quantity}, omit=[tkn_sell])
-        sell_quantity = (state.calculate_y(reserves, state.d) - state.liquidity[tkn_sell]) / (1 - state.trade_fee)
-    elif sell_quantity:
-        reserves = state.modified_balances(delta={tkn_sell: sell_quantity}, omit=[tkn_buy])
-        buy_quantity = (state.liquidity[tkn_buy] - state.calculate_y(reserves, state.d)) * (1 - state.trade_fee)
-
-    if agent.holdings[tkn_sell] < sell_quantity:
-        return state.fail_transaction('Agent has insufficient funds.', agent)
-    elif state.liquidity[tkn_buy] <= buy_quantity:
-        return state.fail_transaction('Pool has insufficient liquidity.', agent)
-
-    new_agent = agent  # .copy()
-    if tkn_buy not in new_agent.holdings:
-        new_agent.holdings[tkn_buy] = 0
-    new_agent.holdings[tkn_buy] += buy_quantity
-    new_agent.holdings[tkn_sell] -= sell_quantity
-    state.liquidity[tkn_buy] -= buy_quantity
-    state.liquidity[tkn_sell] += sell_quantity
-
-    return state, new_agent
-#
-#
-# def execute_remove_liquidity(
-#         state: StableSwapPoolState,
-#         agent: Agent,
-#         shares_removed: float,
-#         tkn_remove: str
-# ):
-#     if shares_removed > agent.holdings[state.unique_id]:
-#         raise ValueError('Agent tried to remove more shares than it owns.')
-#     elif shares_removed <= 0:
-#         raise ValueError('Withdraw quantity must be > 0.')
-#
-#     share_fraction = shares_removed / state.shares
-#
-#     updated_d = state.d * (1 - share_fraction * (1 - state.trade_fee))
-#     delta_tkn = state.calculate_y(
-#         state.modified_balances(delta={}, omit=[tkn_remove]),
-#         updated_d
-#     ) - state.liquidity[tkn_remove]
-#
-#     if delta_tkn >= state.liquidity[tkn_remove]:
-#         return state.fail_transaction(f'Not enough liquidity in {tkn_remove}.', agent)
-#
-#     if tkn_remove not in agent.holdings:
-#         agent.holdings[tkn_remove] = 0
-#
-#     state.shares -= shares_removed
-#     agent.holdings[state.unique_id] -= shares_removed
-#     state.liquidity[tkn_remove] += delta_tkn
-#     agent.holdings[tkn_remove] -= delta_tkn  # agent is receiving funds, because delta_tkn is a negative number
-#     return state, agent
-
-
-def execute_remove_uniform(
-        state: StableSwapPoolState,
-        agent: Agent,
-        shares_removed: float
-):
-    if shares_removed > agent.holdings[state.unique_id]:
-        raise ValueError('Agent tried to remove more shares than it owns.')
-    elif shares_removed <= 0:
-        raise ValueError('Withdraw quantity must be > 0.')
-
-    share_fraction = shares_removed / state.shares
-
-    delta_tkns = {}
-    for tkn in state.asset_list:
-        delta_tkns[tkn] = share_fraction * state.liquidity[tkn]  # delta_tkn is positive
-
-        if delta_tkns[tkn] >= state.liquidity[tkn]:
-            return state.fail_transaction(f'Not enough liquidity in {tkn}.', agent)
-
-        if tkn not in agent.holdings:
-            agent.holdings[tkn] = 0
-
-    state.shares -= shares_removed
-    agent.holdings[state.unique_id] -= shares_removed
-
-    for tkn in state.asset_list:
-        state.liquidity[tkn] -= delta_tkns[tkn]
-        agent.holdings[tkn] += delta_tkns[tkn]  # agent is receiving funds, because delta_tkn is a negative number
-    return state, agent
-
-
-def execute_withdraw_asset(
-        state: StableSwapPoolState,
-        agent: Agent,
-        quantity: float,
-        tkn_remove: str,
-        fail_on_overdraw: bool = True
-):
-    """
-    Calculate a withdrawal based on the asset quantity rather than the share quantity
-    """
-    if quantity >= state.liquidity[tkn_remove]:
-        return state.fail_transaction(f'Not enough liquidity in {tkn_remove}.', agent)
-    if quantity <= 0:
-        raise ValueError('Withdraw quantity must be > 0.')
-
-    shares_removed = state.calculate_withdrawal_shares(tkn_remove, quantity)
-
-    if shares_removed > agent.holdings[state.unique_id]:
-        if fail_on_overdraw:
-            return state.fail_transaction('Agent tried to remove more shares than it owns.', agent)
-        else:
-            # just round down
-            shares_removed = agent.holdings[state.unique_id]
-
-    if tkn_remove not in agent.holdings:
-        agent.holdings[tkn_remove] = 0
-
-    agent.holdings[state.unique_id] -= shares_removed
-    state.shares -= shares_removed
-    state.liquidity[tkn_remove] -= quantity
-    agent.holdings[tkn_remove] += quantity
-    return state, agent
-
-
-def execute_remove_liquidity(
-        state: StableSwapPoolState,
-        agent: Agent,
-        shares_removed: float,
-        tkn_remove: str,
-):
-    # First, need to calculate
-    # * Get current D
-    # * Solve Eqn against y_i for D - _token_amount
-
-    if shares_removed > agent.holdings[state.unique_id]:
-        return state.fail_transaction('Agent has insufficient funds.', agent)
-    elif shares_removed <= 0:
-        return state.fail_transaction('Withdraw quantity must be > 0.', agent)
-
-    _fee = state.trade_fee
-
-    initial_d = state.calculate_d()
-    reduced_d = initial_d - shares_removed * initial_d / state.shares
-
-    xp_reduced = copy.copy(state.liquidity)
-    xp_reduced.pop(tkn_remove)
-
-    reduced_y = state.calculate_y(state.modified_balances(omit=[tkn_remove]), reduced_d)
-    asset_reserve = state.liquidity[tkn_remove]
-
-    for tkn in state.asset_list:
-        if tkn == tkn_remove:
-            dx_expected = state.liquidity[tkn] * reduced_d / initial_d - reduced_y
-            asset_reserve -= _fee * dx_expected
-        else:
-            dx_expected = state.liquidity[tkn] - state.liquidity[tkn] * reduced_d / initial_d
-            xp_reduced[tkn] -= _fee * dx_expected
-
-    dy = asset_reserve - state.calculate_y(list(xp_reduced.values()), reduced_d)
-
-    agent.holdings[state.unique_id] -= shares_removed
-    state.shares -= shares_removed
-    state.liquidity[tkn_remove] -= dy
-    if tkn_remove not in agent.holdings:
-        agent.holdings[tkn_remove] = 0
-    agent.holdings[tkn_remove] += dy
-    return state, agent
-
-
-def execute_add_liquidity(
-        state: StableSwapPoolState,
-        agent: Agent,
-        quantity: float,
-        tkn_add: str
-):
-    if quantity <= 0:
-        return state.fail_transaction('Add quantity must be > 0.', agent)
-    # elif state.unique_id in agent.holdings:
-    #     return state.fail_transaction('Agent already has shares.', agent)
-
-    initial_d = state.d
-
-    updated_d = state.calculate_d(state.modified_balances(delta={tkn_add: quantity}))
-
-    if updated_d < initial_d:
-        return state.fail_transaction('invariant decreased for some reason', agent)
-    if agent.holdings[tkn_add] < quantity:
-        return state.fail_transaction(f"Agent doesn't have enough {tkn_add}.", agent)
-
-    state.liquidity[tkn_add] += quantity
-    agent.holdings[tkn_add] -= quantity
-
-    if state.shares == 0:
-        agent.holdings[state.unique_id] = updated_d
-        state.shares = updated_d
-
-    elif state.shares < 0:
-        return state.fail_transaction('Shares cannot go below 0.', agent)
-        # why would this possibly happen?
-
-    else:
-        d_diff = updated_d - initial_d
-        share_amount = state.shares * d_diff / initial_d
-        state.shares += share_amount
-        if state.unique_id not in agent.holdings:
-            agent.holdings[state.unique_id] = 0
-        agent.holdings[state.unique_id] += share_amount
-        agent.share_prices[state.unique_id] = quantity / share_amount
-
-    return state, agent
-
-
-def execute_buy_shares(
-        state: StableSwapPoolState,
-        agent: Agent,
-        quantity: float,
-        tkn_add: str,
-        fail_overdraft: bool = True
-):
-    initial_d = state.d
-    updated_d = initial_d * (state.shares + quantity) / state.shares
-    delta_tkn = state.calculate_y(
-        state.modified_balances(omit=[tkn_add]),
-        d=updated_d
-    ) - state.liquidity[tkn_add]
-
-    if delta_tkn > agent.holdings[tkn_add]:
-        if fail_overdraft:
-            return state.fail_transaction(f"Agent doesn't have enough {tkn_add}.", agent)
-=======
     def swap(
             self,
             agent: Agent,
@@ -415,12 +180,12 @@
         elif sell_quantity:
             reserves = self.modified_balances(delta={tkn_sell: sell_quantity}, omit=[tkn_buy])
             buy_quantity = (self.liquidity[tkn_buy] - self.calculate_y(reserves, self.d)) * (1 - self.trade_fee)
-    
+
         if agent.holdings[tkn_sell] < sell_quantity:
             return self.fail_transaction('Agent has insufficient funds.', agent)
         elif self.liquidity[tkn_buy] <= buy_quantity:
             return self.fail_transaction('Pool has insufficient liquidity.', agent)
-    
+
         new_agent = agent  # .copy()
         if tkn_buy not in new_agent.holdings:
             new_agent.holdings[tkn_buy] = 0
@@ -428,7 +193,7 @@
         new_agent.holdings[tkn_sell] -= sell_quantity
         self.liquidity[tkn_buy] -= buy_quantity
         self.liquidity[tkn_sell] += sell_quantity
-    
+
         return self, new_agent
 
     def withdraw_asset(
@@ -445,19 +210,19 @@
             return self.fail_transaction(f'Not enough liquidity in {tkn_remove}.', agent)
         if quantity <= 0:
             raise ValueError('Withdraw quantity must be > 0.')
-    
+
         shares_removed = self.calculate_withdrawal_shares(tkn_remove, quantity)
-    
+
         if shares_removed > agent.holdings[self.unique_id]:
             if fail_on_overdraw:
                 return self.fail_transaction('Agent tried to remove more shares than it owns.', agent)
             else:
                 # just round down
                 shares_removed = agent.holdings[self.unique_id]
-    
+
         if tkn_remove not in agent.holdings:
             agent.holdings[tkn_remove] = 0
-    
+
         agent.holdings[self.unique_id] -= shares_removed
         self.shares -= shares_removed
         self.liquidity[tkn_remove] -= quantity
@@ -473,18 +238,23 @@
         # First, need to calculate
         # * Get current D
         # * Solve Eqn against y_i for D - _token_amount
-    
+
+        if shares_removed > agent.holdings[state.unique_id]:
+            return state.fail_transaction('Agent has insufficient funds.', agent)
+        elif shares_removed <= 0:
+            return state.fail_transaction('Withdraw quantity must be > 0.', agent)
+
         _fee = self.trade_fee
-    
+
         initial_d = self.calculate_d()
         reduced_d = initial_d - shares_removed * initial_d / self.shares
-    
+
         xp_reduced = copy.copy(self.liquidity)
         xp_reduced.pop(tkn_remove)
-    
+
         reduced_y = self.calculate_y(self.modified_balances(omit=[tkn_remove]), reduced_d)
         asset_reserve = self.liquidity[tkn_remove]
-    
+
         for tkn in self.asset_list:
             if tkn == tkn_remove:
                 dx_expected = self.liquidity[tkn] * reduced_d / initial_d - reduced_y
@@ -492,9 +262,9 @@
             else:
                 dx_expected = self.liquidity[tkn] - self.liquidity[tkn] * reduced_d / initial_d
                 xp_reduced[tkn] -= _fee * dx_expected
-    
+
         dy = asset_reserve - self.calculate_y(list(xp_reduced.values()), reduced_d)
-    
+
         agent.holdings[self.unique_id] -= shares_removed
         self.shares -= shares_removed
         self.liquidity[tkn_remove] -= dy
@@ -502,7 +272,7 @@
             agent.holdings[tkn_remove] = 0
         agent.holdings[tkn_remove] += dy
         return self, agent
-    
+
     def add_liquidity(
             self,
             agent: Agent,
@@ -510,26 +280,25 @@
             tkn_add: str
     ):
         initial_d = self.d
-    
+
         updated_d = self.calculate_d(self.modified_balances(delta={tkn_add: quantity}))
-    
+
         if updated_d < initial_d:
             return self.fail_transaction('invariant decreased for some reason', agent)
         if agent.holdings[tkn_add] < quantity:
             return self.fail_transaction(f"Agent doesn't have enough {tkn_add}.", agent)
-    
+
         self.liquidity[tkn_add] += quantity
         agent.holdings[tkn_add] -= quantity
-    
+
         if self.shares == 0:
             agent.holdings[self.unique_id] = updated_d
             self.shares = updated_d
-    
+
         elif self.shares < 0:
             return self.fail_transaction('Shares cannot go below 0.', agent)
             # why would this possibly happen?
-    
->>>>>>> 3867d8bf
+
         else:
             d_diff = updated_d - initial_d
             share_amount = self.shares * d_diff / initial_d
@@ -538,7 +307,7 @@
                 agent.holdings[self.unique_id] = 0
             agent.holdings[self.unique_id] += share_amount
             agent.share_prices[self.unique_id] = quantity / share_amount
-    
+
         return self, agent
 
     def buy_shares(
@@ -554,7 +323,7 @@
             self.modified_balances(omit=[tkn_add]),
             d=updated_d
         ) - self.liquidity[tkn_add]
-    
+
         if delta_tkn > agent.holdings[tkn_add]:
             if fail_overdraft:
                 return self.fail_transaction(f"Agent doesn't have enough {tkn_add}.", agent)
@@ -562,7 +331,7 @@
                 # instead of failing, just round down
                 delta_tkn = agent.holdings[tkn_add]
                 return self.add_liquidity(agent, delta_tkn, tkn_add)
-    
+
         self.liquidity[tkn_add] += delta_tkn
         agent.holdings[tkn_add] -= delta_tkn
         self.shares += quantity
@@ -607,15 +376,37 @@
     return new_state.remove_liquidity(new_agent, quantity, tkn_remove)
 
 
-<<<<<<< HEAD
-StableSwapPoolState.add_liquidity = staticmethod(add_liquidity)
-StableSwapPoolState.execute_add_liquidity = staticmethod(execute_add_liquidity)
-StableSwapPoolState.remove_liquidity = staticmethod(remove_liquidity)
-StableSwapPoolState.execute_remove_liquidity = staticmethod(execute_remove_liquidity)
-StableSwapPoolState.swap = staticmethod(swap)
-StableSwapPoolState.execute_swap = staticmethod(execute_swap)
-StableSwapPoolState.execute_remove_uniform = staticmethod(execute_remove_uniform)
-=======
+def execute_remove_uniform(
+        state: StableSwapPoolState,
+        agent: Agent,
+        shares_removed: float
+):
+    if shares_removed > agent.holdings[state.unique_id]:
+        raise ValueError('Agent tried to remove more shares than it owns.')
+    elif shares_removed <= 0:
+        raise ValueError('Withdraw quantity must be > 0.')
+
+    share_fraction = shares_removed / state.shares
+
+    delta_tkns = {}
+    for tkn in state.asset_list:
+        delta_tkns[tkn] = share_fraction * state.liquidity[tkn]  # delta_tkn is positive
+
+        if delta_tkns[tkn] >= state.liquidity[tkn]:
+            return state.fail_transaction(f'Not enough liquidity in {tkn}.', agent)
+
+        if tkn not in agent.holdings:
+            agent.holdings[tkn] = 0
+
+    state.shares -= shares_removed
+    agent.holdings[state.unique_id] -= shares_removed
+
+    for tkn in state.asset_list:
+        state.liquidity[tkn] -= delta_tkns[tkn]
+        agent.holdings[tkn] += delta_tkns[tkn]  # agent is receiving funds, because delta_tkn is a negative number
+    return state, agent
+
+
 def simulate_buy_shares(
         old_state: StableSwapPoolState,
         old_agent: Agent,
@@ -630,5 +421,4 @@
         quantity=quantity,
         tkn_add=tkn_add,
         fail_overdraft=fail_overdraft
-    )
->>>>>>> 3867d8bf
+    )