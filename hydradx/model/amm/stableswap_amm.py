import copy

from .amm import AMM
from .agents import Agent


class StableSwapPoolState(AMM):
    unique_id: str = 'stableswap'

    def __init__(
            self,
            tokens: dict,
            amplification: float,
            precision: float = 0.0001,
            trade_fee: float = 0,
            unique_id: str = ''
    ):
        """
        Tokens should be in the form of:
        {
            token1: quantity,
            token2: quantity
        }
        There can be up to five.
        """
        super().__init__()
        if len(tokens.keys()) > 5:
            raise ValueError('Too many tokens (limit 5)')

        self.amplification = amplification
        self.amp_change_step = 0
        self.target_amp_block = 0
        self.time_step = 0
        self.precision = precision
        self.liquidity = dict()
        self.asset_list: list[str] = []
        self.trade_fee = trade_fee
        if unique_id:
            self.unique_id = unique_id

        for token, quantity in tokens.items():
            self.asset_list.append(token)
            self.liquidity[token] = quantity

        self.shares = self.calculate_d()
        self.conversion_metrics = {}

    @property
    def ann(self) -> float:
<<<<<<< HEAD
        return self.amplification * len(self.asset_list)  # ** len(self.asset_list)
=======
        return self.amplification * self.n_coins
>>>>>>> 339be108

    @property
    def n_coins(self) -> int:
        return len(self.asset_list)

    @property
    def d(self) -> float:
        return self.calculate_d()

    def fail_transaction(self, error: str, **kwargs):
        self.fail = error
        return self

    def update(self):
        self.time_step += 1
        if self.target_amp_block > self.time_step:
            self.amplification += self.amp_change_step

    def set_amplification(self, amplification: float, duration: float):
        self.target_amp_block = self.time_step + duration
        self.amp_change_step = (amplification - self.amplification) / duration

    def has_converged(self, v0, v1) -> bool:
        diff = abs(v0 - v1)
        if (v1 <= v0 and diff < self.precision) or (v1 > v0 and diff <= self.precision):
            return True
        return False

    def calculate_d(self, reserves=(), max_iterations=128) -> float:
        reserves = reserves or self.liquidity.values()
        xp_sorted = sorted(reserves)
        s = sum(xp_sorted)
        if s == 0:
            return 0

        d = s
        for i in range(max_iterations):

            d_p = d
            for x in xp_sorted:
                d_p *= d / (x * self.n_coins)

            d_prev = d
            d = (self.ann * s + d_p * self.n_coins) * d / ((self.ann - 1) * d + (self.n_coins + 1) * d_p)

            if self.has_converged(d_prev, d):
                return d

    """
    Given a value for D and the balances of all tokens except 1, calculate what the balance of the final token should be
    """

    def calculate_y(self, reserves: list, d: float, max_iterations=128):

        # get all the balances except tkn_out and sort them from low to high
        balances = sorted(reserves)

        s = sum(balances)
        c = d
        for reserve in balances:
            c *= d / reserve / self.n_coins
        c *= d / self.ann / self.n_coins

        b = s + d / self.ann
        y = d

        for _ in range(max_iterations):
            y_prev = y
            y = (y ** 2 + c) / (2 * y + b - d)

            if self.has_converged(y_prev, y):
                return y

        return y

    # price is denominated in the first asset
    def spot_price(self, i: int = 1):
        """
        return the price of TKN denominated in NUMÉRAIRE
        """
        balances = list(self.liquidity.values())
        if i == 0:  # price of the numeraire is always 1
            return 1
        return self.price_at_balance(balances, self.d, i)

    def price(self, tkn, denomination: str = ''):
        """
        return the price of TKN denominated in NUMÉRAIRE
        """
        if tkn == denomination:
            return 1
        i = list(self.liquidity.keys()).index(tkn)
        j = list(self.liquidity.keys()).index(denomination)
        return self.price_at_balance(
            balances=list(self.liquidity.values()),
            d=self.d,
            i=i, j=j
        )

    def price_at_balance(self, balances: list, d: float, i: int = 1, j: int = 0):
        n = self.n_coins
        ann = self.ann

        c = d
        sorted_bal = sorted(balances)
        for x in sorted_bal:
            c = c * d / (n * x)

        xi = balances[i]
        xj = balances[j]

        p = xj * (ann * xi + c) / (ann * xj + c) / xi

        return p

    def modified_balances(self, delta: dict = None, omit: list = ()):
        balances = copy.copy(self.liquidity)
        if delta:
            for tkn, value in delta.items():
                balances[tkn] += value
        if omit:
            for tkn in omit:
                balances.pop(tkn)
        return list(balances.values())

    def calculate_withdrawal_shares(self, tkn_remove, quantity):
        updated_d = self.calculate_d(self.modified_balances(delta={tkn_remove: -quantity}))
        return self.shares * (1 - updated_d / self.d) / (1 - self.trade_fee)

    def copy(self):
        return copy.deepcopy(self)

    def __repr__(self):
        # round to given precision
        precision = 10
        liquidity = {tkn: round(self.liquidity[tkn], precision) for tkn in self.asset_list}
        shares = round(self.shares, precision)
        return (
                   f'Stable Swap Pool: {self.unique_id}\n'
                   f'********************************\n'
                   f'trade fee: {self.trade_fee}\n'
                   f'shares: {shares}\n'
                   f'amplification constant: {self.amplification}\n'
                   f'tokens: (\n\n'
               ) + '\n'.join(
            [(
                f'    {token}\n'
                f'    quantity: {liquidity[token]}\n'
                f'    weight: {liquidity[token] / sum(liquidity.values())}\n'
                + (
                    f'    conversion metrics:\n'
                    f'        price: {self.conversion_metrics[token]["price"]}\n'
                    f'        old shares: {self.conversion_metrics[token]["old_shares"]}\n'
                    f'        Omnipool shares: {self.conversion_metrics[token]["omnipool_shares"]}\n'
                    f'        subpool shares: {self.conversion_metrics[token]["subpool_shares"]}\n'
                    if token in self.conversion_metrics else ""
                )
            ) for token in self.asset_list]
        ) + '\n)\n' + (
                   f'error message:{self.fail or "none"}'
               )

    def swap(
            self,
            agent: Agent,
            tkn_sell: str,
            tkn_buy: str,
            buy_quantity: float = 0,
            sell_quantity: float = 0
    ):
        if buy_quantity:
            reserves = self.modified_balances(delta={tkn_buy: -buy_quantity}, omit=[tkn_sell])
            sell_quantity = (self.calculate_y(reserves, self.d) - self.liquidity[tkn_sell]) / (1 - self.trade_fee)
        elif sell_quantity:
            reserves = self.modified_balances(delta={tkn_sell: sell_quantity}, omit=[tkn_buy])
            buy_quantity = (self.liquidity[tkn_buy] - self.calculate_y(reserves, self.d)) * (1 - self.trade_fee)

        if agent.holdings[tkn_sell] < sell_quantity:
            return self.fail_transaction('Agent has insufficient funds.')
        elif self.liquidity[tkn_buy] <= buy_quantity:
            return self.fail_transaction('Pool has insufficient liquidity.')

        new_agent = agent  # .copy()
        if tkn_buy not in new_agent.holdings:
            new_agent.holdings[tkn_buy] = 0
        new_agent.holdings[tkn_buy] += buy_quantity
        new_agent.holdings[tkn_sell] -= sell_quantity
        self.liquidity[tkn_buy] -= buy_quantity
        self.liquidity[tkn_sell] += sell_quantity

        return self

    def swap_one(
            self,
            agent: Agent,
            quantity: float,
            tkn_sell: str = '',
            tkn_buy: str = '',
    ):
        """
        This can be used when you want to change the price of one asset without changing the price of the others.
        Specify one asset to buy or sell, and the quantity of each of the *other* assets to sell or buy.
        The quantity of the specified asset to trade will be determined.
        Caution: this will only work correctly if the pool is initially balanced (spot prices equal on all assets).
        """
        if tkn_sell and tkn_buy:
            raise ValueError('Cannot specify both buy and sell quantities.')

        if tkn_buy:
            tkns_sell = list(filter(lambda t: t != tkn_buy, self.asset_list))
            for tkn in tkns_sell:
                if tkn not in agent.holdings:
                    self.fail_transaction(f'Agent does not have any {tkn}.')
            if min([agent.holdings[tkn] for tkn in tkns_sell]) < quantity:
                return self.fail_transaction('Agent has insufficient funds.')

            sell_quantity = quantity
            buy_quantity = (self.liquidity[tkn_buy] - self.calculate_y(
                self.modified_balances(delta={tkn: quantity for tkn in tkns_sell}, omit=[tkn_buy]),
                self.d
            )) * (1 - self.trade_fee)

            if self.liquidity[tkn_buy] < buy_quantity:
                return self.fail_transaction('Pool has insufficient liquidity.')

            for tkn in tkns_sell:
                self.liquidity[tkn] += sell_quantity
                agent.holdings[tkn] -= sell_quantity
            self.liquidity[tkn_buy] -= buy_quantity
            agent.holdings[tkn_buy] += buy_quantity

        elif tkn_sell:
            tkns_buy = list(filter(lambda t: t != tkn_sell, self.asset_list))
            buy_quantity = quantity

            if min([self.liquidity[tkn] for tkn in tkns_buy]) < buy_quantity:
                return self.fail_transaction('Pool has insufficient liquidity.')

            sell_quantity = (self.calculate_y(
                self.modified_balances(delta={tkn: -quantity for tkn in tkns_buy}, omit=[tkn_sell]),
                self.d
            ) - self.liquidity[tkn_sell]) / (1 - self.trade_fee)
            if agent.holdings[tkn_sell] < sell_quantity:
                return self.fail_transaction(f'Agent has insufficient funds. {agent.holdings[tkn_sell]} < {quantity}')
            for tkn in tkns_buy:
                self.liquidity[tkn] -= buy_quantity
                if tkn not in agent.holdings:
                    agent.holdings[tkn] = 0
                agent.holdings[tkn] += buy_quantity
            self.liquidity[tkn_sell] += sell_quantity
            agent.holdings[tkn_sell] -= sell_quantity

        return self

    def withdraw_asset(
            self,
            agent: Agent,
            quantity: float,
            tkn_remove: str,
            fail_on_overdraw: bool = True
    ):
        """
        Calculate a withdrawal based on the asset quantity rather than the share quantity
        """
        if quantity >= self.liquidity[tkn_remove]:
            return self.fail_transaction(f'Not enough liquidity in {tkn_remove}.')
        if quantity <= 0:
            raise ValueError('Withdraw quantity must be > 0.')

        shares_removed = self.calculate_withdrawal_shares(tkn_remove, quantity)

        if shares_removed > agent.holdings[self.unique_id]:
            if fail_on_overdraw:
                return self.fail_transaction('Agent tried to remove more shares than it owns.')
            else:
                # just round down
                shares_removed = agent.holdings[self.unique_id]

        if tkn_remove not in agent.holdings:
            agent.holdings[tkn_remove] = 0

        agent.holdings[self.unique_id] -= shares_removed
        self.shares -= shares_removed
        self.liquidity[tkn_remove] -= quantity
        agent.holdings[tkn_remove] += quantity
        return self

    def remove_liquidity(
            self,
            agent: Agent,
            shares_removed: float,
            tkn_remove: str,
    ):
        # First, need to calculate
        # * Get current D
        # * Solve Eqn against y_i for D - _token_amount

        if shares_removed > agent.holdings[self.unique_id]:
            return self.fail_transaction('Agent has insufficient funds.')
        elif shares_removed <= 0:
            return self.fail_transaction('Withdraw quantity must be > 0.')

        _fee = self.trade_fee
        _fee *= self.n_coins / 4 / (self.n_coins - 1)

        initial_d = self.calculate_d()
        reduced_d = initial_d - shares_removed * initial_d / self.shares

        xp_reduced = copy.copy(self.liquidity)
        xp_reduced.pop(tkn_remove)

        reduced_y = self.calculate_y(self.modified_balances(omit=[tkn_remove]), reduced_d)
        asset_reserve = self.liquidity[tkn_remove]

        for tkn in self.asset_list:
            if tkn == tkn_remove:
                dx_expected = self.liquidity[tkn] * reduced_d / initial_d - reduced_y
                asset_reserve -= _fee * dx_expected
            else:
                dx_expected = self.liquidity[tkn] - self.liquidity[tkn] * reduced_d / initial_d
                xp_reduced[tkn] -= _fee * dx_expected

        dy = asset_reserve - self.calculate_y(list(xp_reduced.values()), reduced_d)

        agent.holdings[self.unique_id] -= shares_removed
        self.shares -= shares_removed
        self.liquidity[tkn_remove] -= dy
        if tkn_remove not in agent.holdings:
            agent.holdings[tkn_remove] = 0
        agent.holdings[tkn_remove] += dy
        return self

    def add_liquidity(
            self,
            agent: Agent,
            quantity: float,
            tkn_add: str
    ):
        updated_reserves = {
            tkn: self.liquidity[tkn] + (quantity if tkn == tkn_add else 0) for tkn in self.asset_list
        }
        initial_d = self.calculate_d()
        updated_d = self.calculate_d(tuple(updated_reserves.values()))
        if updated_d < initial_d:
<<<<<<< HEAD
            return self.fail_transaction('Invariant decreased for some reason.', agent)
=======
            return self.fail_transaction('invariant decreased for some reason')
        if agent.holdings[tkn_add] < quantity:
            return self.fail_transaction(f"Agent doesn't have enough {tkn_add}.")
>>>>>>> 339be108

        fixed_fee = self.trade_fee
        fee = fixed_fee * self.n_coins / (4 * (self.n_coins - 1))

        d0, d1 = initial_d, updated_d

<<<<<<< HEAD
        adjusted_balances = (
            [
                updated_reserves[tkn] -
                abs(updated_reserves[tkn] - d1 * self.liquidity[tkn] / d0) * fee
                for tkn in self.asset_list
            ]
            if self.shares > 0 else
            updated_reserves
        )
=======
        elif self.shares < 0:
            return self.fail_transaction('Shares cannot go below 0.')
            # why would this possibly happen?
>>>>>>> 339be108

        adjusted_d = self.calculate_d(adjusted_balances)
        if self.shares == 0:
            shares_return = updated_d
        else:
            d_diff = adjusted_d - initial_d
            shares_return = self.shares * d_diff / initial_d

        if self.unique_id not in agent.holdings:
            agent.holdings[self.unique_id] = 0
        agent.holdings[self.unique_id] += shares_return
        self.shares += shares_return
        self.liquidity[tkn_add] += quantity
        agent.holdings[tkn_add] -= quantity
        return self

    def buy_shares(
            self,
            agent: Agent,
            quantity: float,
            tkn_add: str,
            fail_overdraft: bool = True
    ):

        initial_d = self.d
        d1 = initial_d + initial_d * quantity / self.shares

        xp = self.modified_balances(omit=[tkn_add])
        y = self.calculate_y(xp, d1)

        fee = self.trade_fee * self.n_coins / (4 * (self.n_coins - 1))
        reserves_reduced = []
        asset_reserve = 0
        for tkn, balance in self.liquidity.items():
            dx_expected = (
                balance * d1 / initial_d - balance
            ) if tkn != tkn_add else (
                y - balance * d1 / initial_d
            )
            reduced_balance = balance - fee * dx_expected
            if tkn == tkn_add:
                asset_reserve = reduced_balance
            else:
                reserves_reduced.append(reduced_balance)

        y1 = self.calculate_y(reserves_reduced, d1)
        dy = y1 - asset_reserve
        dy_0 = y - asset_reserve
        fee_amount = dy - dy_0
        delta_tkn = dy + fee_amount

        if delta_tkn > agent.holdings[tkn_add]:
            if fail_overdraft:
                return self.fail_transaction(f"Agent doesn't have enough {tkn_add}.")
            else:
                # instead of failing, just round down
                delta_tkn = agent.holdings[tkn_add]
                return self.add_liquidity(agent, delta_tkn, tkn_add)

        self.liquidity[tkn_add] += delta_tkn
        agent.holdings[tkn_add] -= delta_tkn
        self.shares += quantity
        if self.unique_id not in agent.holdings:
            agent.holdings[self.unique_id] = 0
        agent.holdings[self.unique_id] += quantity
        return self

    def remove_uniform(
            self,
            agent: Agent,
            shares_removed: float
    ):
        if shares_removed > agent.holdings[self.unique_id]:
            raise ValueError('Agent tried to remove more shares than it owns.')
        elif shares_removed <= 0:
            raise ValueError('Withdraw quantity must be > 0.')

        share_fraction = shares_removed / self.shares

        delta_tkns = {}
        for tkn in self.asset_list:
            delta_tkns[tkn] = share_fraction * self.liquidity[tkn]  # delta_tkn is positive

            if delta_tkns[tkn] >= self.liquidity[tkn]:
                return self.fail_transaction(f'Not enough liquidity in {tkn}.')

            if tkn not in agent.holdings:
                agent.holdings[tkn] = 0

        self.shares -= shares_removed
        agent.holdings[self.unique_id] -= shares_removed

        for tkn in self.asset_list:
            self.liquidity[tkn] -= delta_tkns[tkn]
            agent.holdings[tkn] += delta_tkns[tkn]  # agent is receiving funds, because delta_tkn is a negative number
        return self


def simulate_swap(
        old_state: StableSwapPoolState,
        old_agent: Agent,
        tkn_sell: str,
        tkn_buy: str,
        buy_quantity: float = 0,
        sell_quantity: float = 0
):
    new_state = old_state.copy()
    new_agent = old_agent.copy()
    return new_state.swap(new_agent, tkn_sell, tkn_buy, buy_quantity, sell_quantity), new_agent


def simulate_add_liquidity(
        old_state: StableSwapPoolState,
        old_agent: Agent,
        quantity: float,  # quantity of asset to be added
        tkn_add: str
):
    new_state = old_state.copy()
    new_agent = old_agent.copy()
    return new_state.add_liquidity(new_agent, quantity, tkn_add), new_agent


def simulate_remove_liquidity(
        old_state: StableSwapPoolState,
        old_agent: Agent,
        quantity: float,  # in this case, quantity refers to a number of shares, not quantity of asset
        tkn_remove: str
):
    new_state = old_state.copy()
    new_agent = old_agent.copy()
    return new_state.remove_liquidity(new_agent, quantity, tkn_remove), new_agent


def simulate_buy_shares(
        old_state: StableSwapPoolState,
        old_agent: Agent,
        quantity: float,
        tkn_add: str,
        fail_overdraft: bool = True
):
    new_state = old_state.copy()
    new_agent = old_agent.copy()
    return new_state.buy_shares(
        agent=new_agent,
        quantity=quantity,
        tkn_add=tkn_add,
        fail_overdraft=fail_overdraft
    ), new_agent<|MERGE_RESOLUTION|>--- conflicted
+++ resolved
@@ -47,11 +47,7 @@
 
     @property
     def ann(self) -> float:
-<<<<<<< HEAD
-        return self.amplification * len(self.asset_list)  # ** len(self.asset_list)
-=======
         return self.amplification * self.n_coins
->>>>>>> 339be108
 
     @property
     def n_coins(self) -> int:
@@ -396,34 +392,23 @@
         initial_d = self.calculate_d()
         updated_d = self.calculate_d(tuple(updated_reserves.values()))
         if updated_d < initial_d:
-<<<<<<< HEAD
-            return self.fail_transaction('Invariant decreased for some reason.', agent)
-=======
             return self.fail_transaction('invariant decreased for some reason')
         if agent.holdings[tkn_add] < quantity:
             return self.fail_transaction(f"Agent doesn't have enough {tkn_add}.")
->>>>>>> 339be108
 
         fixed_fee = self.trade_fee
         fee = fixed_fee * self.n_coins / (4 * (self.n_coins - 1))
 
         d0, d1 = initial_d, updated_d
 
-<<<<<<< HEAD
         adjusted_balances = (
             [
                 updated_reserves[tkn] -
                 abs(updated_reserves[tkn] - d1 * self.liquidity[tkn] / d0) * fee
                 for tkn in self.asset_list
             ]
-            if self.shares > 0 else
-            updated_reserves
+            if self.shares > 0 else updated_reserves
         )
-=======
-        elif self.shares < 0:
-            return self.fail_transaction('Shares cannot go below 0.')
-            # why would this possibly happen?
->>>>>>> 339be108
 
         adjusted_d = self.calculate_d(adjusted_balances)
         if self.shares == 0:
