import copy
import math
from typing import Callable
from .global_state import AMM
from .agents import Agent
from mpmath import mpf, mp
mp.dps = 50
# when checking i.e. liquidity < 0, how many zeroes do we need to see before it's close enough?
precision_level = 20


class ConstantProductPoolState(AMM):
    def __init__(self, tokens: dict[str: float], trade_fee: float = None, fee_function: Callable = None, unique_id=''):
        """
        Tokens should be in the form of:
        {
            token1: quantity,
            token2: quantity
        }
        There should only be two.
        """
        super().__init__()
        if trade_fee is not None:
            self.base_fee = mpf(trade_fee)
        else:
            self.base_fee = 0
        self.fee_function = fee_function
        self.liquidity = dict()
        self.asset_list: list[str] = []

        for token, quantity in tokens.items():
            self.asset_list.append(token)
            self.liquidity[token] = mpf(quantity)

        self.shares = self.liquidity[self.asset_list[0]]

        self.unique_id = unique_id

    def thorchain_fee(self, tkn_sell: str, tkn_buy: str, buy_quantity: float = 0, sell_quantity: float = 0) -> float:
        if sell_quantity:
            return sell_quantity / (sell_quantity + self.liquidity[tkn_sell])
        elif buy_quantity:
            return buy_quantity / (buy_quantity + self.liquidity[tkn_buy])
        raise ValueError('Trade must include a buy quantity or a sell quantity.')

    @staticmethod
    def custom_slip_fee(slip_factor: float, minimum: float = 0) -> Callable:
        def fee_function(
            exchange, tkn_sell: str = '', tkn_buy: str = '', buy_quantity: float = 0, sell_quantity: float = 0
        ) -> float:
            if sell_quantity:
                fee = (slip_factor * sell_quantity
                       / (sell_quantity + exchange.liquidity[tkn_sell])) + minimum
            elif buy_quantity:
                fee = (slip_factor * buy_quantity
                       / (exchange.liquidity[tkn_buy] - buy_quantity)) + minimum
            else:
                raise ValueError('Trade must include a buy quantity or a sell quantity.')
            return fee
        return fee_function

    def trade_fee(self, tkn_sell: str, tkn_buy: str, buy_quantity: float = 0, sell_quantity: float = 0) -> float:
        fee = 0
        if self.fee_function:
            fee += self.fee_function(self, tkn_sell, tkn_buy, buy_quantity, sell_quantity)
        fee += self.base_fee
        return fee

    @property
    def invariant(self):
        return math.prod(self.liquidity.values())

    def __repr__(self):
        return (
            f'Constant Product Pool\n'
            f'base trade fee: {self.base_fee}\n'
            f'shares: {self.shares}\n'
            f'tokens: (\n'
        ) + ')\n(\n'.join(
            [(
                f'    {token}\n'
                f'    quantity: {self.liquidity[token]}\n'
                f'    weight: {self.liquidity[token] / sum(self.liquidity.values())}\n'
            ) for token in self.asset_list]
        ) + '\n)'


def add_liquidity(
        old_state: ConstantProductPoolState,
        old_agent: Agent,
        quantity: float,
        tkn_add: str
) -> tuple[ConstantProductPoolState, Agent]:
    new_agent = old_agent.copy()
    new_state = old_state.copy()

    if new_state.unique_id not in new_agent.holdings:
        new_agent.holdings[new_state.unique_id] = 0

    for token in old_state.asset_list:
        delta_r = quantity * old_state.liquidity[token] / old_state.liquidity[tkn_add]
        new_agent.holdings[token] -= delta_r
        new_state.liquidity[token] += delta_r

        if new_agent.holdings[token] < 0:
            # fail
            return old_state.fail_transaction('Agent has insufficient funds.'), old_agent

    new_shares = (new_state.liquidity[tkn_add] / old_state.liquidity[tkn_add] - 1) * old_state.shares
    new_state.shares += new_shares

    new_agent.holdings[new_state.unique_id] += new_shares
    if new_agent.holdings[new_state.unique_id] > 0:
        new_agent.share_prices[new_state.unique_id] = (
            new_state.liquidity[new_state.asset_list[1]] / new_state.liquidity[new_state.asset_list[0]]
        )
    return new_state, new_agent


def remove_liquidity(
        old_state: ConstantProductPoolState,
        old_agent: Agent,
        quantity: float,
        tkn_remove: str = ''
) -> tuple[ConstantProductPoolState, Agent]:

    if tkn_remove not in old_state.asset_list:
        # withdraw some of each
        tkns = old_state.asset_list
        new_state = old_state.copy()
        new_agent = old_agent.copy()
        withdraw_fraction = quantity / new_state.shares
        for tkn in tkns:
            withdraw_quantity = new_state.liquidity[tkn] * withdraw_fraction
            new_state.liquidity[tkn] -= withdraw_quantity
            new_agent.holdings[tkn] += withdraw_quantity
    else:
        withdraw_quantity = abs(quantity) / old_state.shares * old_state.liquidity[tkn_remove]
        new_state, new_agent = add_liquidity(
            old_state, old_agent, -withdraw_quantity, tkn_remove
        )

    if min(new_state.liquidity.values()) < 0:
        return old_state.fail_transaction('Tried to remove more liquidity than exists in the pool.'), old_agent

    # avoid fail due to rounding error.
    if round(new_agent.holdings[new_state.unique_id], precision_level) < 0:
        return old_state.fail_transaction('Tried to remove more shares than agent owns.'), old_agent

    return new_state, new_agent


def swap(
        old_state: ConstantProductPoolState,
        old_agent: Agent,
        tkn_sell: str,
        tkn_buy: str,
        buy_quantity: float = 0,
        sell_quantity: float = 0

) -> tuple[ConstantProductPoolState, Agent]:
    new_agent = old_agent.copy()
    new_state = old_state.copy()

    if not (tkn_buy in new_state.asset_list and tkn_sell in new_state.asset_list):
        return old_state.fail_transaction('Invalid token name.'), old_agent

    # turn a negative buy into a sell and vice versa
    if buy_quantity < 0:
        sell_quantity = -buy_quantity
        buy_quantity = 0
        t = tkn_sell
        tkn_sell = tkn_buy
        tkn_buy = t
    elif sell_quantity < 0:
        buy_quantity = -sell_quantity
        sell_quantity = 0
        t = tkn_sell
        tkn_sell = tkn_buy
        tkn_buy = t

    if sell_quantity != 0:
        # when amount to be paid in is specified, calculate payout
        buy_quantity = sell_quantity * old_state.liquidity[tkn_buy] / (old_state.liquidity[tkn_sell] + sell_quantity)
<<<<<<< HEAD
        trade_fee = new_state.trade_fee(tkn_sell, tkn_buy, buy_quantity=buy_quantity)
=======
        if math.isnan(buy_quantity):
            buy_quantity = sell_quantity  # this allows infinite liquidity for testing
        trade_fee = new_state.trade_fee(tkn_sell, tkn_buy, abs(sell_quantity))
>>>>>>> ba3bf0fd
        buy_quantity *= 1 - trade_fee
        new_agent.holdings[tkn_buy] += buy_quantity
        new_agent.holdings[tkn_sell] -= sell_quantity
        new_state.liquidity[tkn_sell] += sell_quantity
        new_state.liquidity[tkn_buy] -= buy_quantity

    elif buy_quantity != 0:
        # calculate input price from a given payout
        sell_quantity = buy_quantity * old_state.liquidity[tkn_sell] / (old_state.liquidity[tkn_buy] - buy_quantity)
<<<<<<< HEAD
        trade_fee = new_state.trade_fee(tkn_sell, tkn_buy, sell_quantity=sell_quantity)
        sell_quantity *= 1 + trade_fee
=======
        if math.isnan(sell_quantity):
            sell_quantity = buy_quantity  # this allows infinite liquidity for testing
        trade_fee = new_state.trade_fee(tkn_sell, tkn_buy, abs(sell_quantity))
        sell_quantity /= 1 - trade_fee
>>>>>>> ba3bf0fd
        new_agent.holdings[tkn_sell] -= sell_quantity
        new_agent.holdings[tkn_buy] += buy_quantity
        new_state.liquidity[tkn_buy] -= buy_quantity
        new_state.liquidity[tkn_sell] += sell_quantity

    else:
        return old_state.fail_transaction('Must specify buy quantity or sell quantity.'), old_agent

    if new_state.liquidity[tkn_buy] <= 0 or new_state.liquidity[tkn_sell] <= 0:
        return old_state.fail_transaction('Not enough liquidity in the pool.'), old_agent

    if new_agent.holdings[tkn_sell] < 0 or new_agent.holdings[tkn_buy] < 0:
        return old_state.fail_transaction('Agent has insufficient holdings.'), old_agent

    return new_state, new_agent


ConstantProductPoolState.swap = staticmethod(swap)
ConstantProductPoolState.add_liquidity = staticmethod(add_liquidity)
ConstantProductPoolState.remove_liquidity = staticmethod(remove_liquidity)<|MERGE_RESOLUTION|>--- conflicted
+++ resolved
@@ -182,13 +182,10 @@
     if sell_quantity != 0:
         # when amount to be paid in is specified, calculate payout
         buy_quantity = sell_quantity * old_state.liquidity[tkn_buy] / (old_state.liquidity[tkn_sell] + sell_quantity)
-<<<<<<< HEAD
-        trade_fee = new_state.trade_fee(tkn_sell, tkn_buy, buy_quantity=buy_quantity)
-=======
         if math.isnan(buy_quantity):
             buy_quantity = sell_quantity  # this allows infinite liquidity for testing
         trade_fee = new_state.trade_fee(tkn_sell, tkn_buy, abs(sell_quantity))
->>>>>>> ba3bf0fd
+        trade_fee = new_state.trade_fee(tkn_sell, tkn_buy, buy_quantity=buy_quantity)
         buy_quantity *= 1 - trade_fee
         new_agent.holdings[tkn_buy] += buy_quantity
         new_agent.holdings[tkn_sell] -= sell_quantity
@@ -198,15 +195,12 @@
     elif buy_quantity != 0:
         # calculate input price from a given payout
         sell_quantity = buy_quantity * old_state.liquidity[tkn_sell] / (old_state.liquidity[tkn_buy] - buy_quantity)
-<<<<<<< HEAD
-        trade_fee = new_state.trade_fee(tkn_sell, tkn_buy, sell_quantity=sell_quantity)
-        sell_quantity *= 1 + trade_fee
-=======
         if math.isnan(sell_quantity):
             sell_quantity = buy_quantity  # this allows infinite liquidity for testing
         trade_fee = new_state.trade_fee(tkn_sell, tkn_buy, abs(sell_quantity))
         sell_quantity /= 1 - trade_fee
->>>>>>> ba3bf0fd
+        trade_fee = new_state.trade_fee(tkn_sell, tkn_buy, sell_quantity=sell_quantity)
+        sell_quantity *= 1 + trade_fee
         new_agent.holdings[tkn_sell] -= sell_quantity
         new_agent.holdings[tkn_buy] += buy_quantity
         new_state.liquidity[tkn_buy] -= buy_quantity
