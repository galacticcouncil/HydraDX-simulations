--- conflicted
+++ resolved
@@ -226,11 +226,7 @@
         raise
 
     usd_value_target = 2 * math.sqrt(k_usd) / (k_usd + 1) * initial_usd_lp
-<<<<<<< HEAD
-    # if cash_usdlp != pytest.approx(usd_value_target, 1e-12):
-    #     raise
-
-    if cash_usdlp > usd_value_target:
+    if cash_usdlp != pytest.approx(usd_value_target, 1e-12):
         raise
 
 
@@ -310,8 +306,4 @@
     # del withdraw_agent.holdings[('omnipool', lp_asset)]
     cash_count = sum([market_prices[tkn] * withdraw_agent.holdings[tkn] for tkn in withdraw_agent.holdings])
     if cash_count != pytest.approx(cash_out, rel=1e-15):
-        raise AssertionError('Cash out calculation is not accurate.')
-=======
-    if cash_usdlp != pytest.approx(usd_value_target, 1e-12):
-        raise
->>>>>>> fbb2e417
+        raise AssertionError('Cash out calculation is not accurate.')