import copy
import pytest
from hypothesis import given, strategies as st, settings, reproduce_failure
from mpmath import mpf, mp
from datetime import timedelta

from hydradx.model.amm.agents import Agent
from hydradx.model.amm.omnipool_amm import OmnipoolState
from hydradx.model.amm.omnipool_router import OmnipoolRouter
from hydradx.model.amm.stableswap_amm import StableSwapPoolState
from hydradx.tests.strategies_omnipool import fee_strategy

mp.dps = 50

asset_quantity_strategy = st.floats(min_value=100000, max_value=10000000)


@given(st.lists(asset_quantity_strategy, min_size=11, max_size=11))
def test_price_route(assets: list[float]):
    tokens = {
        "HDX": {'liquidity': assets[0], 'LRNA': assets[1]},
        "USDT": {'liquidity': assets[2], 'LRNA': assets[3]},
        "DOT": {'liquidity': assets[4], 'LRNA': assets[5]},
        "stablepool": {'liquidity': assets[6], 'LRNA': assets[7]},
    }
    omnipool = OmnipoolState(
        tokens=tokens,
        preferred_stablecoin="USDT",
        asset_fee=0.0025,
        lrna_fee=0.0005,
    )
    sp_tokens = {
        "stable1": assets[8],
        "stable2": assets[9],
        "stable3": assets[10],
    }
    stablepool = StableSwapPoolState(
        tokens=sp_tokens,
        amplification=1000,
        trade_fee=0.0004,
        unique_id="stablepool"
    )
    exchanges = {
        "omnipool": omnipool,
        "stablepool": stablepool
    }
    router = OmnipoolRouter(exchanges)

    op_price_hdx = omnipool.price("HDX", "USDT")
    op_price_lp = omnipool.price("stablepool", "USDT")
    sp_price = stablepool.price("stable1", "stable3")
    share_price = stablepool.share_price("stable1")

    router_price_hdx = router.price_route("HDX", "USDT", "omnipool", "omnipool")
    if router_price_hdx != op_price_hdx:
        raise ValueError(f"router price {router_price_hdx} != omnipool price {op_price_hdx}")

    router_price_lp = router.price_route("stablepool", "USDT", "omnipool", "omnipool")
    if router_price_lp != op_price_lp:
        raise ValueError(f"router price {router_price_lp} != omnipool price {op_price_lp}")

    router_price_inside_stablepool = router.price_route("stable1", "stable3", "stablepool", "stablepool")
    if router_price_inside_stablepool != pytest.approx(sp_price, rel=1e-15):
        raise ValueError(f"router price {router_price_inside_stablepool} != stablepool price {sp_price}")

    router_price_outside_stablepool = router.price_route("stable1", "USDT", "stablepool", "omnipool")
    if router_price_outside_stablepool != op_price_lp / share_price:
        raise ValueError(
            f"router price {router_price_outside_stablepool} != stablepool price {op_price_lp / share_price}")

    router_price_lp_share = router.price_route("stablepool", "stable1", "omnipool", "stablepool")
    if router_price_lp_share != share_price:
        raise ValueError(f"router price {router_price_lp_share} != stablepool price {share_price}")

    router_price_lp_share_reverse = router.price_route("stable1", "stablepool", "stablepool", "omnipool")
    if router_price_lp_share_reverse != pytest.approx(1 / share_price, rel=1e-12):
        raise ValueError(f"router price {router_price_lp_share_reverse} != stablepool price {1 / share_price}")


def test_price_route_example():
    # This test exists to make sure we are not making same mistake in test_price and in the price function
    tokens = {
        "HDX": {'liquidity': 10000000, 'LRNA': 1000000},
        "USDT": {'liquidity': 1000000, 'LRNA': 1000000},
        "DOT": {'liquidity': 100000, 'LRNA': 1000000},
        "stablepool": {'liquidity': 1000000, 'LRNA': 1000000},
    }
    omnipool = OmnipoolState(
        tokens=tokens,
        preferred_stablecoin="USDT",
        asset_fee=0.0025,
        lrna_fee=0.0005,
    )
    sp_tokens = {
        "stable1": 320000,
        "stable2": 330000,
        "stable3": 350000,
    }
    stablepool = StableSwapPoolState(
        tokens=sp_tokens,
        amplification=1000,
        trade_fee=0.0004,
        unique_id="stablepool"
    )
    exchanges = {
        "omnipool": omnipool,
        "stablepool": stablepool
    }
    router = OmnipoolRouter(exchanges)

    router_price_outside_stablepool = router.price_route("DOT", "stable1", "omnipool", "stablepool")
    # if we have the math right, the DOT price denominated in stable1 should be in the ballpark of 10.
    if router_price_outside_stablepool != pytest.approx(10, rel=1e-3):
        raise ValueError(f"router price {router_price_outside_stablepool} is not correct")


@given(
    st.lists(asset_quantity_strategy, min_size=14, max_size=14),
    st.floats(min_value=0.0001, max_value=0.1),
)
def test_swap_omnipool(assets: list[float], trade_size_mult: float):
    tokens = {
        "HDX": {'liquidity': assets[0], 'LRNA': assets[1]},
        "USDT": {'liquidity': assets[2], 'LRNA': assets[3]},
        "DOT": {'liquidity': assets[4], 'LRNA': assets[5]},
        "stablepool": {'liquidity': assets[6], 'LRNA': assets[7]},
    }
    omnipool = OmnipoolState(tokens, preferred_stablecoin="USDT", asset_fee=0.0025, lrna_fee=0.0005)
    sp_tokens = {"stable1": assets[8], "stable2": assets[9], "stable3": assets[10]}
    stablepool = StableSwapPoolState(sp_tokens, 1000, trade_fee=0.0004, unique_id="stablepool")
    sp_tokens2 = {"stable2": assets[11], "stable3": assets[12], "USDT": assets[13]}
    stablepool2 = StableSwapPoolState(sp_tokens2, 1000, trade_fee=0.0004, unique_id="stablepool2")
    exchanges = {"omnipool": omnipool, "stablepool": stablepool, "stablepool2": stablepool2}
    router = OmnipoolRouter(exchanges)
    omnipool2 = omnipool.copy()
    agent1 = Agent(holdings={"DOT": 1000000, "USDT": 1000000})
    agent2 = Agent(holdings={"DOT": 1000000, "USDT": 1000000})
    trade_size = trade_size_mult * min(assets[4], assets[2])

    # test buy
    router.swap_route(agent1, "DOT", "USDT", buy_quantity=10000, buy_pool_id="omnipool", sell_pool_id="omnipool")
    omnipool2.swap(agent2, "DOT", "USDT", buy_quantity=10000)

    for token in omnipool.asset_list:
        if omnipool.liquidity[token] != omnipool2.liquidity[token]:
            raise ValueError(f"omnipool liquidity {omnipool.liquidity[token]} != {omnipool2.liquidity[token]}")
        if omnipool.lrna[token] != omnipool2.lrna[token]:
            raise ValueError(f"omnipool lrna {omnipool.lrna[token]} != {omnipool2.lrna[token]}")

    # test sell
    router.swap_route(agent1, "DOT", "USDT", sell_quantity=trade_size, buy_pool_id="omnipool", sell_pool_id="omnipool")
    omnipool2.swap(agent2, "DOT", "USDT", sell_quantity=trade_size)

    for token in omnipool.asset_list:
        if omnipool.liquidity[token] != omnipool2.liquidity[token]:
            raise ValueError(f"omnipool liquidity {omnipool.liquidity[token]} != {omnipool2.liquidity[token]}")
        if omnipool.lrna[token] != omnipool2.lrna[token]:
            raise ValueError(f"omnipool lrna {omnipool.lrna[token]} != {omnipool2.lrna[token]}")


@given(
    st.lists(asset_quantity_strategy, min_size=16, max_size=16),
    st.floats(min_value=0.0001, max_value=0.1),
)
def test_swap_stableswap(assets: list[float], trade_size_mult: float):
    tokens = {
        "HDX": {'liquidity': assets[0], 'LRNA': assets[1]},
        "USDT": {'liquidity': assets[2], 'LRNA': assets[3]},
        "DOT": {'liquidity': assets[4], 'LRNA': assets[5]},
        "stablepool": {'liquidity': assets[6], 'LRNA': assets[7]},
        "stablepool2": {'liquidity': assets[14], 'LRNA': assets[15]},
    }
    omnipool = OmnipoolState(tokens, preferred_stablecoin="USDT", asset_fee=0.0025, lrna_fee=0.0005)
    sp_tokens = {"stable1": assets[8], "stable2": assets[9], "stable3": assets[10]}
    stablepool = StableSwapPoolState(sp_tokens, 1000, trade_fee=0.0004, unique_id="stablepool")
    sp_tokens2 = {"stable2": assets[11], "stable3": assets[12], "USDT": assets[13]}
    stablepool2 = StableSwapPoolState(sp_tokens2, 1000, trade_fee=0.0004, unique_id="stablepool2")
    exchanges = {"omnipool": omnipool, "stablepool": stablepool, "stablepool2": stablepool2}
    router = OmnipoolRouter(exchanges)
    omnipool2 = omnipool.copy()
    stablepool2_copy = stablepool2.copy()
    agent1 = Agent(holdings={"DOT": 10000000, "USDT": 10000000})
    agent2 = Agent(holdings={"DOT": 10000000, "USDT": 10000000})
    trade_size = trade_size_mult * min(assets[4], assets[2])

    buy_quantity = 1000

    # test buy
    router.swap_route(agent1, tkn_sell="DOT", tkn_buy="USDT", buy_quantity=buy_quantity, buy_pool_id="stablepool2",
                      sell_pool_id="omnipool")
    # calculate how many shares to buy
    delta_shares = stablepool2_copy.calculate_withdrawal_shares("USDT", buy_quantity)
    # buy shares
    omnipool2.swap(agent2, tkn_buy="stablepool2", tkn_sell="DOT", buy_quantity=delta_shares)
    # withdraw USDT
    stablepool2_copy.withdraw_asset(agent2, buy_quantity, "USDT")

    for token in omnipool.asset_list:
        if omnipool.liquidity[token] != omnipool2.liquidity[token]:
            raise ValueError(f"omnipool liquidity {omnipool.liquidity[token]} != {omnipool2.liquidity[token]}")
        if omnipool.lrna[token] != omnipool2.lrna[token]:
            raise ValueError(f"omnipool lrna {omnipool.lrna[token]} != {omnipool2.lrna[token]}")
    for token in stablepool2.asset_list:
        if stablepool2.liquidity[token] != stablepool2_copy.liquidity[token]:
            raise ValueError(
                f"stablepool2 liquidity {stablepool2.liquidity[token]} != {stablepool2_copy.liquidity[token]}")
    for token in agent1.holdings:
        if agent1.holdings[token] != agent2.holdings[token]:
            raise ValueError(f"agent1 holdings {agent1.holdings[token]} != {agent2.holdings[token]}")

    # test sell
    router.swap_route(agent1, tkn_sell="DOT", tkn_buy="USDT", sell_quantity=trade_size, buy_pool_id="stablepool2",
                      sell_pool_id="omnipool")
    # sell DOT for shares
    omnipool2.swap(agent2, "stablepool2", "DOT", sell_quantity=trade_size)
    # withdraw USDT
    stablepool2_copy.remove_liquidity(agent2, agent2.holdings["stablepool2"], "USDT")

    for token in omnipool.asset_list:
        if omnipool.liquidity[token] != omnipool2.liquidity[token]:
            raise ValueError(f"omnipool liquidity {omnipool.liquidity[token]} != {omnipool2.liquidity[token]}")
        if omnipool.lrna[token] != omnipool2.lrna[token]:
            raise ValueError(f"omnipool lrna {omnipool.lrna[token]} != {omnipool2.lrna[token]}")
    for token in stablepool2.asset_list:
        if stablepool2.liquidity[token] != stablepool2_copy.liquidity[token]:
            raise ValueError(
                f"stablepool2 liquidity {stablepool2.liquidity[token]} != {stablepool2_copy.liquidity[token]}")
    for token in agent1.holdings:
        if agent1.holdings[token] != agent2.holdings[token]:
            raise ValueError(f"agent1 holdings {agent1.holdings[token]} != {agent2.holdings[token]}")


@given(st.lists(asset_quantity_strategy, min_size=16, max_size=16))
def test_swap_stableswap2(assets: list[float]):
    tokens = {
        "HDX": {'liquidity': assets[0], 'LRNA': assets[1]},
        "USDT": {'liquidity': assets[2], 'LRNA': assets[3]},
        "DOT": {'liquidity': assets[4], 'LRNA': assets[5]},
        "stablepool": {'liquidity': assets[6], 'LRNA': assets[7]},
        "stablepool2": {'liquidity': assets[14], 'LRNA': assets[15]},
    }

    buy_tkn = "USDT"
    sell_tkn = "stable1"

    omnipool = OmnipoolState(tokens, preferred_stablecoin="USDT", asset_fee=0.0025, lrna_fee=0.0005)
    sp_tokens = {"stable1": assets[8], "stable2": assets[9], "stable3": assets[10]}
    stablepool = StableSwapPoolState(sp_tokens, 1000, trade_fee=0.0100, unique_id="stablepool")
    sp_tokens2 = {"stable2": assets[11], "stable3": assets[12], "USDT": assets[13]}
    stablepool2 = StableSwapPoolState(sp_tokens2, 1000, trade_fee=0.0000, unique_id="stablepool2")
    exchanges = {"omnipool": omnipool, "stablepool": stablepool, "stablepool2": stablepool2}
    router = OmnipoolRouter(exchanges)
    trade_size = 1000

    # test buy
    # calculate sell_amount to give agent enough holdings
    temp_agent = Agent(holdings={sell_tkn: 10_000_000})
    temp_router, temp_agent = router.simulate_swap_route(temp_agent, buy_tkn, sell_tkn, buy_quantity=trade_size,
                                                         buy_pool_id="stablepool2", sell_pool_id="stablepool")
    if temp_router.fail:
        raise ValueError(f"trade failed")
    sell_amt = temp_agent.initial_holdings[sell_tkn] - temp_agent.holdings[sell_tkn]
    init_holdings = {sell_tkn: sell_amt * 2}
    agent1 = Agent(holdings={sell_tkn: sell_amt * 2})

    # try buy
    router.swap_route(agent1, buy_tkn, sell_tkn, buy_quantity=trade_size, buy_pool_id="stablepool2",
                      sell_pool_id="stablepool")
    if router.fail:
        raise ValueError(f"trade failed")

    for tkn in list(agent1.holdings.keys()) + list(init_holdings.keys()):
        if tkn == buy_tkn:
            if agent1.holdings[tkn] != pytest.approx(trade_size, rel=1e-12):
                raise ValueError(f"agent1 holdings {agent1.holdings[tkn]} != {init_holdings[tkn] + trade_size}")
        elif tkn == sell_tkn:
            if agent1.holdings[tkn] >= init_holdings[tkn]:
                raise ValueError(f"agent1 holdings {agent1.holdings[tkn]} >= {init_holdings[tkn]}")
        else:
            if tkn not in init_holdings and (tkn in agent1.holdings and agent1.holdings[tkn] != 0):
                raise ValueError(f"agent1 holdings {agent1.holdings[tkn]} != 0")
            elif tkn in agent1.holdings and tkn in init_holdings and agent1.holdings[tkn] != init_holdings[tkn]:
                raise ValueError(f"agent1 holdings {agent1.holdings[tkn]} != {init_holdings[tkn]}")

    # test sell
    agent1 = Agent(holdings={sell_tkn: trade_size})
    router.swap_route(agent1, tkn_sell="stable1", tkn_buy="USDT", sell_quantity=trade_size, buy_pool_id="stablepool2",
                      sell_pool_id="stablepool")
    if router.fail:
        raise ValueError(f"trade failed")
    for tkn in list(agent1.holdings.keys()) + list(agent1.initial_holdings.keys()):
        if tkn == buy_tkn:
            if agent1.holdings[tkn] <= 0:
                raise ValueError(f"agent1 holdings {agent1.holdings[tkn]} <= 0")
        elif tkn == sell_tkn:
            if agent1.holdings[tkn] + trade_size != agent1.initial_holdings[tkn]:
<<<<<<< HEAD
                raise ValueError(f"agent1 holdings {agent1.holdings[tkn] + trade_size} != {init_holdings[tkn]}")
=======
                raise ValueError(f"agent1 holdings {agent1.holdings[tkn] + trade_size} != {agent1.initial_holdings[tkn]}")
>>>>>>> e086a97c
        else:
            if tkn not in agent1.initial_holdings and (tkn in agent1.holdings and agent1.holdings[tkn] != 0):
                raise ValueError(f"agent1 holdings {agent1.holdings[tkn]} != 0")
            elif tkn in agent1.holdings and tkn in agent1.initial_holdings and agent1.holdings[tkn] != agent1.initial_holdings[tkn]:
                raise ValueError(f"agent1 holdings {agent1.holdings[tkn]} != {agent1.initial_holdings[tkn]}")


def test_swap():
    sp_tokens = {"stable1": 400000, "stable3": 400000}
    stablepool = StableSwapPoolState(sp_tokens, 1000, trade_fee=0.0000, unique_id="stablepool")
    sp_tokens2 = {"stable2": 300000, "stable3": 300000, "USDT": 400000}  # USDT cheaper in stablepool2
    stablepool2 = StableSwapPoolState(sp_tokens2, 1000, trade_fee=0.0000, unique_id="stablepool2")

    tokens = {
        "HDX": {'liquidity': 10000000, 'LRNA': 1000000},
        "USDT": {'liquidity': 1000000, 'LRNA': 1000000},
        "DOT": {'liquidity': 100000, 'LRNA': 1000000},
        "stablepool": {'liquidity': stablepool.shares, 'LRNA': 1000000},
        "stablepool2": {'liquidity': stablepool2.shares, 'LRNA': 1000000},
    }

    buy_tkn = "USDT"
    sell_tkn = "stable1"

    omnipool = OmnipoolState(tokens, preferred_stablecoin="USDT", asset_fee=0.0000, lrna_fee=0.0000)
    exchanges = {"omnipool": omnipool, "stablepool": stablepool, "stablepool2": stablepool2}
    router = OmnipoolRouter(exchanges)
    trade_size = 1
    agent1 = Agent(holdings={sell_tkn: trade_size})

    best_route = router.find_best_route(buy_tkn, sell_tkn)
    if best_route != ("stablepool", "stablepool2"):
        raise ValueError(f"best route {best_route} != ('stablepool', 'stablepool2')")

    new_router, new_agent = router.simulate_swap(
        agent1,
        tkn_buy=buy_tkn,
        tkn_sell=sell_tkn,
        sell_quantity=trade_size
    )
    new_router2, new_agent2 = router.simulate_swap_route(
        agent1,
        tkn_sell=sell_tkn,
        tkn_buy=buy_tkn,
        sell_quantity=trade_size,
        buy_pool_id="stablepool2",
        sell_pool_id="stablepool"
    )
    for tkn in new_agent.holdings:
        if new_agent.holdings[tkn] != new_agent2.holdings[tkn]:
            raise ValueError(f"new_agent holdings {new_agent.holdings[tkn]} != {new_agent2.holdings[tkn]}")
    for ex_id in new_router.exchanges:
        ex = new_router.exchanges[ex_id]
        for tkn in ex.liquidity:
            if ex.liquidity[tkn] != new_router2.exchanges[ex_id].liquidity[tkn]:
                raise ValueError(f"ex liquidity {ex.liquidity[tkn]} != {new_router2.exchanges[ex_id].liquidity[tkn]}")


def test_swap2():
    sp_tokens = {"stable1": 400000, "stable3": 400000}
    stablepool = StableSwapPoolState(sp_tokens, 1000, trade_fee=0.0000, unique_id="stablepool")
    sp_tokens2 = {"stable2": 300000, "stable3": 300000, "USDT": 200000}  # USDT more expensive in stablepool2
    stablepool2 = StableSwapPoolState(sp_tokens2, 1000, trade_fee=0.0000, unique_id="stablepool2")

    tokens = {
        "HDX": {'liquidity': 10000000, 'LRNA': 1000000},
        "USDT": {'liquidity': 1000000, 'LRNA': 1000000},
        "DOT": {'liquidity': 100000, 'LRNA': 1000000},
        "stablepool": {'liquidity': stablepool.shares, 'LRNA': 1000000},
        "stablepool2": {'liquidity': stablepool2.shares, 'LRNA': 1000000},
    }

    buy_tkn = "USDT"
    sell_tkn = "stable1"

    omnipool = OmnipoolState(tokens, preferred_stablecoin="USDT", asset_fee=0.0000, lrna_fee=0.0000)
    exchanges = {"omnipool": omnipool, "stablepool": stablepool, "stablepool2": stablepool2}
    router = OmnipoolRouter(exchanges)
    trade_size = 1
    agent1 = Agent(holdings={sell_tkn: trade_size})

    best_route = router.find_best_route(buy_tkn, sell_tkn)
    if best_route != ("stablepool", "omnipool"):
        raise ValueError(f"best route {best_route} != ('stablepool', 'omnipool')")

    new_router, new_agent = router.simulate_swap(
        agent1,
        tkn_buy=buy_tkn,
        tkn_sell=sell_tkn,
        sell_quantity=trade_size
    )
    new_router2, new_agent2 = router.simulate_swap_route(
        agent1,
        tkn_sell=sell_tkn,
        tkn_buy=buy_tkn,
        sell_quantity=trade_size,
        buy_pool_id="omnipool",
        sell_pool_id="stablepool"
    )
    for tkn in new_agent.holdings:
        if new_agent.holdings[tkn] != new_agent2.holdings[tkn]:
            raise ValueError(f"new_agent holdings {new_agent.holdings[tkn]} != {new_agent2.holdings[tkn]}")
    for ex_id in new_router.exchanges:
        ex = new_router.exchanges[ex_id]
        for tkn in ex.liquidity:
            if ex.liquidity[tkn] != new_router2.exchanges[ex_id].liquidity[tkn]:
                raise ValueError(f"ex liquidity {ex.liquidity[tkn]} != {new_router2.exchanges[ex_id].liquidity[tkn]}")


def check_agent_holdings_equal(agent1, agent2):
    for tkn in agent1.holdings:
        if agent1.holdings[tkn] != agent2.holdings[tkn]:
            raise ValueError(f"agent holdings {agent1.holdings[tkn]} != {agent2.holdings[tkn]}")


def check_liquidity_equal(pool1, pool2):
    for tkn in pool1.liquidity:
        if pool1.liquidity[tkn] != pool2.liquidity[tkn]:
            raise ValueError(f"pool liquidity {pool1.liquidity[tkn]} != {pool2.liquidity[tkn]}")


@given(st.lists(asset_quantity_strategy, min_size=10, max_size=10))
def test_swap_shares(assets: list[float]):
    tokens = {
        "HDX": {'liquidity': 1000000, 'LRNA': 1000000},
        "USDT": {'liquidity': assets[0], 'LRNA': assets[1]},
        "DOT": {'liquidity': 1000000, 'LRNA': 1000000},
        "stablepool": {'liquidity': 1000000, 'LRNA': assets[2]},
        "stablepool2": {'liquidity': 1000000, 'LRNA': assets[3]},
    }

    buy_tkn = "USDT"
    sell_tkn = "stablepool2"
    buy_tkn_pool = "stablepool2"
    sell_tkn_pool = "omnipool"

    omnipool = OmnipoolState(tokens, preferred_stablecoin="USDT", asset_fee=0.0025, lrna_fee=0.0005)
    sp_tokens = {"stable1": assets[4], "stable2": assets[5], "stable3": assets[6]}
    stablepool = StableSwapPoolState(sp_tokens, 1000, trade_fee=0.0100, unique_id="stablepool")
    sp_tokens2 = {"stable2": assets[7], "stable3": assets[8], "USDT": assets[9]}
    stablepool2 = StableSwapPoolState(sp_tokens2, 1000, trade_fee=0.0000, unique_id="stablepool2")
    exchanges = {"omnipool": omnipool, "stablepool": stablepool, "stablepool2": stablepool2}
    router = OmnipoolRouter(exchanges)
    init_holdings = {"stablepool2": 1000000, "USDT": 1000000}
    agent1 = Agent(holdings={tkn: init_holdings[tkn] for tkn in init_holdings})
    agent2 = Agent(holdings={tkn: init_holdings[tkn] for tkn in init_holdings})
    stablepool2_copy = stablepool2.copy()
    trade_size = 1000

    # test buy tkn
    router.swap_route(
        agent1,
        tkn_sell=sell_tkn,
        tkn_buy=buy_tkn,
        buy_quantity=trade_size,
        buy_pool_id=buy_tkn_pool,
        sell_pool_id=sell_tkn_pool
    )
    stablepool2_copy.withdraw_asset(agent2, trade_size, "USDT")
    check_agent_holdings_equal(agent1, agent2)
    check_liquidity_equal(stablepool2, stablepool2_copy)

    # test sell shares
    router.swap_route(
        agent1,
        tkn_sell=sell_tkn,
        tkn_buy=buy_tkn,
        sell_quantity=trade_size,
        buy_pool_id=buy_tkn_pool,
        sell_pool_id=sell_tkn_pool
    )
    stablepool2_copy.remove_liquidity(agent2, trade_size, "USDT")
    check_agent_holdings_equal(agent1, agent2)
    check_liquidity_equal(stablepool2, stablepool2_copy)

    # try the other way around
    sell_tkn, buy_tkn = buy_tkn, sell_tkn

    # test sell tkn
    router.swap_route(
        agent1,
        tkn_buy=buy_tkn,
        tkn_sell=sell_tkn,
        sell_quantity=trade_size,
        buy_pool_id=sell_tkn_pool,
        sell_pool_id=buy_tkn_pool
    )
    stablepool2_copy.add_liquidity(agent2, trade_size, "USDT")
    check_agent_holdings_equal(agent1, agent2)
    check_liquidity_equal(stablepool2, stablepool2_copy)

    # test buy shares
    router.swap_route(
        agent1,
        tkn_buy=buy_tkn,
        tkn_sell=sell_tkn,
        buy_quantity=trade_size,
        buy_pool_id=sell_tkn_pool,
        sell_pool_id=buy_tkn_pool
    )
    stablepool2_copy.buy_shares(agent2, trade_size, "USDT")
    check_agent_holdings_equal(agent1, agent2)
    check_liquidity_equal(stablepool2, stablepool2_copy)


@given(st.lists(asset_quantity_strategy, min_size=6, max_size=6))
def test_spot_prices_omnipool_to_self(assets: list[float]):
    tokens = {
        "HDX": {'liquidity': mpf(assets[0]), 'LRNA': mpf(assets[1])},
        "USDT": {'liquidity': mpf(assets[2]), 'LRNA': mpf(assets[3])},
        "DOT": {'liquidity': mpf(assets[4]), 'LRNA': mpf(assets[5])},
    }

    tkn_buy = "USDT"
    tkn_sell = "DOT"

    omnipool = OmnipoolState(tokens, preferred_stablecoin="USDT", asset_fee=0.0025, lrna_fee=0.0005)
    exchanges = {"omnipool": omnipool}
    router = OmnipoolRouter(exchanges)
    initial_agent = Agent(
        holdings={"DOT": mpf(1000000), "USDT": mpf(1000000)}
    )
    trade_size = 1e-12
    buy_spot = router.buy_spot(tkn_buy=tkn_buy, tkn_sell=tkn_sell)
    sell_spot = router.sell_spot(tkn_sell=tkn_sell, tkn_buy=tkn_buy)
    test_router, test_agent = router.simulate_swap(initial_agent, tkn_buy, tkn_sell, buy_quantity=trade_size)
    execution_price = ((initial_agent.holdings[tkn_sell] - test_agent.holdings[tkn_sell])
                       / (test_agent.holdings[tkn_buy] - initial_agent.holdings[tkn_buy]))
    if buy_spot != pytest.approx(execution_price, rel=1e-12):
        raise ValueError(f"spot price {buy_spot} != execution price {execution_price}")
    if sell_spot != pytest.approx(1 / execution_price, rel=1e-12):
        raise ValueError(f"spot price {sell_spot} != execution price {1 / execution_price}")


@given(
    assets=st.lists(asset_quantity_strategy, min_size=2, max_size=2),
    lrna_fee=fee_strategy,
    asset_fee=fee_strategy,
    trade_fee=fee_strategy
)
def test_spot_prices_stableswap_to_self(assets, lrna_fee, asset_fee, trade_fee):
    omnipool = OmnipoolState(
        tokens={
            "HDX": {'liquidity': 1000000, 'LRNA': 1000000},
            "USDT": {'liquidity': 1000000, 'LRNA': 1000000}
        },
        preferred_stablecoin="USDT",
        asset_fee=asset_fee,
        lrna_fee=lrna_fee
    )
    stablepool1 = StableSwapPoolState(
        tokens={"stable1": mpf(assets[0]), "stable2": mpf(assets[1])},
        amplification=100,
        trade_fee=trade_fee, unique_id="stablepool1",
        precision=1e-08
    )
    router = OmnipoolRouter({"omnipool": omnipool, "stablepool1": stablepool1})

    tkn_sell = "stable1"
    tkn_buy = "stable2"
    trade_size = 0.001
    initial_agent = Agent(
        holdings={"stable1": mpf(1), "stable2": mpf(0)}
    )
    test_router, test_agent = router.simulate_swap(
        initial_agent, tkn_buy, tkn_sell, sell_quantity=trade_size
    )

    sell_spot = router.sell_spot(tkn_sell=tkn_sell, tkn_buy=tkn_buy)
    buy_spot = router.buy_spot(tkn_buy=tkn_buy, tkn_sell=tkn_sell)
    sell_quantity = initial_agent.holdings[tkn_sell] - test_agent.holdings[tkn_sell]
    buy_quantity = test_agent.holdings[tkn_buy] - initial_agent.holdings[tkn_buy]
    sell_ex = buy_quantity / sell_quantity
    buy_ex = sell_quantity / buy_quantity

    if sell_quantity != trade_size:
        raise ValueError(f"actually bought {sell_quantity} != trade size {trade_size}")
    if sell_spot != pytest.approx(sell_ex, rel=1e-08):
        raise ValueError(f"spot price {sell_spot} != execution price {sell_ex}")
    if buy_spot != pytest.approx(buy_ex, rel=1e-08):
        raise ValueError(f"spot price {buy_spot} != execution price {buy_ex}")


@settings(deadline=timedelta(milliseconds=500))
@given(
    assets=st.lists(asset_quantity_strategy, min_size=6, max_size=6),
    lrna_fee=fee_strategy,
    asset_fee=fee_strategy,
    trade_fee=fee_strategy
)
def test_buy_spot_buy_stableswap_sell_stableswap(assets, lrna_fee, asset_fee, trade_fee):
    omnipool = OmnipoolState(
        tokens={
            "HDX": {'liquidity': 1000000, 'LRNA': 1000000},
            "USDT": {'liquidity': 1000000, 'LRNA': 1000000},
            "stablepool1": {'liquidity': mpf(1000000), 'LRNA': mpf(assets[0])},
            "stablepool2": {'liquidity': mpf(1000000), 'LRNA': mpf(assets[1])}
        },
        preferred_stablecoin="USDT",
        asset_fee=asset_fee,
        lrna_fee=lrna_fee
    )
    stablepool1 = StableSwapPoolState(
        tokens={"stable1": mpf(1000000), "stable2": mpf(assets[2])},
        amplification=100,
        trade_fee=trade_fee, unique_id="stablepool1",
        precision=1e-08
    )
    stablepool2 = StableSwapPoolState(
        tokens={"stable3": mpf(1000000), "stable4": mpf(assets[3])},
        amplification=1000,
        trade_fee=trade_fee, unique_id="stablepool2",
        precision=1e-08
    )
    initial_agent = Agent(
        holdings={"stable1": mpf(1), "stable3": mpf(0)}
    )
    tkn_sell = "stable1"
    tkn_buy = "stable3"
    trade_size = mpf(1e-07)

    router = OmnipoolRouter({"omnipool": omnipool, "stablepool1": stablepool1, "stablepool2": stablepool2})

    test_router, test_agent = router.simulate_swap(
        initial_agent, tkn_buy, tkn_sell, buy_quantity=trade_size
    )

    # debugging stuff
    # shares_bought = stablepool2.calculate_withdrawal_shares(tkn_buy, trade_size)
    # shares_sold = omnipool.calculate_sell_from_buy(
    #     tkn_buy=stablepool2.unique_id,
    #     tkn_sell=stablepool1.unique_id,
    #     buy_quantity=shares_bought
    # )
    # step_1_buy_spot = stablepool1.buy_shares_spot(tkn_add=tkn_sell)
    # step_1_agent = initial_agent.copy()
    # stablepool1.copy().buy_shares(step_1_agent, quantity=shares_sold, tkn_add=tkn_sell)
    # step_1_buy_ex = (initial_agent.holdings[tkn_sell] - step_1_agent.holdings[tkn_sell]) / step_1_agent.holdings['stablepool1']
    #
    # step_2_buy_spot = omnipool.buy_spot(tkn_sell='stablepool1', tkn_buy='stablepool2')
    # step_2_agent = step_1_agent.copy()
    # omnipool.copy().swap(step_2_agent, tkn_sell='stablepool1', tkn_buy='stablepool2', buy_quantity=shares_bought)
    # step_2_buy_ex = step_1_agent.holdings['stablepool1'] / step_2_agent.holdings['stablepool2']
    #
    # step_3_buy_spot = 1 / stablepool2.withdraw_asset_spot(tkn_remove=tkn_buy)
    # step_3_agent = step_2_agent.copy()
    # stablepool2.copy().withdraw_asset(step_3_agent, quantity=trade_size, tkn_remove=tkn_buy)
    # step_3_buy_ex = step_2_agent.holdings['stablepool2'] / step_3_agent.holdings[tkn_buy]

    buy_spot = router.buy_spot(tkn_buy=tkn_buy, tkn_sell=tkn_sell)
    sell_quantity = initial_agent.holdings[tkn_sell] - test_agent.holdings[tkn_sell]
    buy_quantity = test_agent.holdings[tkn_buy] - initial_agent.holdings[tkn_buy]
    buy_ex = sell_quantity / buy_quantity

    if buy_quantity != trade_size:
        raise ValueError(f"actually bought {buy_quantity} != trade size {trade_size}")
    if buy_spot != pytest.approx(buy_ex, rel=1e-06):
        raise ValueError(f"spot price {buy_spot} != execution price {buy_ex}")


@given(
    assets=st.lists(asset_quantity_strategy, min_size=4, max_size=4),
    lrna_fee=fee_strategy,
    asset_fee=fee_strategy,
    trade_fee=fee_strategy
)
def test_sell_spot_buy_stableswap_sell_stableswap(assets, lrna_fee, asset_fee, trade_fee):
    omnipool = OmnipoolState(
        tokens={
            "HDX": {'liquidity': 1000000, 'LRNA': 1000000},
            "USDT": {'liquidity': 1000000, 'LRNA': 1000000},
            "stablepool1": {'liquidity': mpf(1000000), 'LRNA': mpf(assets[0])},
            "stablepool2": {'liquidity': mpf(1000000), 'LRNA': mpf(assets[1])}
        },
        preferred_stablecoin="USDT",
        asset_fee=asset_fee,
        lrna_fee=lrna_fee
    )
    stablepool1 = StableSwapPoolState(
        tokens={"stable1": mpf(1000000), "stable2": mpf(1000000)},
        amplification=100,
        trade_fee=trade_fee, unique_id="stablepool1",
        precision=1e-08
    )
    stablepool2 = StableSwapPoolState(
        tokens={"stable3": mpf(1000000), "stable4": mpf(1000000)},
        amplification=1000,
        trade_fee=trade_fee, unique_id="stablepool2",
        precision=1e-08
    )
    initial_agent = Agent(
        holdings={"stable1": mpf(1), "stable3": mpf(0)}
    )
    tkn_sell = "stable1"
    tkn_buy = "stable3"
    trade_size = mpf(1e-07)

    # debugging stuff
    # step_1_sell_spot = 1 / stablepool1.add_liquidity_spot(tkn_add=tkn_sell)
    # step_1_agent = initial_agent.copy()
    # stablepool1.copy().add_liquidity(step_1_agent, quantity=trade_size, tkn_add=tkn_sell)
    # step_1_sell_ex = step_1_agent.holdings['stablepool1'] / trade_size
    #
    # step_2_sell_spot = omnipool.sell_spot(tkn_sell='stablepool1', tkn_buy='stablepool2')
    # step_2_agent = step_1_agent.copy()
    # omnipool.copy().swap(step_2_agent, tkn_sell='stablepool1', tkn_buy='stablepool2', sell_quantity=step_1_agent.holdings['stablepool1'])
    # step_2_sell_ex = step_2_agent.holdings['stablepool2'] / step_1_agent.holdings['stablepool1']
    #
    # step_3_sell_spot = stablepool2.remove_liquidity_spot(tkn_remove=tkn_buy)
    # step_3_agent = step_2_agent.copy()
    # stablepool2.copy().remove_liquidity(step_3_agent, shares_removed=step_2_agent.holdings['stablepool2'], tkn_remove=tkn_buy)
    # step_3_sell_ex = step_3_agent.holdings[tkn_buy] / step_2_agent.holdings['stablepool2']

    router = OmnipoolRouter({"omnipool": omnipool, "stablepool1": stablepool1, "stablepool2": stablepool2})

    test_router, test_agent = router.simulate_swap(
        initial_agent, tkn_buy, tkn_sell, sell_quantity=trade_size
    )

    sell_spot = router.sell_spot(tkn_sell=tkn_sell, tkn_buy=tkn_buy)
    sell_quantity = initial_agent.holdings[tkn_sell] - test_agent.holdings[tkn_sell]
    buy_quantity = test_agent.holdings[tkn_buy] - initial_agent.holdings[tkn_buy]
    sell_ex = buy_quantity / sell_quantity

    if sell_quantity != trade_size:
        raise ValueError(f"actually sold {sell_quantity} != trade size {trade_size}")
    if sell_spot != pytest.approx(sell_ex, rel=1e-06):
        raise ValueError(f"spot price {sell_spot} != execution price {sell_ex}")


@given(
    assets=st.lists(asset_quantity_strategy, min_size=4, max_size=4),
    lrna_fee=fee_strategy,
    asset_fee=fee_strategy,
    trade_fee=fee_strategy
)
def test_buy_spot_buy_stableswap_sell_omnipool(assets, lrna_fee, asset_fee, trade_fee):
    omnipool = OmnipoolState(
        tokens={
            "HDX": {'liquidity': mpf(1000000), 'LRNA': mpf(1000000)},
            "USDT": {'liquidity': mpf(1000000), 'LRNA': mpf(1000000)},
            "DOT": {'liquidity': 1000000, 'LRNA': mpf(assets[0])},
            "stablepool": {'liquidity': 1000000, 'LRNA': mpf(assets[1])},
        },
        preferred_stablecoin="USDT",
        asset_fee=asset_fee,
        lrna_fee=lrna_fee
    )
    stablepool = StableSwapPoolState(
        tokens={"stable1": mpf(assets[2]), "stable2": mpf(assets[3])},
        amplification=1000,
        trade_fee=trade_fee, unique_id="stablepool",
        precision=1e-08,
        spot_price_precision=1e-12
    )
    router = OmnipoolRouter({"omnipool": omnipool, "stablepool": stablepool})

    tkn_sell = "DOT"
    tkn_buy = "stable1"
    trade_size = 1e-08
    initial_agent = Agent(
        holdings={"DOT": mpf(1), "stable1": mpf(0)}
    )
    test_router, test_agent = router.simulate_swap(
        initial_agent, tkn_buy, tkn_sell, buy_quantity=trade_size
    )

    buy_spot = router.buy_spot(tkn_buy=tkn_buy, tkn_sell=tkn_sell)
    buy_quantity = test_agent.holdings[tkn_buy] - initial_agent.holdings[tkn_buy]
    sell_quantity = initial_agent.holdings[tkn_sell] - test_agent.holdings[tkn_sell]
    buy_ex = sell_quantity / buy_quantity

    if buy_quantity != trade_size:
        raise ValueError(f"actually bought {buy_quantity} != trade size {trade_size}")
    if buy_spot != pytest.approx(buy_ex, rel=1e-08):
        raise ValueError(f"spot price {buy_spot} != execution price {buy_ex}")
    if test_agent.holdings['stablepool'] > 0:
        # 1e-50 would be still acceptable, but we're leaving this at 0 because it seems to work
        raise ValueError(f"leftover stablepool shares: {test_agent.holdings['stablepool']}")


@given(
    assets=st.lists(asset_quantity_strategy, min_size=4, max_size=4),
    lrna_fee=fee_strategy,
    asset_fee=fee_strategy,
    trade_fee=fee_strategy
)
def test_sell_spot_buy_stableswap_sell_omnipool(assets, lrna_fee, asset_fee, trade_fee):
    omnipool = OmnipoolState(
        tokens={
            "HDX": {'liquidity': mpf(1000000), 'LRNA': mpf(1000000)},
            "USDT": {'liquidity': mpf(1000000), 'LRNA': mpf(1000000)},
            "DOT": {'liquidity': 1000000, 'LRNA': mpf(assets[0])},
            "stablepool": {'liquidity': 1000000, 'LRNA': mpf(assets[1])},
        },
        preferred_stablecoin="USDT",
        asset_fee=asset_fee,
        lrna_fee=lrna_fee
    )
    stablepool = StableSwapPoolState(
        tokens={"stable1": mpf(assets[2]), "stable2": mpf(assets[3])},
        amplification=1000,
        trade_fee=trade_fee, unique_id="stablepool",
        precision=1e-08,
        spot_price_precision=1e-12
    )
    router = OmnipoolRouter({"omnipool": omnipool, "stablepool": stablepool})

    tkn_sell = "DOT"
    tkn_buy = "stable1"
    trade_size = 1e-08
    initial_agent = Agent(
        holdings={"DOT": mpf(1), "stable1": mpf(0)}
    )
    test_router, test_agent = router.simulate_swap(
        initial_agent, tkn_buy, tkn_sell, sell_quantity=trade_size
    )

    sell_spot = router.sell_spot(tkn_sell=tkn_sell, tkn_buy=tkn_buy)
    buy_quantity = test_agent.holdings[tkn_buy] - initial_agent.holdings[tkn_buy]
    sell_quantity = initial_agent.holdings[tkn_sell] - test_agent.holdings[tkn_sell]
    sell_ex = buy_quantity / sell_quantity

    if sell_quantity != trade_size:
        raise ValueError(f"actually sold {sell_quantity} != trade size {trade_size}")
    if sell_spot != pytest.approx(sell_ex, rel=1e-08):
        raise ValueError(f"spot price {sell_spot} != execution price {sell_ex}")


@given(
    assets=st.lists(asset_quantity_strategy, min_size=4, max_size=4),
    lrna_fee=fee_strategy,
    asset_fee=fee_strategy,
    trade_fee=fee_strategy
)
def test_sell_spot_sell_stableswap_buy_omnipool(
        assets: list[float], lrna_fee: float, asset_fee: float, trade_fee: float
):
    omnipool = OmnipoolState(
        tokens={
            "HDX": {'liquidity': mpf(1000000), 'LRNA': mpf(1000000)},
            "USDT": {'liquidity': mpf(1000000), 'LRNA': mpf(1000000)},
            "DOT": {'liquidity': mpf(1000000), 'LRNA': mpf(assets[0])},
            "stablepool": {'liquidity': mpf(1000000), 'LRNA': mpf(assets[1])},
        },
        preferred_stablecoin="USDT",
        asset_fee=asset_fee,
        lrna_fee=lrna_fee
    )
    stablepool = StableSwapPoolState(
        tokens={"stable1": mpf(assets[2]), "stable2": mpf(assets[3])},
        amplification=1000,
        trade_fee=trade_fee, unique_id="stablepool",
        precision=1e-08,
        spot_price_precision=1e-12
    )
    router = OmnipoolRouter({"omnipool": omnipool, "stablepool": stablepool})

    tkn_sell = "stable1"
    tkn_buy = "DOT"
    trade_size = 1e-08
    initial_agent = Agent(
        holdings={"DOT": mpf(0), "stable1": mpf(1)}
    )
    test_router, test_agent = router.simulate_swap(
        initial_agent, tkn_buy=tkn_buy, tkn_sell=tkn_sell, sell_quantity=trade_size
    )

    sell_spot = router.sell_spot(tkn_sell=tkn_sell, tkn_buy=tkn_buy)
    sell_quantity = initial_agent.holdings[tkn_sell] - test_agent.holdings[tkn_sell]
    buy_quantity = test_agent.holdings[tkn_buy] - initial_agent.holdings[tkn_buy]
    sell_ex = buy_quantity / sell_quantity

    if sell_quantity != trade_size:
        raise ValueError(f"actually sold {sell_quantity} != trade size {trade_size}")
    if sell_spot != pytest.approx(sell_ex, rel=1e-08):
        raise ValueError(f"spot price {sell_spot} != execution price {sell_ex}")


@given(
    assets=st.lists(asset_quantity_strategy, min_size=4, max_size=4),
    lrna_fee=fee_strategy,
    asset_fee=fee_strategy,
    trade_fee=fee_strategy
)
@settings(deadline=timedelta(milliseconds=500))
def test_buy_spot_sell_stableswap_buy_omnipool(
        assets: list[float], lrna_fee: float, asset_fee: float, trade_fee: float
):
    omnipool = OmnipoolState(
        tokens={
            "HDX": {'liquidity': mpf(1000000), 'LRNA': mpf(1000000)},
            "USDT": {'liquidity': mpf(1000000), 'LRNA': mpf(1000000)},
            "DOT": {'liquidity': mpf(1000000), 'LRNA': mpf(assets[0])},
            "stablepool": {'liquidity': mpf(1000000), 'LRNA': mpf(assets[1])},
        },
        preferred_stablecoin="USDT",
        asset_fee=asset_fee,
        lrna_fee=lrna_fee
    )
    stablepool = StableSwapPoolState(
        tokens={"stable1": mpf(assets[2]), "stable2": mpf(assets[3])},
        amplification=1000,
        trade_fee=trade_fee, unique_id="stablepool",
        precision=1e-08,
        spot_price_precision=1e-12
    )
    router = OmnipoolRouter({"omnipool": omnipool, "stablepool": stablepool})

    tkn_sell = "stable1"
    tkn_buy = "DOT"
    trade_size = 1e-08
    initial_agent = Agent(
        holdings={"DOT": mpf(0), "stable1": mpf(1)}
    )
    test_router, test_agent = router.simulate_swap(
        initial_agent, tkn_buy=tkn_buy, tkn_sell=tkn_sell, buy_quantity=trade_size
    )

    buy_spot = router.buy_spot(tkn_sell=tkn_sell, tkn_buy=tkn_buy)
    sell_quantity = initial_agent.holdings[tkn_sell] - test_agent.holdings[tkn_sell]
    buy_quantity = test_agent.holdings[tkn_buy] - initial_agent.holdings[tkn_buy]
    buy_ex = sell_quantity / buy_quantity

    if buy_quantity != trade_size:
        raise ValueError(f"actually bought {buy_quantity} != trade size {trade_size}")
    if buy_spot != pytest.approx(buy_ex, rel=1e-08):
        raise ValueError(f"spot price {buy_spot} != execution price {buy_ex}")<|MERGE_RESOLUTION|>--- conflicted
+++ resolved
@@ -294,11 +294,7 @@
                 raise ValueError(f"agent1 holdings {agent1.holdings[tkn]} <= 0")
         elif tkn == sell_tkn:
             if agent1.holdings[tkn] + trade_size != agent1.initial_holdings[tkn]:
-<<<<<<< HEAD
-                raise ValueError(f"agent1 holdings {agent1.holdings[tkn] + trade_size} != {init_holdings[tkn]}")
-=======
                 raise ValueError(f"agent1 holdings {agent1.holdings[tkn] + trade_size} != {agent1.initial_holdings[tkn]}")
->>>>>>> e086a97c
         else:
             if tkn not in agent1.initial_holdings and (tkn in agent1.holdings and agent1.holdings[tkn] != 0):
                 raise ValueError(f"agent1 holdings {agent1.holdings[tkn]} != 0")
