from hydradx.apps.gigadot_modeling.utils import simulate_route, get_omnipool_minus_vDOT, get_slippage_dict
from hydradx.model.amm.stableswap_amm import StableSwapPoolState
from hydradx.model.amm.omnipool_amm import OmnipoolState
from hydradx.model.amm.agents import Agent
from hypothesis import given, strategies as strat, assume, settings, reproduce_failure


def test_liquidity():
    import hydradx.apps.gigadot_modeling.liquidity  # throws error if liquidity.py has error


@given(strat.floats(min_value=0.01, max_value=100))
def test_get_omnipool_minus_vDOT(dot_mult):
    assets = {
        'HDX': {'liquidity': 1000000, 'LRNA': 1000000},
        'USDT': {'liquidity': 1000000, 'LRNA': 1000000},
        'DOT': {'liquidity': 1000000, 'LRNA': 1000000},
        'vDOT': {'liquidity': 1000000, 'LRNA': 1000000},
    }
    omnipool = OmnipoolState(assets)
    new_op = get_omnipool_minus_vDOT(omnipool, op_dot_tvl_mult=dot_mult)
    for tkn in assets:
        if tkn == 'vDOT':
            assert tkn not in new_op.asset_list
        elif tkn == 'DOT':
            assert new_op.liquidity[tkn] == omnipool.liquidity[tkn] * dot_mult
            assert new_op.lrna[tkn] == omnipool.lrna[tkn] * dot_mult
        else:
            assert new_op.liquidity[tkn] == omnipool.liquidity[tkn]
            assert new_op.lrna[tkn] == omnipool.lrna[tkn]


def test_simulate_route():
    assets = {
        'HDX': {'liquidity': 1000000, 'LRNA': 1000000},
        'USDT': {'liquidity': 1000000, 'LRNA': 1000000},
        'DOT': {'liquidity': 1000000, 'LRNA': 1000000}
    }
    omnipool = OmnipoolState(assets)
    ss_assets = {'DOT': 1000000, 'vDOT': 800000, 'aDOT': 1000000}
    peg = ss_assets['DOT'] / ss_assets['vDOT']
    stableswap = StableSwapPoolState(ss_assets, 100, peg=[peg, 1])
    agent = Agent(enforce_holdings=False)

    # within Omnipool

    buy_amt = 1
    routes = [
        [{'tkn_sell': 'HDX', 'tkn_buy': 'USDT', 'pool': "omnipool"}],  # within Omnipool
        [{'tkn_sell': 'DOT', 'tkn_buy': 'vDOT', 'pool': "gigaDOT"}],  # within StableSwap
        [{'tkn_sell': 'DOT', 'tkn_buy': 'aDOT', 'pool': "money market"}],  # within Money Market
        [
            {'tkn_sell': 'DOT', 'tkn_buy': 'aDOT', 'pool': "money market"},
            {'tkn_sell': 'aDOT', 'tkn_buy': 'vDOT', 'pool': "gigaDOT"}
        ],
        [
            {'tkn_sell': 'USDT', 'tkn_buy': 'DOT', 'pool': "omnipool"},
            {'tkn_sell': 'DOT', 'tkn_buy': 'aDOT', 'pool': "money market"},
            {'tkn_sell': 'aDOT', 'tkn_buy': 'vDOT', 'pool': "gigaDOT"}
        ]
    ]

    expected_sells = [1, 10/8, 1, 10/8, 10/8]

    for i, route in enumerate(routes):
        new_omnipool, new_stableswap, new_agent = simulate_route(omnipool, stableswap, agent, buy_amt, route)
        does_route_use_moneymarket = False
        for step in route:
            if step['pool'] == "money market":
                does_route_use_moneymarket = True
                break
        # assert abs(new_agent.get_holdings('HDX') + buy_amt) < 1e-4
        tkn_sell = route[0]['tkn_sell']
        tkn_buy = route[-1]['tkn_buy']
        assert new_agent.get_holdings(tkn_buy) == buy_amt
        for tkn in list(assets.keys()) + list(ss_assets.keys()):
            if tkn in ['DOT', 'aDOT'] and does_route_use_moneymarket:  # combine DOT and aDOT
                tkn_init = agent.get_holdings('DOT') + agent.get_holdings('aDOT')
                tkn_after = new_agent.get_holdings('DOT') + new_agent.get_holdings('aDOT')
                for tkn in ['DOT', 'aDOT']:
                    if tkn in omnipool.liquidity:
                        tkn_init += omnipool.liquidity[tkn]
                    if tkn in stableswap.liquidity:
                        tkn_init += stableswap.liquidity[tkn]
                    if tkn in new_omnipool.liquidity:
                        tkn_after += new_omnipool.liquidity[tkn]
                    if tkn in new_stableswap.liquidity:
                        tkn_after += new_stableswap.liquidity[tkn]
            else:
                tkn_init = agent.get_holdings(tkn)
                if tkn in omnipool.liquidity:
                    tkn_init += omnipool.liquidity[tkn]
                if tkn in stableswap.liquidity:
                    tkn_init += stableswap.liquidity[tkn]
                tkn_after = new_agent.get_holdings(tkn)
                if tkn in new_omnipool.liquidity:
                    tkn_after += new_omnipool.liquidity[tkn]
                if tkn in new_stableswap.liquidity:
                    tkn_after += new_stableswap.liquidity[tkn]
            assert tkn_init == tkn_after

        sell_amt = -1 * new_agent.get_holdings(tkn_sell)
        assert abs(sell_amt - expected_sells[i]) < 1e-5


def test_get_slippage_dict():

    def assert_slippage_matches(slippage, sell_amts_dicts, buy_sizes):
        for route_key in sell_amts_dicts:
            for tkn_pair in sell_amts_dicts[route_key]:
                init_price = sell_amts_dicts[route_key][tkn_pair][0] / buy_sizes[0]
                for i in range(len(sell_amts_dicts[route_key][tkn_pair])):
                    sell_amt = sell_amts_dicts[route_key][tkn_pair][i]
                    spot_sell_amt = buy_sizes[i] * init_price
                    slip = sell_amt / spot_sell_amt - 1
                    if slip == 0:
                        if slippage[route_key][tkn_pair][i] != 0:
                            raise AssertionError("Slippage doesn't match")
                    elif abs(slippage[route_key][tkn_pair][i] - slip) / slip > 1e-14:
                        raise AssertionError("Slippage doesn't match")

    sell_amts_dicts = {
        'route1': {('USDT', 'DOT'): [5, 10, 110]}
    }
    buy_sizes = [1, 2, 20]
    slippage = get_slippage_dict(sell_amts_dicts, buy_sizes)
    assert_slippage_matches(slippage, sell_amts_dicts, buy_sizes)

    sell_amts_dicts = {
        'route1': {
            ('USDT', 'DOT'): [5, 10, 110],
            ('ABC', 'DEF'): [7, 77, 777]
        },
        'route2': {
            ('tkn1', 'tkn2'): [6, 12, 120]
        }
    }
    buy_sizes = [1, 2, 3]
    slippage = get_slippage_dict(sell_amts_dicts, buy_sizes)
    assert_slippage_matches(slippage, sell_amts_dicts, buy_sizes)


def test_hsm():
<<<<<<< HEAD
    from hydradx.apps.stability_module.hsm import hollar_burned


def test_changing_amp():
    from hydradx.apps.gigadot_modeling import changing_amp


def test_fees_volume_comp():
    from hydradx.apps.fees import fees_volume_comp


def test_hdx_buybacks():
    from hydradx.apps.fees import hdx_buybacks


def test_hdx_fees():
    from hydradx.apps.fees import hdx_fees


def test_oracle_comparison():
    from hydradx.apps.fees import oracle_comparison
=======
    from hydradx.apps.hollar.hsm import hollar_burned


def test_hollar_init_distro():
    from hydradx.apps.hollar.hollar_init_distro import run_script
    run_script()
>>>>>>> fa1db463
<|MERGE_RESOLUTION|>--- conflicted
+++ resolved
@@ -141,8 +141,12 @@
 
 
 def test_hsm():
-<<<<<<< HEAD
-    from hydradx.apps.stability_module.hsm import hollar_burned
+    from hydradx.apps.hollar.hsm import hollar_burned
+
+
+def test_hollar_init_distro():
+    from hydradx.apps.hollar.hollar_init_distro import run_script
+    run_script()
 
 
 def test_changing_amp():
@@ -162,12 +166,4 @@
 
 
 def test_oracle_comparison():
-    from hydradx.apps.fees import oracle_comparison
-=======
-    from hydradx.apps.hollar.hsm import hollar_burned
-
-
-def test_hollar_init_distro():
-    from hydradx.apps.hollar.hollar_init_distro import run_script
-    run_script()
->>>>>>> fa1db463
+    from hydradx.apps.fees import oracle_comparison