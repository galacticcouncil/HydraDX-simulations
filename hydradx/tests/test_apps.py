from hydradx.apps.gigadot_modeling.utils import simulate_route, get_omnipool_minus_vDOT, get_slippage_dict
from hydradx.model.amm.stableswap_amm import StableSwapPoolState
from hydradx.model.amm.omnipool_amm import OmnipoolState
from hydradx.model.amm.agents import Agent
from hypothesis import given, strategies as strat, assume, settings, reproduce_failure
import random


def test_liquidity():
    import hydradx.apps.gigadot_modeling.liquidity  # throws error if liquidity.py has error


@given(strat.floats(min_value=0.01, max_value=100))
def test_get_omnipool_minus_vDOT(dot_mult):
    assets = {
        'HDX': {'liquidity': 1000000, 'LRNA': 1000000},
        'USDT': {'liquidity': 1000000, 'LRNA': 1000000},
        'DOT': {'liquidity': 1000000, 'LRNA': 1000000},
        'vDOT': {'liquidity': 1000000, 'LRNA': 1000000},
    }
    omnipool = OmnipoolState(assets)
    new_op = get_omnipool_minus_vDOT(omnipool, op_dot_tvl_mult=dot_mult)
    for tkn in assets:
        if tkn == 'vDOT':
            assert tkn not in new_op.asset_list
        elif tkn == 'DOT':
            assert new_op.liquidity[tkn] == omnipool.liquidity[tkn] * dot_mult
            assert new_op.lrna[tkn] == omnipool.lrna[tkn] * dot_mult
        else:
            assert new_op.liquidity[tkn] == omnipool.liquidity[tkn]
            assert new_op.lrna[tkn] == omnipool.lrna[tkn]


def test_simulate_route():
    assets = {
        'HDX': {'liquidity': 1000000, 'LRNA': 1000000},
        'USDT': {'liquidity': 1000000, 'LRNA': 1000000},
        'DOT': {'liquidity': 1000000, 'LRNA': 1000000}
    }
    omnipool = OmnipoolState(assets)
    ss_assets = {'DOT': 1000000, 'vDOT': 800000, 'aDOT': 1000000}
    peg = ss_assets['DOT'] / ss_assets['vDOT']
    stableswap = StableSwapPoolState(ss_assets, 100, peg=[peg, 1])
    agent = Agent(enforce_holdings=False)

    # within Omnipool

    buy_amt = 1
    routes = [
        [{'tkn_sell': 'HDX', 'tkn_buy': 'USDT', 'pool': "omnipool"}],  # within Omnipool
        [{'tkn_sell': 'DOT', 'tkn_buy': 'vDOT', 'pool': "gigaDOT"}],  # within StableSwap
        [{'tkn_sell': 'DOT', 'tkn_buy': 'aDOT', 'pool': "money market"}],  # within Money Market
        [
            {'tkn_sell': 'DOT', 'tkn_buy': 'aDOT', 'pool': "money market"},
            {'tkn_sell': 'aDOT', 'tkn_buy': 'vDOT', 'pool': "gigaDOT"}
        ],
        [
            {'tkn_sell': 'USDT', 'tkn_buy': 'DOT', 'pool': "omnipool"},
            {'tkn_sell': 'DOT', 'tkn_buy': 'aDOT', 'pool': "money market"},
            {'tkn_sell': 'aDOT', 'tkn_buy': 'vDOT', 'pool': "gigaDOT"}
        ]
    ]

    expected_sells = [1, 10/8, 1, 10/8, 10/8]

    for i, route in enumerate(routes):
        new_omnipool, new_stableswap, new_agent = simulate_route(omnipool, stableswap, agent, buy_amt, route)
        does_route_use_moneymarket = False
        for step in route:
            if step['pool'] == "money market":
                does_route_use_moneymarket = True
                break
        # assert abs(new_agent.get_holdings('HDX') + buy_amt) < 1e-4
        tkn_sell = route[0]['tkn_sell']
        tkn_buy = route[-1]['tkn_buy']
        assert new_agent.get_holdings(tkn_buy) == buy_amt
        for tkn in list(assets.keys()) + list(ss_assets.keys()):
            if tkn in ['DOT', 'aDOT'] and does_route_use_moneymarket:  # combine DOT and aDOT
                tkn_init = agent.get_holdings('DOT') + agent.get_holdings('aDOT')
                tkn_after = new_agent.get_holdings('DOT') + new_agent.get_holdings('aDOT')
                for tkn in ['DOT', 'aDOT']:
                    if tkn in omnipool.liquidity:
                        tkn_init += omnipool.liquidity[tkn]
                    if tkn in stableswap.liquidity:
                        tkn_init += stableswap.liquidity[tkn]
                    if tkn in new_omnipool.liquidity:
                        tkn_after += new_omnipool.liquidity[tkn]
                    if tkn in new_stableswap.liquidity:
                        tkn_after += new_stableswap.liquidity[tkn]
            else:
                tkn_init = agent.get_holdings(tkn)
                if tkn in omnipool.liquidity:
                    tkn_init += omnipool.liquidity[tkn]
                if tkn in stableswap.liquidity:
                    tkn_init += stableswap.liquidity[tkn]
                tkn_after = new_agent.get_holdings(tkn)
                if tkn in new_omnipool.liquidity:
                    tkn_after += new_omnipool.liquidity[tkn]
                if tkn in new_stableswap.liquidity:
                    tkn_after += new_stableswap.liquidity[tkn]
            assert tkn_init == tkn_after

        sell_amt = -1 * new_agent.get_holdings(tkn_sell)
        assert abs(sell_amt - expected_sells[i]) < 1e-5


def test_get_slippage_dict():

    def assert_slippage_matches(slippage, sell_amts_dicts, buy_sizes):
        for route_key in sell_amts_dicts:
            for tkn_pair in sell_amts_dicts[route_key]:
                init_price = sell_amts_dicts[route_key][tkn_pair][0] / buy_sizes[0]
                for i in range(len(sell_amts_dicts[route_key][tkn_pair])):
                    sell_amt = sell_amts_dicts[route_key][tkn_pair][i]
                    spot_sell_amt = buy_sizes[i] * init_price
                    slip = sell_amt / spot_sell_amt - 1
                    if slip == 0:
                        if slippage[route_key][tkn_pair][i] != 0:
                            raise AssertionError("Slippage doesn't match")
                    elif abs(slippage[route_key][tkn_pair][i] - slip) / slip > 1e-14:
                        raise AssertionError("Slippage doesn't match")

    sell_amts_dicts = {
        'route1': {('USDT', 'DOT'): [5, 10, 110]}
    }
    buy_sizes = [1, 2, 20]
    slippage = get_slippage_dict(sell_amts_dicts, buy_sizes)
    assert_slippage_matches(slippage, sell_amts_dicts, buy_sizes)

    sell_amts_dicts = {
        'route1': {
            ('USDT', 'DOT'): [5, 10, 110],
            ('ABC', 'DEF'): [7, 77, 777]
        },
        'route2': {
            ('tkn1', 'tkn2'): [6, 12, 120]
        }
    }
    buy_sizes = [1, 2, 3]
    slippage = get_slippage_dict(sell_amts_dicts, buy_sizes)
    assert_slippage_matches(slippage, sell_amts_dicts, buy_sizes)


def test_hsm():
    from hydradx.apps.hollar.hsm import hollar_burned


def test_hollar_init_distro():
    from hydradx.apps.hollar.hollar_init_distro import run_script
    run_script()


def test_toxic_debt():
<<<<<<< HEAD
    from hydradx.apps.money_market.toxic_debt import run_script
    run_script(live_data=False)
=======
    from hydradx.apps.money_market import toxic_debt
>>>>>>> 3ce134aa


def test_changing_amp():
    from hydradx.apps.gigadot_modeling import changing_amp


def test_fees_volume_comp():
    from hydradx.apps.fees import fees_volume_comp


def test_hdx_buybacks():
    from hydradx.apps.fees import hdx_buybacks


def test_hdx_fees():
    from hydradx.apps.fees import hdx_fees


<<<<<<< HEAD
# def test_oracle_comparison():
#     from hydradx.apps.fees import oracle_comparison


def test_bucket_values():
    from hydradx.model.indexer_utils import bucket_values

    min_block = 0
    max_block = 99
    values = []
    blocks = []
    for i in range(min_block, max_block + 1):
        values.append(random.randint(0, 1000))
        blocks.append(random.randint(min_block, max_block))
    blocks[0] = min_block
    blocks[1] = max_block
    data = list(zip(blocks, values))

    results1 = bucket_values(10, data)
    results2 = bucket_values(15, data)
    results3 = bucket_values(20, data)

    # different bucket counts should not affect sum of values
    s1 = sum([x['value'] for x in results1])
    s2 = sum([x['value'] for x in results2])
    s3 = sum([x['value'] for x in results3])
    assert s1 == s2 == s3, f"Sum of values should be equal, got {s1}, {s2}, {s3}"

    for i in range(len(results1)):
        s1 = results3[2*i]['value'] + results3[2*i + 1]['value']
        s2 = results1[i]['value']
        assert s1 == s2, f"Sum of values in bucket {i} should be equal, got {s1} and {s2}"
=======
def test_oracle_comparison():
    from hydradx.apps.fees.oracle_comparison import run_app
    run_app(7_200_000, 7_201_000, 'AAVE')


def test_arb_oracle_comp():
    from hydradx.apps.fees import arb_oracle_comp
>>>>>>> 3ce134aa
<|MERGE_RESOLUTION|>--- conflicted
+++ resolved
@@ -3,7 +3,6 @@
 from hydradx.model.amm.omnipool_amm import OmnipoolState
 from hydradx.model.amm.agents import Agent
 from hypothesis import given, strategies as strat, assume, settings, reproduce_failure
-import random
 
 
 def test_liquidity():
@@ -151,12 +150,7 @@
 
 
 def test_toxic_debt():
-<<<<<<< HEAD
-    from hydradx.apps.money_market.toxic_debt import run_script
-    run_script(live_data=False)
-=======
     from hydradx.apps.money_market import toxic_debt
->>>>>>> 3ce134aa
 
 
 def test_changing_amp():
@@ -175,45 +169,10 @@
     from hydradx.apps.fees import hdx_fees
 
 
-<<<<<<< HEAD
-# def test_oracle_comparison():
-#     from hydradx.apps.fees import oracle_comparison
-
-
-def test_bucket_values():
-    from hydradx.model.indexer_utils import bucket_values
-
-    min_block = 0
-    max_block = 99
-    values = []
-    blocks = []
-    for i in range(min_block, max_block + 1):
-        values.append(random.randint(0, 1000))
-        blocks.append(random.randint(min_block, max_block))
-    blocks[0] = min_block
-    blocks[1] = max_block
-    data = list(zip(blocks, values))
-
-    results1 = bucket_values(10, data)
-    results2 = bucket_values(15, data)
-    results3 = bucket_values(20, data)
-
-    # different bucket counts should not affect sum of values
-    s1 = sum([x['value'] for x in results1])
-    s2 = sum([x['value'] for x in results2])
-    s3 = sum([x['value'] for x in results3])
-    assert s1 == s2 == s3, f"Sum of values should be equal, got {s1}, {s2}, {s3}"
-
-    for i in range(len(results1)):
-        s1 = results3[2*i]['value'] + results3[2*i + 1]['value']
-        s2 = results1[i]['value']
-        assert s1 == s2, f"Sum of values in bucket {i} should be equal, got {s1} and {s2}"
-=======
 def test_oracle_comparison():
     from hydradx.apps.fees.oracle_comparison import run_app
     run_app(7_200_000, 7_201_000, 'AAVE')
 
 
 def test_arb_oracle_comp():
-    from hydradx.apps.fees import arb_oracle_comp
->>>>>>> 3ce134aa
+    from hydradx.apps.fees import arb_oracle_comp