--- conflicted
+++ resolved
@@ -61,23 +61,11 @@
         raise AssertionError('Some assets were lost along the way.')
 
 
-<<<<<<< HEAD
-@given(st.integers(min_value=1000, max_value=1000000),
-       st.integers(min_value=1000, max_value=1000000),
-       st.integers(min_value=1000, max_value=1000000),
-       st.integers(min_value=1000, max_value=1000000),
-       st.integers(min_value=10, max_value=1000),
-       st.integers(min_value=1, max_value=3)
-       )
-def test_spot_price(token_a: int, token_b: int, token_c: int, token_d: int, amp: int, i: int):
-    tokens = {"A": token_a, "B": token_b, "C": token_c, "D": token_d}
-=======
 @given(st.integers(min_value=1000,max_value=1000000),
        st.integers(min_value=1000, max_value=1000000),
        st.integers(min_value=10, max_value=1000)
 )
 def test_spot_price_two_assets(token_a: int, token_b: int, amp: int):
->>>>>>> 8d6559aa
     initial_pool = StableSwapPoolState(
         tokens={"A": token_a, "B": token_b},
         amplification=amp,
@@ -97,28 +85,14 @@
     delta_b = initial_pool.liquidity["B"] - swap_state.liquidity["B"]
     exec_price = delta_a / delta_b
 
-<<<<<<< HEAD
-    spot_price_initial = initial_pool.spot_price(i)
-
-    tkns = ["A", "B", "C", "D"]
-
-    trade_size=1
-    agent = Agent(holdings={"A": 100000, "B": 100000, "C": 100000, "D": 100000})
-    initial_pool.swap(agent, tkn_sell="A", tkn_buy=tkns[i], sell_quantity=trade_size)
-    delta_a = initial_pool.liquidity["A"] - tokens["A"]
-    delta_b = tokens[tkns[i]] - initial_pool.liquidity[tkns[i]]
-    exec_price = delta_a / delta_b
-
-    spot_price_final = initial_pool.spot_price(i)
-=======
     spot_price_final = swap_state.spot_price()
-    
+
     if spot_price_initial > exec_price and (spot_price_initial - exec_price)/spot_price_initial > 10e-10:
         raise AssertionError('Initial spot price should be lower than execution price.')
     if exec_price > spot_price_final and (exec_price - spot_price_final)/spot_price_final > 10e-10:
         raise AssertionError('Execution price should be lower than final spot price.')
-    
-    
+
+
 @given(st.integers(min_value=1000, max_value=1000000),
        st.integers(min_value=1000, max_value=1000000),
        st.integers(min_value=1000, max_value=1000000),
@@ -145,7 +119,6 @@
     exec_price = delta_a / delta_b
 
     spot_price_final = swap_pool.price(tkns[i], "A")
->>>>>>> 8d6559aa
 
     if spot_price_initial > exec_price and (spot_price_initial - exec_price)/spot_price_initial > 10e-10:
         raise AssertionError('Initial spot price should be lower than execution price.')
@@ -292,14 +265,6 @@
     )
     events = run.run(initial_state, time_steps=50, silent=True)
     if (
-<<<<<<< HEAD
-        events[0].pools['R1/R2'].spot_price()
-        != pytest.approx(events[-1].pools['R1/R2'].spot_price())
-    ):
-        raise AssertionError(f"Arbitrageur didn't keep the price stable."
-                             f"({events[0].pools['R1/R2'].spot_price()})"
-                             f"{events[-1].pools['R1/R2'].spot_price()}")
-=======
         events[0].pools['R1/R2'].price('R1', 'R2')
         != pytest.approx(events[-1].pools['R1/R2'].price('R1', 'R2'), abs=0.000001)
     ):
@@ -307,7 +272,6 @@
                              f"({events[0].pools['R1/R2'].price('R1', 'R2')},"
                              f"{events[-1].pools['R1/R2'].price('R1', 'R2')}")
 
->>>>>>> 8d6559aa
     if (
         sum(events[0].agents['Arbitrageur'].holdings.values())
         > sum(events[-1].agents['Arbitrageur'].holdings.values())
@@ -439,15 +403,9 @@
         if profit > 0:
             raise AssertionError(f'Agent profited by exploit ({profit}).')
 
-<<<<<<< HEAD
-        if initial_state.spot_price() < final_state.spot_price():
-            min_arb_size = arb_size
-        elif initial_state.spot_price() > final_state.spot_price():
-=======
         if initial_state.price('USDA', 'USDB') < final_state.price('USDA', 'USDB'):
             min_arb_size = arb_size
         elif initial_state.price('USDA', 'USDB') > final_state.price('USDA', 'USDB'):
->>>>>>> 8d6559aa
             max_arb_size = arb_size
         else:
             break
