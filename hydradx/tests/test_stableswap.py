import copy
import functools
from datetime import timedelta

import pytest
from hypothesis import given, strategies as st, settings, reproduce_failure
from mpmath import mp, mpf

from hydradx.model import run
from hydradx.model.amm import stableswap_amm as stableswap
from hydradx.model.amm.agents import Agent
from hydradx.model.amm.global_state import GlobalState
from hydradx.model.amm.stableswap_amm import StableSwapPoolState, simulate_swap, simulate_remove_uniform, \
    simulate_add_liquidity
from hydradx.model.amm.trade_strategies import random_swaps, stableswap_arbitrage
from hydradx.tests.strategies_omnipool import stableswap_config

mp.dps = 50

asset_price_strategy = st.floats(min_value=0.01, max_value=1000)
asset_quantity_strategy = st.floats(min_value=1000, max_value=1000000)
fee_strategy = st.floats(min_value=0, max_value=0.1, allow_nan=False)
trade_quantity_strategy = st.floats(min_value=-1000, max_value=1000)
asset_number_strategy = st.integers(min_value=2, max_value=5)


def stable_swap_equation(pool: StableSwapPoolState):  # d: float, a: float, n: int, reserves: list):
    """
    this is the equation that should remain true at all times within a stableswap pool
    """
    a = pool.ann
    d = pool.d
    n = pool.n_coins
    reserves = list(pool.liquidity.values())
    side1 = a * sum(reserves) + d
    side2 = a * d + d ** (n + 1) / (n ** n * functools.reduce(lambda i, j: i * j, reserves))
    return side1 == pytest.approx(side2)


@given(stableswap_config(trade_fee=0))
def test_swap_invariant(initial_pool: StableSwapPoolState):
    # print(f'testing with {len(initial_pool.asset_list)} assets')
    initial_state = GlobalState(
        pools={
            'stableswap': initial_pool
        },
        agents={
            'trader': Agent(
                holdings={tkn: 100000 for tkn in initial_pool.asset_list},
                trade_strategy=random_swaps(
                    pool_id='stableswap',
                    amount={tkn: 1000 for tkn in initial_pool.asset_list},
                    randomize_amount=True
                )
            )
        }
    )

    new_state = initial_state.copy()
    d = new_state.pools['stableswap'].calculate_d()
    for n in range(10):
        new_state = new_state.agents['trader'].trade_strategy.execute(new_state, agent_id='trader')
        new_d = new_state.pools['stableswap'].calculate_d()
        if new_d != pytest.approx(d):
            raise AssertionError('Invariant has varied.')
    if initial_state.total_wealth() != pytest.approx(new_state.total_wealth()):
        raise AssertionError('Some assets were lost along the way.')


@given(st.integers(min_value=1000, max_value=1000000),
       st.integers(min_value=1000, max_value=1000000),
       st.integers(min_value=10, max_value=1000)
       )
def test_spot_price_two_assets(token_a: int, token_b: int, amp: int):
    initial_pool = StableSwapPoolState(
        tokens={"A": token_a, "B": token_b},
        amplification=amp,
        trade_fee=0.0,
        unique_id='stableswap'
    )
    spot_price_initial = initial_pool.price("B", "A")

    trade_size = 1
    initial_agent = Agent(holdings={"A": 1, "B": 1})
    swap_state, swap_agent = stableswap.simulate_swap(
        old_state=initial_pool,
        old_agent=initial_agent,
        tkn_sell="A", tkn_buy="B", sell_quantity=trade_size
    )
    delta_a = swap_state.liquidity["A"] - initial_pool.liquidity["A"]
    delta_b = initial_pool.liquidity["B"] - swap_state.liquidity["B"]
    exec_price = delta_a / delta_b

    spot_price_final = swap_state.price("B", "A")

    if spot_price_initial > exec_price and (spot_price_initial - exec_price) / spot_price_initial > 10e-10:
        raise AssertionError('Initial spot price should be lower than execution price.')
    if exec_price > spot_price_final and (exec_price - spot_price_final) / spot_price_final > 10e-10:
        raise AssertionError('Execution price should be lower than final spot price.')


@given(st.integers(min_value=1000, max_value=1000000),
       st.integers(min_value=1000, max_value=1000000),
       st.integers(min_value=1000, max_value=1000000),
       st.integers(min_value=1000, max_value=1000000),
       st.integers(min_value=10, max_value=1000),
       st.integers(min_value=1, max_value=3),
       st.floats(min_value=0.0001, max_value=1000),
       st.floats(min_value=0.0001, max_value=1000),
       st.floats(min_value=0.0001, max_value=1000)
       )
def test_spot_price(token_a: int, token_b: int, token_c: int, token_d: int, amp: int, i: int, peg1: float, peg2:float,
                    peg3: float):
    initial_pool = StableSwapPoolState(
        tokens={"A": token_a, "B": token_b, "C": token_c, "D": token_d},
        amplification=amp,
        trade_fee=0.0,
        unique_id='stableswap',
        peg=[peg1, peg2, peg3]
    )
    tkns = ["A", "B", "C", "D"]
    spot_price_initial = initial_pool.price(tkns[i], "A")

    trade_size = 1
    initial_agent = Agent(holdings={"A": 1.1, "B": 1.1, "C": 1.1, "D": 1.1})
    swap_agent = initial_agent.copy()
    swap_pool = initial_pool.copy().swap(swap_agent, tkn_sell="A", tkn_buy=tkns[i], sell_quantity=trade_size)
    delta_a = swap_pool.liquidity["A"] - initial_pool.liquidity["A"]
    delta_b = initial_pool.liquidity[tkns[i]] - swap_pool.liquidity[tkns[i]]
    exec_price = delta_a / delta_b

    spot_price_final = swap_pool.price(tkns[i], "A")

    if spot_price_initial > exec_price and (spot_price_initial - exec_price) / spot_price_initial > 1e-10:
        raise AssertionError('Initial spot price should be lower than execution price.')
    if exec_price > spot_price_final and (exec_price - spot_price_final) / spot_price_final > 1e-10:
        raise AssertionError('Execution price should be lower than final spot price.')


@given(st.integers(min_value=1000, max_value=1000000),
       st.integers(min_value=1000, max_value=1000000),
       st.integers(min_value=10, max_value=1000)
       )
def test_share_price(token_a: int, token_b: int, amp: int):
    tokens = {"A": token_a, "B": token_b}
    initial_pool = StableSwapPoolState(
        tokens=tokens,
        amplification=amp,
        trade_fee=0.0,
        unique_id='stableswap'
    )

    share_price_initial = initial_pool.share_price()

    agent = Agent(holdings={"A": 100000000, "B": 100000000})
    delta_tkn = 1
    shares_initial = initial_pool.shares
    add_pool = initial_pool.copy()
    add_pool.add_liquidity(agent, quantity=delta_tkn, tkn_add="A")
    shares_final = add_pool.shares
    delta_a = add_pool.liquidity["A"] - tokens["A"]
    delta_s = shares_final - shares_initial
    exec_price = delta_a / delta_s

    if share_price_initial > exec_price and (share_price_initial - exec_price) / share_price_initial > 10e-10:
        raise AssertionError('Initial share price should be lower than execution price.')

    # now we test withdraw

    delta_s = agent.holdings['stableswap']
    share_price_initial = add_pool.share_price()
    a_initial = add_pool.liquidity['A']
    withdraw_pool = add_pool.copy()
    withdraw_pool.remove_liquidity(agent, shares_removed=delta_s, tkn_remove='A')
    a_final = withdraw_pool.liquidity['A']
    exec_price = (a_initial - a_final) / delta_s

    if share_price_initial < exec_price and (exec_price - share_price_initial) / share_price_initial > 10e-10:
        raise AssertionError('Initial share price should be higher than execution price.')


@given(stableswap_config(trade_fee=0))
def test_round_trip_dy(initial_pool: StableSwapPoolState):
    d = initial_pool.calculate_d()
    asset_a = initial_pool.asset_list[0]
    other_reserves = {tkn: initial_pool.liquidity[tkn] for tkn in initial_pool.liquidity}
    other_reserves.pop(asset_a)
    y = initial_pool.calculate_y(reserves=other_reserves, d=d)
    if y != pytest.approx(initial_pool.liquidity[asset_a]) or y < initial_pool.liquidity[asset_a]:
        raise AssertionError('Round-trip calculation incorrect.')
    balances_list = list(initial_pool.modified_balances(delta={asset_a: 1}).values())
    modified_d = initial_pool.calculate_d(balances_list)
    if initial_pool.calculate_y(reserves=other_reserves, d=modified_d) != pytest.approx(y + 1):
        raise AssertionError('Round-trip calculation incorrect.')


@given(stableswap_config(precision=0.000000001, trade_fee=0))
def test_remove_asset(initial_pool: StableSwapPoolState):
    initial_agent = Agent(
        holdings={tkn: 0 for tkn in initial_pool.asset_list}
    )
    # agent holds all the shares
    tkn_remove = initial_pool.asset_list[0]
    pool_name = initial_pool.unique_id
    delta_shares = min(initial_pool.shares / 2, 100)
    initial_agent.holdings.update({initial_pool.unique_id: delta_shares + 1})
    withdraw_shares_pool, withdraw_shares_agent = stableswap.simulate_remove_liquidity(
        initial_pool, initial_agent, delta_shares, tkn_remove
    )
    delta_tkn = withdraw_shares_agent.holdings[tkn_remove] - initial_agent.holdings[tkn_remove]
    withdraw_asset_pool, withdraw_asset_agent = initial_pool.copy(), initial_agent.copy()
    withdraw_asset_pool.withdraw_asset(
        withdraw_asset_agent, delta_tkn, tkn_remove
    )
    if (
            withdraw_asset_agent.holdings[tkn_remove] != pytest.approx(withdraw_shares_agent.holdings[tkn_remove])
            or withdraw_asset_agent.holdings[pool_name] != pytest.approx(withdraw_shares_agent.holdings[pool_name])
            or withdraw_shares_pool.liquidity[tkn_remove] != pytest.approx(withdraw_asset_pool.liquidity[tkn_remove])
            or withdraw_shares_pool.shares != pytest.approx(withdraw_asset_pool.shares)
    ):
        raise AssertionError("Asset values don't match.")


@given(liq = st.lists(st.floats(min_value=100000, max_value=1000000), min_size=3, max_size=3),
       amp = st.floats(min_value=5, max_value=1000),
       pegs = st.lists(st.floats(min_value=0.1, max_value=10), min_size=2, max_size=2))
def test_buy_shares_with_add_liquidity(liq: list[float], amp: float, pegs: list[float]):
    tokens = {"A": liq[0], "B": liq[1], "C": liq[2]}
    initial_pool = StableSwapPoolState(tokens, mpf(amp), trade_fee=mpf(0), peg=pegs)
    initial_agent = Agent(holdings={tkn: 0 for tkn in initial_pool.asset_list + [initial_pool.unique_id]})
    # agent holds all the shares
    tkn_add = initial_pool.asset_list[0]
    pool_name = initial_pool.unique_id
    delta_tkn = 10
    initial_agent.holdings.update({tkn_add: 2 * delta_tkn})

    add_liquidity_pool, add_liquidity_agent = stableswap.simulate_add_liquidity(
        initial_pool, initial_agent, delta_tkn, tkn_add
    )
    delta_shares = add_liquidity_agent.holdings[pool_name] - initial_agent.holdings[pool_name]
    buy_shares_pool, buy_shares_agent = stableswap.simulate_buy_shares(
        initial_pool.copy(), initial_agent.copy(), delta_shares, tkn_add, fail_overdraft=True
    )

    if delta_shares != buy_shares_agent.holdings[pool_name]:
        raise AssertionError("Agent shares don't match.")
    if add_liquidity_agent.holdings[tkn_add] != pytest.approx(buy_shares_agent.holdings[tkn_add], rel=1e-12):
        raise AssertionError("Agent tkn remaining doesn't match.")
    if add_liquidity_pool.liquidity[tkn_add] != pytest.approx(buy_shares_pool.liquidity[tkn_add], rel=1e-12):
        raise AssertionError("Pool liquidity doesn't match.")
    if add_liquidity_pool.shares != pytest.approx(buy_shares_pool.shares, rel=1e-12):
        raise AssertionError("Pool shares don't match.")
    if add_liquidity_pool.calculate_d() != pytest.approx(buy_shares_pool.calculate_d(), rel=1e-12):
        raise AssertionError("Pool d doesn't match.")


@given(liq = st.lists(st.floats(min_value=100000, max_value=1000000), min_size=3, max_size=3),
       amp = st.floats(min_value=5, max_value=1000),
       pegs = st.lists(st.floats(min_value=0.1, max_value=10), min_size=2, max_size=2),
       fee = st.floats(min_value=0, max_value=0.1),
       add_pct = st.floats(min_value=1e-7, max_value=0.5))
def test_buy_shares_increases_invariant_to_shares_ratio(liq, amp, pegs, fee, add_pct):
    tokens = {"A": liq[0], "B": liq[1], "C": liq[2]}
    initial_pool = StableSwapPoolState(tokens, mpf(amp), trade_fee=mpf(fee), peg=pegs)
    tkn_add = initial_pool.asset_list[0]
    add_amt = add_pct * initial_pool.liquidity[tkn_add]
    initial_agent = Agent(holdings={tkn_add: add_amt * 2})

    # make sure we have delta_shares amount that agent holdings can handle
    temp_pool, temp_agent = stableswap.simulate_add_liquidity(initial_pool, initial_agent, add_amt, tkn_add)
    delta_shares = temp_agent.holdings[temp_pool.unique_id]

    init_ratio = initial_pool.d / initial_pool.shares
    buy_shares_pool, buy_shares_agent = stableswap.simulate_buy_shares(
        initial_pool, initial_agent, delta_shares, tkn_add, fail_overdraft=True
    )

    if buy_shares_pool.fail:
        raise AssertionError("Agent has insufficient holdings.")

    final_ratio = buy_shares_pool.d / buy_shares_pool.shares

    if buy_shares_agent.holdings[initial_pool.unique_id] != delta_shares:
        raise AssertionError("Agent shares don't match.")
    if (init_ratio - final_ratio)/init_ratio > 1e-15:
        raise AssertionError("Invariant not held.")


@given(
    st.floats(min_value=0.0001, max_value=.9999),
    st.integers(min_value=1, max_value=1000000),
    st.floats(min_value=0.0001, max_value=0.1)
)
def test_arbitrage_profitability(trade_fraction, amp, fee):
    initial_pool = StableSwapPoolState(
        tokens={
            tkn: mpf(10000) for tkn in ['R' + str(n) for n in range(1, 5)]
        },
        amplification=amp,
        trade_fee=fee
    )
    trader = Agent(
        holdings={tkn: 10000000000 for tkn in initial_pool.asset_list}
    )
    arbitrageur = Agent(
        holdings={tkn: 10000000000 for tkn in initial_pool.asset_list},
        trade_strategy=stableswap_arbitrage(
            pool_id='stableswap', minimum_profit=0, precision=1e-6
        )
    )
    swapped_pool: StableSwapPoolState = initial_pool.copy().swap(
        agent=trader,
        tkn_sell='R1', tkn_buy='R2',
        buy_quantity=trade_fraction * initial_pool.liquidity['R1']
    )
    pre_arb_state = GlobalState(
        pools={'stableswap': swapped_pool},
        agents={'Arbitrageur': arbitrageur},
        external_market={'R1': 1, 'R2': 1, 'R3': 1, 'R4': 1}
    )
    arbitrageur.trade_strategy.execute(pre_arb_state, 'Arbitrageur')
    if (
            sum(arbitrageur.holdings.values()) < sum(arbitrageur.initial_holdings.values())
    ):
        raise AssertionError(
            f"Arbitrageur lost money. "
            f"(start: {sum(arbitrageur.initial_holdings.values())}, end: {sum(arbitrageur.holdings.values())})"
        )


@given(
    st.floats(min_value=0.0001, max_value=.9999),
    st.integers(min_value=1, max_value=10000)
)
def test_arbitrage_efficacy(trade_fraction, amp):
    initial_pool = StableSwapPoolState(
        tokens={
            tkn: mpf(10000) for tkn in ['R' + str(n) for n in range(1, 5)]
        },
        amplification=amp,
        trade_fee=0
    )
    trader = Agent(
        holdings={tkn: 10000000000 for tkn in initial_pool.asset_list}
    )
    arbitrageur = Agent(
        holdings={tkn: 10000000000 for tkn in initial_pool.asset_list},
        trade_strategy=stableswap_arbitrage(
            pool_id='stableswap', minimum_profit=0, precision=1e-6
        )
    )
    swapped_pool: StableSwapPoolState = initial_pool.copy().swap(
        agent=trader,
        tkn_sell='R1', tkn_buy='R2',
        buy_quantity=trade_fraction * initial_pool.liquidity['R1']
    )
    pre_arb_state = GlobalState(
        pools={'stableswap': swapped_pool},
        agents={'Arbitrageur': arbitrageur},
        external_market={'R1': 1, 'R2': 1, 'R3': 1, 'R4': 1}
    )
    final_state = arbitrageur.trade_strategy.execute(pre_arb_state.copy(), 'Arbitrageur')
    final_pool = final_state.pools['stableswap']

    if (
            initial_pool.price('R1', 'R2')
            != pytest.approx(final_pool.price('R1', 'R2'), abs=1e-6)
    ):
        raise AssertionError(f"Arbitrageur didn't keep the price stable."
                             f"({initial_pool.price('R1', 'R2')},"
                             f"{final_pool.price('R1', 'R2')}")


@given(stableswap_config(trade_fee=0))
def test_add_remove_liquidity(initial_pool: StableSwapPoolState):
    lp_tkn = initial_pool.asset_list[0]
    lp = Agent(
        holdings={lp_tkn: 10000}
    )

    add_liquidity_state, add_liquidity_agent = stableswap.simulate_add_liquidity(
        initial_pool, old_agent=lp, quantity=10000, tkn_add=lp_tkn
    )
    if not stable_swap_equation(add_liquidity_state):
        raise AssertionError('Stableswap equation does not hold after add liquidity operation.')

    remove_liquidity_state, remove_liquidity_agent = stableswap.simulate_remove_liquidity(
        add_liquidity_state,
        add_liquidity_agent,
        quantity=add_liquidity_agent.holdings[initial_pool.unique_id],
        tkn_remove=lp_tkn
    )
    if not stable_swap_equation(remove_liquidity_state):
        raise AssertionError('Stableswap equation does not hold after remove liquidity operation.')
    if remove_liquidity_agent.holdings[lp_tkn] != pytest.approx(lp.holdings[lp_tkn]):
        raise AssertionError('LP did not get the same balance back when withdrawing liquidity.')


#
# def test_curve_style_withdraw_fees():
#     initial_state = stableswap.StableSwapPoolState(
#         tokens={
#             'USDA': 1000000,
#             'USDB': 1000000,
#             'USDC': 1000000,
#             'USDD': 1000000,
#         }, amplification=100, trade_fee=0.003,
#         unique_id='test_pool'
#     )
#     initial_agent = Agent(
#         holdings={'USDA': 100000}
#     )
#     test_state, test_agent = stableswap.simulate_add_liquidity(
#         old_state=initial_state.copy(),
#         old_agent=initial_agent.copy(),
#         quantity=initial_agent.holdings['USDA'],
#         tkn_add='USDA',
#     )
#
#     stable_state, stable_agent = stableswap.simulate_remove_liquidity(
#         old_state=test_state.copy(),
#         old_agent=test_agent.copy(),
#         quantity=test_agent.holdings['test_pool'],
#         tkn_remove='USDB'
#     )
#     effective_fee_withdraw = 1 - stable_agent.holdings['USDB'] / initial_agent.holdings['USDA']
#
#     swap_state, swap_agent = stableswap.simulate_swap(
#         initial_state.copy(),
#         initial_agent.copy(),
#         tkn_sell='USDA',
#         tkn_buy='USDB',
#         sell_quantity=initial_agent.holdings['USDA']
#     )
#     effective_fee_swap = 1 - swap_agent.holdings['USDB'] / initial_agent.holdings['USDA']
#
#     if effective_fee_withdraw <= effective_fee_swap:
#         raise AssertionError('Withdraw fee is not higher than swap fee.')


@given(
    st.integers(min_value=1, max_value=1000000),
    st.integers(min_value=10000, max_value=10000000),
)
def test_exploitability(initial_lp: int, trade_size: int):
    assets = ['USDA', 'USDB']
    initial_tvl = 1000000

    initial_state = StableSwapPoolState(
        tokens={tkn: mpf(initial_tvl / len(assets)) for tkn in assets},
        amplification=1000,
        trade_fee=0
    )
    initial_agent = Agent(
        holdings={tkn: mpf(initial_lp / len(assets)) for tkn in assets},
    )

    lp_state, lp_agent = initial_state.copy(), initial_agent.copy()
    for tkn in initial_state.asset_list:
        lp_state.add_liquidity(
            agent=lp_agent,
            quantity=lp_agent.holdings[tkn],
            tkn_add=tkn
        )

    trade_state, trade_agent = lp_state.copy(), lp_agent.copy()
    trade_agent.holdings['USDA'] = trade_size
    trade_state.swap(
        agent=trade_agent,
        tkn_sell='USDA',
        tkn_buy='USDB',
        sell_quantity=trade_size
    )

    withdraw_state, withdraw_agent = trade_state.copy(), trade_agent.copy()
    withdraw_state.remove_liquidity(
        agent=withdraw_agent,
        shares_removed=trade_agent.holdings['stableswap'],
        tkn_remove='USDA'
    )

    max_arb_size = trade_size
    min_arb_size = 0

    for i in range(10):
        final_state, final_agent = withdraw_state.copy(), withdraw_agent.copy()
        arb_size = (max_arb_size - min_arb_size) / 2 + min_arb_size
        final_state.swap(
            agent=final_agent,
            tkn_sell='USDB',
            tkn_buy='USDA',
            buy_quantity=arb_size
        )

        profit = sum(final_agent.holdings.values()) - trade_size - initial_lp
        if profit > 0:
            raise AssertionError(f'Agent profited by exploit ({profit}).')

        if initial_state.price('USDA', 'USDB') < final_state.price('USDA', 'USDB'):
            min_arb_size = arb_size
        elif initial_state.price('USDA', 'USDB') > final_state.price('USDA', 'USDB'):
            max_arb_size = arb_size
        else:
            break


@given(
    st.integers(min_value=1, max_value=1000000),
    st.floats(min_value=0.00001, max_value=0.99999)
)
def test_swap_one(amplification, swap_fraction):
    initial_state = StableSwapPoolState(
        tokens={
            'USDA': mpf(1000000),
            'USDB': mpf(1000000),
            'USDC': mpf(1000000),
            'USDD': mpf(1000000),
        }, amplification=amplification, trade_fee=0,
    )
    stablecoin = initial_state.asset_list[-1]
    tkn_sell = initial_state.asset_list[0]
    buy_quantity = initial_state.liquidity[tkn_sell] * swap_fraction
    initial_agent = Agent(
        holdings={tkn_sell: 10000000000000}
    )
    sell_agent = initial_agent.copy()
    sell_state = initial_state.copy().swap_one(
        agent=sell_agent,
        tkn_sell=tkn_sell,
        quantity=buy_quantity
    )
    if not stable_swap_equation(sell_state):
        raise AssertionError('Stableswap equation does not hold after swap operation.')

    for tkn in initial_state.asset_list:
        if (
                sell_state.price(tkn, stablecoin)
                != pytest.approx(initial_state.price(tkn, stablecoin))
                and tkn != tkn_sell
        ):
            raise AssertionError('Spot price changed for non-swapped token.')

    if sell_state.price(tkn_sell, stablecoin) >= initial_state.price(tkn_sell, stablecoin):
        raise AssertionError('Spot price increased for swapped token.')

    if sell_state.d != pytest.approx(initial_state.d):
        raise AssertionError('D changed after sell operation.')

    tkn_buy = sell_state.asset_list[0]
    buy_agent = sell_agent.copy()
    buy_state = sell_state.copy().swap_one(
        agent=buy_agent,
        tkn_buy=tkn_buy,
        quantity=buy_quantity
    )
    if not stable_swap_equation(buy_state):
        raise AssertionError('Stableswap equation does not hold after swap operation.')

    for tkn in initial_state.asset_list:
        if (
                buy_state.price(tkn, stablecoin)
                != pytest.approx(initial_state.price(tkn, stablecoin))
                and tkn != tkn_buy
        ):
            raise AssertionError('Spot price changed for non-swapped token.')

    if buy_state.price(tkn_buy, stablecoin) <= sell_state.price(tkn_buy, stablecoin):
        raise AssertionError('Spot price decreased for swapped token.')

    if buy_state.d != pytest.approx(initial_state.d):
        raise AssertionError('D changed after buy operation.')


# @given(st.integers(min_value=1, max_value=999))
def test_amplification_change_exploit():  # (end_amp):
    start_amp = 1000
    end_amp = 100
    initial_pool = StableSwapPoolState(
        tokens={
            'USDA': mpf(1000000),
            'USDB': mpf(1000000),
            'USDC': mpf(1000000),
            'USDD': mpf(1000000),
        },
        amplification=start_amp,
        trade_fee=0.001,
    )
    initial_agent = Agent(
        holdings={'USDA': 10000000000000, 'USDB': 10000000000000},
        # trade_strategy=stableswap_arbitrage(pool_id='stableswap', minimum_profit=0, precision=0.000001)
    )
    initial_state = GlobalState(
        pools={
            'stableswap': initial_pool
        },
        agents={
            'trader': initial_agent,
            'arbitrageur': Agent(
                holdings={tkn: 10000000000000 for tkn in initial_pool.asset_list},
                trade_strategy=stableswap_arbitrage(pool_id='stableswap', minimum_profit=1, precision=0.0001)
            )
        },
        external_market={
            'USDA': 1,
            'USDB': 1,
            'USDC': 1,
            'USDD': 1,
        }
    )
    sell_quantity = initial_pool.liquidity['USDA'] * 10
    sell_state = initial_state.copy()
    sell_state.pools['stableswap'].swap(
        agent=sell_state.agents['trader'],
        tkn_sell='USDA',
        tkn_buy='USDB',
        sell_quantity=sell_quantity
    )
    duration = int((start_amp - end_amp) / end_amp * 99.9)
    sell_state.pools['stableswap'].set_amplification(end_amp, duration)
    events = run.run(sell_state, time_steps=duration, silent=True)
    final_pool: StableSwapPoolState = events[-1].pools['stableswap']
    final_agent: Agent = events[-1].agents['trader']
    final_pool.swap(
        agent=final_agent,
        tkn_sell='USDB',
        tkn_buy='USDA',
        buy_quantity=sell_quantity
    )
    loss = sum(initial_pool.liquidity.values()) - sum(final_pool.liquidity.values())
    if loss > 0:
        raise AssertionError(F"Pool lost money. loss: {round(loss / sum(initial_pool.liquidity.values()) * 100, 5)}%")


@given(
    liquidity_stepdown=st.integers(min_value=-1000000, max_value=1000000),
    amplification=st.integers(min_value=1, max_value=10000),
    peg=st.lists(st.floats(min_value=0.1, max_value=10), min_size=2, max_size=2),
    blocks_since_update=st.integers(min_value=0, max_value=100)
)
def test_buy_sell_spot_feeless(
        liquidity_stepdown: int,
        amplification: int,
        peg: list,
        blocks_since_update: int
):
    assets_number = 3
    trade_fee = 0.0
    base_liquidity = mpf(10000000)
    max_peg_update = 0.001
    initial_state = StableSwapPoolState(
        tokens={
            tkn: base_liquidity + liquidity_stepdown * n
            for n, tkn in enumerate(['R' + str(n) for n in range(1, assets_number + 1)])
        },
        amplification=amplification,
        trade_fee=trade_fee,
        peg=peg,
        peg_target=peg,
        max_peg_update=max_peg_update
    )
    initial_state.time_step = blocks_since_update
    tkn_sell = 'R1'
    tkn_buy = 'R2'
    r1_per_r2 = initial_state.buy_spot(tkn_buy=tkn_buy, tkn_sell=tkn_sell)
    r2_per_r1 = initial_state.sell_spot(tkn_sell=tkn_sell, tkn_buy=tkn_buy)
    if r2_per_r1 != pytest.approx(1 / r1_per_r2, rel=1e-20):
        raise AssertionError('Inconsistent spot prices.')


@given(
    liquidity_stepdown=st.integers(min_value=-1000000, max_value=1000000),
    amplification=st.integers(min_value=1, max_value=10000),
    trade_fee=st.floats(min_value=0, max_value=0.1),
    peg=st.lists(st.floats(min_value=0.1, max_value=10), min_size=2, max_size=2),
    peg_target=st.lists(st.floats(min_value=0.1, max_value=10), min_size=2, max_size=2),
    blocks_since_update=st.integers(min_value=0, max_value=100),
    max_peg_update=st.floats(min_value=0.0001, max_value=0.01)
)
def test_buy_sell_spot(
        liquidity_stepdown: int,
        amplification: int,
        trade_fee: float,
        peg: list,
        peg_target: list,
        blocks_since_update: int,
        max_peg_update: float
):
    assets_number = 3
    base_liquidity = mpf(10000000)
    initial_state = StableSwapPoolState(
        tokens={
            tkn: base_liquidity + liquidity_stepdown * n
            for n, tkn in enumerate(['R' + str(n) for n in range(1, assets_number + 1)])
        },
        amplification=amplification,
        trade_fee=trade_fee,
        peg=peg,
        peg_target=peg_target,
        max_peg_update=max_peg_update
    )
    initial_state.time_step = blocks_since_update
    tkn_sell = 'R1'
    tkn_buy = 'R2'

    # first we test sell_spot
    sell_state = initial_state.copy()
    sell_quantity = mpf(0.001)
    sell_agent = Agent(holdings={tkn_sell: sell_quantity, tkn_buy: 0})
    r2_per_r1 = sell_state.sell_spot(tkn_sell=tkn_sell, tkn_buy=tkn_buy)
    sell_state.swap(
        agent=sell_agent,
        tkn_sell=tkn_sell,
        tkn_buy=tkn_buy,
        sell_quantity=sell_quantity
    )
    actual_sell_quantity = sell_agent.initial_holdings[tkn_sell] - sell_agent.holdings[tkn_sell]
    actual_buy_quantity = sell_agent.holdings[tkn_buy] - sell_agent.initial_holdings[tkn_buy]
    ex_price_r1 = actual_buy_quantity / actual_sell_quantity
    if r2_per_r1 < ex_price_r1:
        raise AssertionError(f'Sell spot R1 ({r2_per_r1}) < execution price ({ex_price_r1}), implying negative slippage')
    if r2_per_r1 != pytest.approx(ex_price_r1):
        raise AssertionError(f'Sell spot R1 ({r2_per_r1}) != execution price ({ex_price_r1}).')

    # then we test sell_spot
    buy_state = initial_state.copy()
    buy_quantity = mpf(0.001)
    r1_per_r2 = initial_state.buy_spot(tkn_buy=tkn_buy, tkn_sell=tkn_sell)
    buy_agent = Agent(holdings={tkn_sell: buy_quantity * r1_per_r2 * 2, tkn_buy: 0})
    buy_state.swap(
        agent=buy_agent,
        tkn_sell=tkn_sell,
        tkn_buy=tkn_buy,
        buy_quantity=buy_quantity
    )
    actual_sell_quantity = buy_agent.initial_holdings[tkn_sell] - buy_agent.holdings[tkn_sell]
    actual_buy_quantity = buy_agent.holdings[tkn_buy] - buy_agent.initial_holdings[tkn_buy]
    ex_price_r2 = actual_sell_quantity / actual_buy_quantity

    if r1_per_r2 > ex_price_r2:
        raise AssertionError(f'Buy spot R2 ({r1_per_r2}) > execution price ({ex_price_r2}), implying negative slippage')
    if r1_per_r2 != pytest.approx(ex_price_r2):
        raise AssertionError(f'Buy spot R2 ({r1_per_r2}) != execution price ({ex_price_r2}).')


@settings(deadline=timedelta(milliseconds=500))
@given(
    st.lists(asset_quantity_strategy, min_size=2, max_size=2),
    st.floats(min_value=0.0001, max_value=0.50),
    st.integers(min_value=10, max_value=100000)
)
def test_share_prices(assets, fee, amp):
    tokens = {'USDT': mpf(assets[0]), 'USDC': mpf(assets[1])}
    pool = StableSwapPoolState(tokens, mpf(amp), trade_fee=mpf(fee))
    spot = pool.share_price('USDT')
    add_liq_price = pool.add_liquidity_spot('USDT')
    if add_liq_price <= spot:
        raise AssertionError('Add liquidity price should be higher than spot price.')
    buy_shares_price = pool.buy_shares_spot('USDT')
    if buy_shares_price <= spot:
        raise AssertionError('Buy shares price should be higher than spot price.')
    remove_liq_price = pool.remove_liquidity_spot('USDT')
    if remove_liq_price >= spot:
        raise AssertionError('Remove liquidity price should be lower than spot price.')
    withdraw_asset_price = pool.withdraw_asset_spot('USDT')
    if withdraw_asset_price >= spot:
        raise AssertionError('Withdraw asset price should be lower than spot price.')


def test_arbitrary_peg_feeless():
    # we'll test that slippage is lowest around the peg.
    amp = 1000
    fee = 0.0
    tvl = 2000000
    trade_size = 100

    # first, with peg = 1
    slippage = {}
    for r in [1, 2, 0.5]:
        tokens = {'USDT': mpf(r / (r + 1) * tvl), 'USDC': mpf(1 / (r + 1) * tvl)}
        pool = StableSwapPoolState(tokens, mpf(amp), trade_fee=mpf(fee))
        spot = pool.sell_spot('USDT', 'USDC')

        agent = Agent(holdings={'USDT': mpf(trade_size)})
        test_state, test_agent = simulate_swap(pool, agent, 'USDT', 'USDC', sell_quantity=trade_size)
        execution_price = test_agent.holdings['USDC'] / trade_size
        slippage[r] = abs(spot - execution_price)/spot
    assert slippage[1] < slippage[2] and slippage[1] < slippage[0.5]

    # then, with peg = 2
    slippage = {}
    for r in [1, 2, 3]:
        tokens = {'USDT': mpf(r / (r + 1) * tvl), 'USDC': mpf(1 / (r + 1) * tvl)}
        pool = StableSwapPoolState(tokens, mpf(amp), trade_fee=mpf(fee), peg=2)
        spot = pool.sell_spot('USDT', 'USDC')

        agent = Agent(holdings={'USDT': mpf(trade_size)})
        test_state, test_agent = simulate_swap(pool, agent, 'USDT', 'USDC', sell_quantity=trade_size)
        execution_price = test_agent.holdings['USDC'] / trade_size
        slippage[r] = abs(spot - execution_price)/spot
    assert max(slippage.values()) < 1e-5
    assert slippage[2] < slippage[1] and slippage[2] < slippage[3]

    # finally, with peg = 0.5
    slippage = {}
    for r in [0.25, 0.5, 1]:
        tokens = {'USDT': mpf(r / (r + 1) * tvl), 'USDC': mpf(1 / (r + 1) * tvl)}
        pool = StableSwapPoolState(tokens, mpf(amp), trade_fee=mpf(fee), peg=0.5)
        spot = pool.sell_spot('USDT', 'USDC')

        agent = Agent(holdings={'USDT': mpf(trade_size)})
        test_state, test_agent = simulate_swap(pool, agent, 'USDT', 'USDC', sell_quantity=trade_size)
        execution_price = test_agent.holdings['USDC'] / trade_size
        slippage[r] = abs(spot - execution_price)/spot
    assert max(slippage.values()) < 1e-5
    assert slippage[0.5] < slippage[0.25] and slippage[0.5] < slippage[1]


@given(
    st.floats(min_value=0.0001, max_value=1000),
    st.floats(min_value=0.0001, max_value=1000),
    st.floats(min_value=0.01, max_value=100),
    st.floats(min_value=0.01, max_value=100),
)
def test_fuzz_arbitrary_peg_remove_uniform(peg1, peg2, r1, r2):
    # we'll test that the asset/share ratio does not decrease
    amp = 1000
    fee = 0.0
    tvl = 2000000
    remove_pct_size = 0.0001

    tokens = {'USDT': mpf(r1 / (r1 + r2 + 1) * tvl), 'USDC': mpf(1 / (r1 + r2 + 1) * tvl),
              'DAI': mpf(r2 / (r1 + r2 + 1) * tvl)}
    pool = StableSwapPoolState(tokens, mpf(amp), trade_fee=mpf(fee), peg=[peg1, peg2])
    usdc_ratio = pool.liquidity['USDC'] / pool.shares
    usdt_ratio = pool.liquidity['USDT'] / pool.shares

    agent = Agent(holdings={pool.unique_id: mpf(pool.shares * remove_pct_size)})
    test_state, test_agent = simulate_remove_uniform(pool, agent, agent.holdings[pool.unique_id])
    new_usdc_ratio = test_state.liquidity['USDC'] / test_state.shares
    new_usdt_ratio = test_state.liquidity['USDT'] / test_state.shares
    err_usdc = (new_usdc_ratio - usdc_ratio)/usdc_ratio
    err_usdt = (new_usdt_ratio - usdt_ratio)/usdt_ratio
    if err_usdc < -1e-20:
        raise  # exploitable
    elif err_usdc > 1e-20:
        raise  # insufficiently accurate
    if err_usdt < -1e-20:
        raise  # exploitable
    elif err_usdt > 1e-20:
        raise  # insufficiently accurate


@given(
    st.booleans(),
    st.booleans(),
    st.floats(min_value=0.000001, max_value=100),
    st.floats(min_value=0.000001, max_value=100),
    st.integers(min_value=10, max_value=100000),
    st.floats(min_value=0.000001, max_value = 1000000),
    st.floats(min_value=0.000001, max_value = 1000000),
    st.floats(min_value=0.000001, max_value = 1000000),
    st.floats(min_value=0.000001, max_value = 1000000)
)
def test_fuzz_exploit_loop(add_tkn_usdt, remove_tkn_usdt, trade_pct_size, add_pct_size, amp, peg1, peg2, r1, r2):
    fee = 0.0
    tvl = 2000000
    add_tkn = 'USDT' if add_tkn_usdt else 'USDC'
    remove_tkn = 'USDT' if remove_tkn_usdt else 'USDC'
    sell_tkn = 'USDT'
    buy_tkn = 'USDC'

    tokens = {'USDT': mpf(r1 / (r1 + r2 + 1) * tvl), 'USDC': mpf(1 / (r1 + r2 + 1) * tvl),
              'DAI': mpf(r2 / (r1 + r2 + 1) * tvl)}
    pool = StableSwapPoolState(tokens, mpf(amp), trade_fee=mpf(fee), peg=[peg1, peg2])
    add_amt = pool.liquidity[add_tkn] * add_pct_size
    sell_amt = pool.liquidity[sell_tkn] * trade_pct_size

    init_holdings = {add_tkn: add_amt}
    if add_tkn == sell_tkn:
        init_holdings[add_tkn] += sell_amt
        init_holdings[buy_tkn] = 0
    else:
        init_holdings[sell_tkn] = sell_amt
    agent = Agent(holdings={tkn: init_holdings[tkn] for tkn in init_holdings})

    # add liquidity
    pool.add_liquidity(agent, add_amt, add_tkn)
    # trade
    pool.swap(agent, sell_tkn, buy_tkn, sell_quantity=agent.holdings[sell_tkn])
    # remove liquidity
    pool.remove_liquidity(agent, agent.holdings[pool.unique_id], remove_tkn)
    # trade back
    pool.swap(agent, buy_tkn, sell_tkn, sell_quantity=agent.holdings[buy_tkn] - init_holdings[buy_tkn])
    if agent.holdings[pool.unique_id] != 0:
        raise AssertionError('Agent should have no shares left')
    if agent.holdings[buy_tkn] != init_holdings[buy_tkn]:
        raise AssertionError('By design of test, agent should have starting quantity of buy_tkn')
    if agent.holdings[sell_tkn] >= init_holdings[sell_tkn]:
        raise AssertionError('Agent has successfully exploited the pool')
    profit_pct = (init_holdings[sell_tkn] - agent.holdings[sell_tkn])/tokens[sell_tkn]
    if profit_pct >= 1e9:
        raise AssertionError('Agent lost too much money')


def test_stableswap_fee():
    amp = 1000
    fee = 0.01  # very high fee of 1% to exaggerate impact
    tvl = 2000000
    trade_size = 100

    for peg1 in [1, 0.5, 2]:
        for peg2 in [1, 0.5, 2]:
            r1, r2 = peg1, peg2  # this makes pool evenly balanced at peg
            tokens = {'TKN1': mpf(r1 / (r1 + r2 + 1) * tvl), 'TKN2': mpf(1 / (r1 + r2 + 1) * tvl),
                      'TKN3': mpf(r2 / (r1 + r2 + 1) * tvl)}
            init_asset_sum_adj = tokens['TKN1'] + peg1 * tokens['TKN2']
            pool = StableSwapPoolState(tokens, mpf(amp), trade_fee=mpf(fee), peg=[peg1, peg2])
            agent = Agent(holdings={'TKN1': mpf(trade_size)})
            test_state, test_agent = simulate_swap(pool, agent, 'TKN1', 'TKN2', sell_quantity=trade_size)
            asset_sum_adj = test_state.liquidity['TKN1'] + peg1 * test_state.liquidity['TKN2']
            correct_fee = fee * trade_size
            # we're pretty permissive with the error bar here because we are taking the difference of asset sums
            if asset_sum_adj - init_asset_sum_adj != pytest.approx(correct_fee, rel=1e-3):
                raise AssertionError('Fee not correctly applied')


@given(st.floats(min_value=0.0, max_value=0.01))
def test_fuzz_stableswap_fee_invariant(fee):
    # we'll test that slippage is lowest around the peg.
    amp = 1000
    tvl = 2000000
    trade_size = 100

    for r in [1, 2, 0.5]:
        for peg_m in [0.5, 1, 2]:
            peg = r * peg_m
            tokens = {'USDT': mpf(r / (r + 1) * tvl), 'USDC': mpf(1 / (r + 1) * tvl)}
            pool = StableSwapPoolState(tokens, mpf(amp), trade_fee=mpf(fee), peg=peg)
            init_d = pool.d

            agent = Agent(holdings={'USDT': mpf(trade_size)})
            test_state, test_agent = simulate_swap(pool, agent, 'USDT', 'USDC', sell_quantity=trade_size)
            correct_fee = fee * trade_size
            # these quantities should *not* be exactly equal when the pool is not balanced, so we use high error
            rel_error = 1e-8 if peg_m == 1 else 1e-2
            assert test_state.d - init_d == pytest.approx(correct_fee, rel=rel_error)


@given(
    st.floats(min_value=0.0001, max_value=0.01),
    st.floats(min_value=0.0001, max_value=10000)
)
@settings(print_blob=True)
def test_stableswap_withdraw_fee_arbitrary_peg(fee, peg):
    # we'll compare adding USDT and withdrawing USDC to just swapping USDT for USDC
    amp = 1000
    tvl = 2000000
    trade_size = 100

    r = peg
    tokens = {'USDT': mpf(r / (r + 1) * tvl), 'USDC': mpf(1 / (r + 1) * tvl)}
    pool = StableSwapPoolState(tokens, mpf(amp), trade_fee=mpf(fee), peg=peg)

    agent = Agent(holdings={'USDT': mpf(trade_size)})
    liq_state, liq_agent = simulate_add_liquidity(pool, agent, agent.holdings['USDT'], 'USDT')
    liq_state.remove_liquidity(liq_agent, liq_agent.holdings[liq_state.unique_id], 'USDC')

    swap_state, swap_agent = simulate_swap(pool, agent, 'USDT', 'USDC', sell_quantity=trade_size)
    pct_diff = (swap_agent.holdings['USDC'] - liq_agent.holdings['USDC'])/swap_agent.holdings['USDC']
    assert pct_diff > -1e-4  # withdraw liquidity is sometimes slightly better than swapping
    assert pct_diff < 1e-4


@given(
    st.floats(min_value=0.00001, max_value=0.0010),
    st.floats(min_value=0.0001, max_value=10000),
    st.floats(min_value=10, max_value=100000),
    st.floats(min_value=-1, max_value=1, exclude_min=True),
    st.floats(min_value=0, max_value=0.01)
)
@settings(print_blob=True)
def test_fuzz_arb_repegging(fee, balance_pct, amp, repeg_pct, max_repeg):
    init_vDOT_price = 1

    balanced_tokens = {'DOT': init_vDOT_price * 1000000, 'vDOT': 1000000}
    tokens = {'DOT': balance_pct / (balance_pct + 1) * balanced_tokens['DOT'],
              'vDOT': 1 / (balance_pct + 1) * balanced_tokens['vDOT']}

    arb_size = 1
    agent = Agent(holdings={'DOT': arb_size})

    peg_target = init_vDOT_price * (1 + repeg_pct)
    pool = StableSwapPoolState(tokens, amp, trade_fee=fee, peg=init_vDOT_price, max_peg_update=max_repeg)
    pool.swap(agent, 'DOT', 'vDOT', sell_quantity=arb_size)
    pool.set_peg_target(peg_target)
    pool.swap(agent, 'vDOT', 'DOT', sell_quantity=agent.holdings['vDOT'])
    profit = agent.holdings['DOT'] - arb_size
    if profit > 0:
        raise AssertionError(f'Attack successful')


@given(
    st.floats(min_value=0.00001, max_value=0.0010),
    st.floats(min_value=0.0001, max_value=10000),
    st.floats(min_value=10, max_value=100000),
    st.floats(min_value=-1, max_value=1, exclude_min=True),
    st.floats(min_value=0, max_value=0.01)
)
@settings(print_blob=True)
def test_fuzz_arb_repegging_lp(fee, balance_pct, amp, repeg_pct, max_repeg):
    init_vDOT_price = 1
    for liq_tkn in ['DOT', 'vDOT']:
        balanced_tokens = {'DOT': init_vDOT_price * 1000000, 'vDOT': 1000000}
        tokens = {'DOT': balance_pct / (balance_pct + 1) * balanced_tokens['DOT'],
                  'vDOT': 1 / (balance_pct + 1) * balanced_tokens['vDOT']}

        liq_size = 1000000
        agent = Agent(holdings={liq_tkn: liq_size})

        peg_target = init_vDOT_price * (1 + repeg_pct)
        pool = StableSwapPoolState(tokens, amp, trade_fee=fee, peg=init_vDOT_price, max_peg_update=max_repeg)

        pool.add_liquidity(agent, liq_size, liq_tkn)
        pool.set_peg_target(peg_target)
        pool.remove_liquidity(agent, agent.holdings[pool.unique_id], liq_tkn)
        profit = agent.holdings[liq_tkn] - liq_size
        if profit > 0:
            raise AssertionError(f'Attack successful')


@given(
    st.floats(min_value=0.00001, max_value=0.0010),
    st.floats(min_value=0.01, max_value=100),
    st.floats(min_value=0.01, max_value=100),
    st.floats(min_value=10, max_value=100000),
    st.floats(min_value=-1, max_value=1, exclude_min=True),
    st.floats(min_value=-1, max_value=1, exclude_min=True),
    st.floats(min_value=0, max_value=0.01)
)
@settings(print_blob=True)
def test_fuzz_arb_repegging_3pool(fee, ratio1, ratio2, amp, repeg_pct1, repeg_pct2, max_repeg):
    init_vDOT_price = 1
    init_lstDOT_price = 1
    arb_size = 1

    dot_liq = 1000000
    tokens = {
        'DOT': dot_liq,
        'vDOT': ratio1 * dot_liq / init_vDOT_price,
        'lstDOT': ratio2 * dot_liq / init_lstDOT_price
    }

    peg_target = [init_vDOT_price * (1 + repeg_pct1), init_lstDOT_price * (1 + repeg_pct2)]

    for [tkn1, tkn2] in [['DOT', 'vDOT'], ['DOT', 'lstDOT'], ['vDOT', 'lstDOT']]:
        for [tkn_buy, tkn_sell] in [[tkn1, tkn2], [tkn2, tkn1]]:
            agent = Agent(holdings={tkn_sell: arb_size})

            pool = StableSwapPoolState(copy.deepcopy(tokens), amp, trade_fee=fee,
                                       peg=[init_vDOT_price, init_lstDOT_price], max_peg_update=max_repeg)
            pool.swap(agent, tkn_sell, tkn_buy, sell_quantity=arb_size)
            pool.set_peg_target(peg_target)
            pool.swap(agent, tkn_buy, tkn_sell, sell_quantity=agent.holdings[tkn_buy])
            profit = agent.holdings[tkn_sell] - arb_size
            if profit > 0:
                raise AssertionError(f'Attack successful')


@given(
    st.floats(min_value=0.00001, max_value=0.0010),
    st.floats(min_value=.01, max_value=100),
    st.floats(min_value=.01, max_value=100),
    st.floats(min_value=10, max_value=100000),
    st.floats(min_value=-1, max_value=1, exclude_min=True),
    st.floats(min_value=-1, max_value=1, exclude_min=True),
    st.floats(min_value=0, max_value=0.01)
)
def test_fuzz_arb_repegging_lp_3pool(fee, ratio1, ratio2, amp, repeg_pct1, repeg_pct2, max_repeg):
    init_vDOT_price = 1
    init_lstDOT_price = 1

    dot_liq = 1000000
    tokens = {
        'DOT': dot_liq,
        'vDOT': ratio1 * dot_liq / init_vDOT_price,
        'lstDOT': ratio2 * dot_liq / init_lstDOT_price
    }

    peg_target = [init_vDOT_price * (1 + repeg_pct1), init_lstDOT_price * (1 + repeg_pct2)]

    for liq_tkn in ['DOT', 'vDOT']:
        liq_size = tokens[liq_tkn] / 2
        agent = Agent(holdings={liq_tkn: liq_size})

        pool = StableSwapPoolState(tokens, amp, trade_fee=fee, peg=[init_vDOT_price, init_lstDOT_price], max_peg_update=max_repeg)

        pool.add_liquidity(agent, liq_size, liq_tkn)
        pool.set_peg_target(peg_target)
        pool.remove_liquidity(agent, agent.holdings[pool.unique_id], liq_tkn)
        profit = agent.holdings[liq_tkn] - liq_size
        if profit > 0:
            raise AssertionError(f'Attack successful')


@given(
    st.floats(min_value=0.00001, max_value=0.0010),
    st.floats(min_value=.01, max_value=100),
    st.floats(min_value=.01, max_value=100),
    st.floats(min_value=10, max_value=100000),
    st.floats(min_value=-1, max_value=1, exclude_min=True),
    st.floats(min_value=-1, max_value=1, exclude_min=True),
    st.floats(min_value=0, max_value=0.01)
)
def test_fuzz_arb_repegging_lp_uniform_3pool(fee, ratio1, ratio2, amp, repeg_pct1, repeg_pct2, max_repeg):
    init_vDOT_price = 1
    init_lstDOT_price = 1

    dot_liq = 1000000
    tokens = {
        'DOT': dot_liq,
        'vDOT': ratio1 * dot_liq / init_vDOT_price,
        'lstDOT': ratio2 * dot_liq / init_lstDOT_price
    }

    peg_target = [init_vDOT_price * (1 + repeg_pct1), init_lstDOT_price * (1 + repeg_pct2)]

    init_holdings = {liq_tkn: tokens[liq_tkn] / 2 for liq_tkn in tokens}
    agent = Agent(holdings=init_holdings)

    pool = StableSwapPoolState(tokens, amp, trade_fee=fee, peg=[init_vDOT_price, init_lstDOT_price], max_peg_update=max_repeg)

    for liq_tkn in tokens:
        pool.add_liquidity(agent, init_holdings[liq_tkn], liq_tkn)
    pool.set_peg_target(peg_target)
    pool.remove_uniform(agent, agent.holdings[pool.unique_id])
    profit_dict = {tkn: agent.holdings[tkn] - init_holdings[tkn] for tkn in init_holdings}
    profit = sum([pool.peg_target[i] * profit_dict[pool.asset_list[i]] for i in range(pool.n_coins)])
    if profit > 0:
        raise AssertionError(f'Attack successful')


def test_stableswap_constructor_peg_success():
    # n = 2
    tokens = {'DOT': 1400000, 'vDOT': 1000000}
    a = 100
    trade_fee = 0.0005
    peg = 1.4

    pool = StableSwapPoolState(tokens=tokens, amplification=a, trade_fee=trade_fee, peg=peg)
    assert pool.peg == [1, 1.4]
    assert pool.peg_target == [1, 1.4]

    # different peg target
    peg_target = 1.5
    pool = StableSwapPoolState(tokens=tokens, amplification=a, trade_fee=trade_fee, peg=peg, peg_target=peg_target)
    assert pool.peg == [1, 1.4]
    assert pool.peg_target == [1, 1.5]

    # n = 3
    tokens = {'DOT': 1400000, 'vDOT': 1000000, 'lstDOT': 1100000}
    peg = [1.4, 1.3]
    pool = StableSwapPoolState(tokens=tokens, amplification=a, trade_fee=trade_fee, peg=peg)
    assert pool.peg == [1, 1.4, 1.3]
    assert pool.peg_target == [1, 1.4, 1.3]

    # different peg target
    peg_target = [1.5, 1.4]
    pool = StableSwapPoolState(tokens=tokens, amplification=a, trade_fee=trade_fee, peg=peg, peg_target=peg_target)
    assert pool.peg == [1, 1.4, 1.3]
    assert pool.peg_target == [1, 1.5, 1.4]


def test_stableswap_constructor_peg_failure():
    tokens = {'DOT': 1400000, 'vDOT': 1000000, 'lstDOT': 1100000}
    a = 100
    trade_fee = 0.0005
    peg = 1.4

    with pytest.raises(Exception):
        StableSwapPoolState(tokens=tokens, amplification=a, trade_fee=trade_fee, peg=peg)

    # different peg target
    peg = [1.4, 1.3]
    peg_target = 1.5
    with pytest.raises(Exception):
        StableSwapPoolState(tokens=tokens, amplification=a, trade_fee=trade_fee, peg=peg, peg_target=peg_target)


@given(
    st.floats(min_value=0.00001, max_value=0.0010),
    st.floats(min_value=0.01, max_value=100),
    st.floats(min_value=0.01, max_value=100),
    st.floats(min_value=10, max_value=100000),
    st.floats(min_value=-1, max_value=1, exclude_min=True),
    st.floats(min_value=-1, max_value=1, exclude_min=True),
    st.floats(min_value=0.000001, max_value=0.01),
    st.integers(min_value=1, max_value=1000),
    st.floats(min_value=1, max_value=100000)
)
def test_peg_update(fee, ratio1, ratio2, amp, repeg_pct1, repeg_pct2, max_repeg, block_ct, sell_size):
    init_vDOT_price = 1
    init_lstDOT_price = 1

    dot_liq = 1000000
    tokens = {
        'DOT': dot_liq,
        'vDOT': ratio1 * dot_liq / init_vDOT_price,
        'lstDOT': ratio2 * dot_liq / init_lstDOT_price
    }

    peg_target = [init_vDOT_price * (1 + repeg_pct1), init_lstDOT_price * (1 + repeg_pct2)]

    for [tkn1, tkn2] in [['DOT', 'vDOT'], ['DOT', 'lstDOT'], ['vDOT', 'lstDOT']]:
        for [tkn_buy, tkn_sell] in [[tkn1, tkn2], [tkn2, tkn1]]:
            agent = Agent(holdings={tkn_sell: sell_size})

            pool = StableSwapPoolState(copy.deepcopy(tokens), amp, trade_fee=fee,
                                       peg=[init_vDOT_price, init_lstDOT_price], max_peg_update=max_repeg)
            pool.set_peg_target(peg_target)
            pool.time_step += block_ct  # fast forward some blocks
            pool.swap(agent, tkn_sell, tkn_buy, sell_quantity=sell_size)
            peg_diff = [pool.peg[i] - 1 for i in range(len(pool.peg))]
            for i in range(1,len(tokens)):
                if peg_target[i-1] != pool.peg_target[i]:
                    raise AssertionError(f'Peg target update unsuccessful')
                # peg change should be in correct direction
                is_expected_peg_move_pos = peg_target[i-1] > 1
                if is_expected_peg_move_pos and peg_diff[i] < 0:
                    raise AssertionError(f'Peg of asset {pool.asset_list[i]} not updated in correct direction')
                elif not is_expected_peg_move_pos and peg_diff[i] > 0:
                    raise AssertionError(f'Peg of asset {pool.asset_list[i]} not updated in correct direction')
                if abs(peg_diff[i])/block_ct - max_repeg > 1e-15:  # check that max per-block is respected
                    raise AssertionError(f'Peg diff of asset {pool.asset_list[i]} exceeds max_repeg {max_repeg}')
                dir_sign = 1 if is_expected_peg_move_pos else -1
                max_total_repeg = dir_sign * block_ct * max_repeg
                # if peg target not hit, 1 + max_total_repeg = peg < peg_target
                if pool.peg[i] != peg_target[i-1]:
                    if 1 + max_total_repeg != pool.peg[i]:
                        raise AssertionError(f'Peg of asset {pool.asset_list[i]} not updated sufficiently')


<<<<<<< HEAD
def test_martin_buy_shares():
    amp = 1000
    # fee = 0.01  # very high fee of 1% to exaggerate impact
    fee = 0.
    tvl = 2_000_000
    trade_size = 100
    peg1 = 1/2
    peg2 = 1/3

    r1, r2 = peg1, peg2  # this makes pool evenly balanced at peg

    tokens = {'TKN1': mpf(r1 / (r1 + r2 + 1) * tvl), 'TKN2': mpf(1 / (r1 + r2 + 1) * tvl),
              'TKN3': mpf(r2 / (r1 + r2 + 1) * tvl)}
    pool = StableSwapPoolState(tokens, mpf(amp), trade_fee=mpf(fee), peg=[peg1, peg2])
    pool.time_step = 4
    peg_target = [0.48, 1/3]
    pool.set_peg_target(peg_target)

    pool.time_step = 5
    agent = Agent(holdings={'TKN2': mpf(11)})

    initial_balance = 11

    pool.buy_shares(
        agent, mpf(4.7134647938), "TKN2"
    )
    final_balance = agent.holdings["TKN2"]
    spent = initial_balance - final_balance
    print(f"{spent=}")
    print(f"{agent=}")


def test_colin_buy_shares():
    amp = 1000
    fee = 0.01  # very high fee of 1% to exaggerate impact
    tvl = 2_000_000

    r1, r2 = 1, 1  # this makes pool evenly balanced at peg

    tokens = {'TKN1': mpf(r1 / (r1 + r2 + 1) * tvl), 'TKN2': mpf(1 / (r1 + r2 + 1) * tvl),
              'TKN3': mpf(r2 / (r1 + r2 + 1) * tvl)}
    pool = StableSwapPoolState(tokens, mpf(amp), trade_fee=mpf(fee))

    initial_balance = 11
    buy_amt = mpf(4.7134647938)

    agent = Agent(holdings={'TKN2': mpf(initial_balance)})


    pool.buy_shares(
        agent, buy_amt, "TKN2"
    )
    final_balance = agent.holdings["TKN2"]
    spent = initial_balance - final_balance

    pool_feeless = StableSwapPoolState(tokens, mpf(amp), trade_fee=mpf(0))

    agent_feeless = Agent(holdings={'TKN2': mpf(initial_balance)})


    pool_feeless.buy_shares(
        agent_feeless, buy_amt, "TKN2"
    )
    final_balance_feeless = agent_feeless.holdings["TKN2"]
    spent_feeless = initial_balance - final_balance_feeless
    print(f"{spent=}")
    print(f"{agent=}")
=======
def test_cash_out():
    prices = {'USDT': 1, 'UDSC': 1.003, 'USDX': 0.7}
    stableswap = StableSwapPoolState(
        tokens={'USDT': 1000000, 'USDC': 1000300, 'USDX': 700000},
        amplification=1000,
        trade_fee=0.0005,
        peg=list(prices.values())[1:],
    )
    agent = Agent(holdings={'USDT': 1000})
    stableswap.add_liquidity(agent, 1000, 'USDT')
    value = stableswap.cash_out(agent, prices)
    stableswap.remove_uniform(agent, agent.holdings[stableswap.unique_id])
    if value != sum([agent.holdings[tkn] * prices[tkn] if tkn in prices else 0 for tkn in agent.holdings]):
        raise AssertionError('Cash out value not calculated correctly')
>>>>>>> e086a97c
<|MERGE_RESOLUTION|>--- conflicted
+++ resolved
@@ -1239,75 +1239,6 @@
                         raise AssertionError(f'Peg of asset {pool.asset_list[i]} not updated sufficiently')
 
 
-<<<<<<< HEAD
-def test_martin_buy_shares():
-    amp = 1000
-    # fee = 0.01  # very high fee of 1% to exaggerate impact
-    fee = 0.
-    tvl = 2_000_000
-    trade_size = 100
-    peg1 = 1/2
-    peg2 = 1/3
-
-    r1, r2 = peg1, peg2  # this makes pool evenly balanced at peg
-
-    tokens = {'TKN1': mpf(r1 / (r1 + r2 + 1) * tvl), 'TKN2': mpf(1 / (r1 + r2 + 1) * tvl),
-              'TKN3': mpf(r2 / (r1 + r2 + 1) * tvl)}
-    pool = StableSwapPoolState(tokens, mpf(amp), trade_fee=mpf(fee), peg=[peg1, peg2])
-    pool.time_step = 4
-    peg_target = [0.48, 1/3]
-    pool.set_peg_target(peg_target)
-
-    pool.time_step = 5
-    agent = Agent(holdings={'TKN2': mpf(11)})
-
-    initial_balance = 11
-
-    pool.buy_shares(
-        agent, mpf(4.7134647938), "TKN2"
-    )
-    final_balance = agent.holdings["TKN2"]
-    spent = initial_balance - final_balance
-    print(f"{spent=}")
-    print(f"{agent=}")
-
-
-def test_colin_buy_shares():
-    amp = 1000
-    fee = 0.01  # very high fee of 1% to exaggerate impact
-    tvl = 2_000_000
-
-    r1, r2 = 1, 1  # this makes pool evenly balanced at peg
-
-    tokens = {'TKN1': mpf(r1 / (r1 + r2 + 1) * tvl), 'TKN2': mpf(1 / (r1 + r2 + 1) * tvl),
-              'TKN3': mpf(r2 / (r1 + r2 + 1) * tvl)}
-    pool = StableSwapPoolState(tokens, mpf(amp), trade_fee=mpf(fee))
-
-    initial_balance = 11
-    buy_amt = mpf(4.7134647938)
-
-    agent = Agent(holdings={'TKN2': mpf(initial_balance)})
-
-
-    pool.buy_shares(
-        agent, buy_amt, "TKN2"
-    )
-    final_balance = agent.holdings["TKN2"]
-    spent = initial_balance - final_balance
-
-    pool_feeless = StableSwapPoolState(tokens, mpf(amp), trade_fee=mpf(0))
-
-    agent_feeless = Agent(holdings={'TKN2': mpf(initial_balance)})
-
-
-    pool_feeless.buy_shares(
-        agent_feeless, buy_amt, "TKN2"
-    )
-    final_balance_feeless = agent_feeless.holdings["TKN2"]
-    spent_feeless = initial_balance - final_balance_feeless
-    print(f"{spent=}")
-    print(f"{agent=}")
-=======
 def test_cash_out():
     prices = {'USDT': 1, 'UDSC': 1.003, 'USDX': 0.7}
     stableswap = StableSwapPoolState(
@@ -1321,5 +1252,4 @@
     value = stableswap.cash_out(agent, prices)
     stableswap.remove_uniform(agent, agent.holdings[stableswap.unique_id])
     if value != sum([agent.holdings[tkn] * prices[tkn] if tkn in prices else 0 for tkn in agent.holdings]):
-        raise AssertionError('Cash out value not calculated correctly')
->>>>>>> e086a97c
+        raise AssertionError('Cash out value not calculated correctly')