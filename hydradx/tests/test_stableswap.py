import copy
import functools
from datetime import timedelta

import pytest
from hypothesis import given, strategies as st, settings, reproduce_failure
from mpmath import mp, mpf

from hydradx.model import run
from hydradx.model.amm import stableswap_amm as stableswap
from hydradx.model.amm.agents import Agent
from hydradx.model.amm.global_state import GlobalState
from hydradx.model.amm.stableswap_amm import StableSwapPoolState, simulate_swap, simulate_remove_uniform, \
    simulate_add_liquidity
from hydradx.model.amm.trade_strategies import random_swaps, stableswap_arbitrage
from hydradx.tests.strategies_omnipool import stableswap_config

mp.dps = 50

asset_price_strategy = st.floats(min_value=0.01, max_value=1000)
asset_quantity_strategy = st.floats(min_value=1000, max_value=1000000)
fee_strategy = st.floats(min_value=0, max_value=0.1, allow_nan=False)
trade_quantity_strategy = st.floats(min_value=-1000, max_value=1000)
asset_number_strategy = st.integers(min_value=2, max_value=5)


def stable_swap_equation(pool: StableSwapPoolState):  # d: float, a: float, n: int, reserves: list):
    """
    this is the equation that should remain true at all times within a stableswap pool
    """
    a = pool.ann
    d = pool.d
    n = pool.n_coins
    reserves = list(pool.liquidity.values())
    side1 = a * sum(reserves) + d
    side2 = a * d + d ** (n + 1) / (n ** n * functools.reduce(lambda i, j: i * j, reserves))
    return side1 == pytest.approx(side2)


@given(stableswap_config(trade_fee=0))
def test_swap_invariant(initial_pool: StableSwapPoolState):
    # print(f'testing with {len(initial_pool.asset_list)} assets')
    initial_state = GlobalState(
        pools={
            'stableswap': initial_pool
        },
        agents={
            'trader': Agent(
                holdings={tkn: 100000 for tkn in initial_pool.asset_list},
                trade_strategy=random_swaps(
                    pool_id='stableswap',
                    amount={tkn: 1000 for tkn in initial_pool.asset_list},
                    randomize_amount=True
                )
            )
        }
    )

    new_state = initial_state.copy()
    d = new_state.pools['stableswap'].calculate_d()
    for n in range(10):
        new_state = new_state.agents['trader'].trade_strategy.execute(new_state, agent_id='trader')
        new_d = new_state.pools['stableswap'].calculate_d()
        if new_d != pytest.approx(d):
            raise AssertionError('Invariant has varied.')
    if initial_state.total_wealth() != pytest.approx(new_state.total_wealth()):
        raise AssertionError('Some assets were lost along the way.')


@given(st.integers(min_value=1000, max_value=1000000),
       st.integers(min_value=1000, max_value=1000000),
       st.integers(min_value=10, max_value=1000)
       )
def test_spot_price_two_assets(token_a: int, token_b: int, amp: int):
    initial_pool = StableSwapPoolState(
        tokens={"A": token_a, "B": token_b},
        amplification=amp,
        trade_fee=0.0,
        unique_id='stableswap'
    )
    spot_price_initial = initial_pool.spot_price()

    trade_size = 1
    initial_agent = Agent(holdings={"A": 1, "B": 1})
    swap_state, swap_agent = stableswap.simulate_swap(
        old_state=initial_pool,
        old_agent=initial_agent,
        tkn_sell="A", tkn_buy="B", sell_quantity=trade_size
    )
    delta_a = swap_state.liquidity["A"] - initial_pool.liquidity["A"]
    delta_b = initial_pool.liquidity["B"] - swap_state.liquidity["B"]
    exec_price = delta_a / delta_b

    spot_price_final = swap_state.spot_price()

    if spot_price_initial > exec_price and (spot_price_initial - exec_price) / spot_price_initial > 10e-10:
        raise AssertionError('Initial spot price should be lower than execution price.')
    if exec_price > spot_price_final and (exec_price - spot_price_final) / spot_price_final > 10e-10:
        raise AssertionError('Execution price should be lower than final spot price.')


@given(st.integers(min_value=1000, max_value=1000000),
       st.integers(min_value=1000, max_value=1000000),
       st.integers(min_value=1000, max_value=1000000),
       st.integers(min_value=1000, max_value=1000000),
       st.integers(min_value=10, max_value=1000),
       st.integers(min_value=1, max_value=3)
       )
def test_spot_price(token_a: int, token_b: int, token_c: int, token_d: int, amp: int, i: int):
    initial_pool = StableSwapPoolState(
        tokens={"A": token_a, "B": token_b, "C": token_c, "D": token_d},
        amplification=amp,
        trade_fee=0.0,
        unique_id='stableswap'
    )
    tkns = ["A", "B", "C", "D"]
    spot_price_initial = initial_pool.price(tkns[i], "A")

    trade_size = 1
    initial_agent = Agent(holdings={"A": 1.1, "B": 1.1, "C": 1.1, "D": 1.1})
    swap_agent = initial_agent.copy()
    swap_pool = initial_pool.copy().swap(swap_agent, tkn_sell="A", tkn_buy=tkns[i], sell_quantity=trade_size)
    delta_a = swap_pool.liquidity["A"] - initial_pool.liquidity["A"]
    delta_b = initial_pool.liquidity[tkns[i]] - swap_pool.liquidity[tkns[i]]
    exec_price = delta_a / delta_b

    spot_price_final = swap_pool.price(tkns[i], "A")

    if spot_price_initial > exec_price and (spot_price_initial - exec_price) / spot_price_initial > 10e-10:
        raise AssertionError('Initial spot price should be lower than execution price.')
    if exec_price > spot_price_final and (exec_price - spot_price_final) / spot_price_final > 10e-10:
        raise AssertionError('Execution price should be lower than final spot price.')


@given(st.integers(min_value=1000, max_value=1000000),
       st.integers(min_value=1000, max_value=1000000),
       st.integers(min_value=10, max_value=1000)
       )
def test_share_price(token_a: int, token_b: int, amp: int):
    tokens = {"A": token_a, "B": token_b}
    initial_pool = StableSwapPoolState(
        tokens=tokens,
        amplification=amp,
        trade_fee=0.0,
        unique_id='stableswap'
    )

    share_price_initial = initial_pool.share_price()

    agent = Agent(holdings={"A": 100000000, "B": 100000000})
    delta_tkn = 1
    shares_initial = initial_pool.shares
    add_pool = initial_pool.copy()
    add_pool.add_liquidity(agent, quantity=delta_tkn, tkn_add="A")
    shares_final = add_pool.shares
    delta_a = add_pool.liquidity["A"] - tokens["A"]
    delta_s = shares_final - shares_initial
    exec_price = delta_a / delta_s

    if share_price_initial > exec_price and (share_price_initial - exec_price) / share_price_initial > 10e-10:
        raise AssertionError('Initial share price should be lower than execution price.')

    # now we test withdraw

    delta_s = agent.holdings['stableswap']
    share_price_initial = add_pool.share_price()
    a_initial = add_pool.liquidity['A']
    withdraw_pool = add_pool.copy()
    withdraw_pool.remove_liquidity(agent, shares_removed=delta_s, tkn_remove='A')
    a_final = withdraw_pool.liquidity['A']
    exec_price = (a_initial - a_final) / delta_s

    if share_price_initial < exec_price and (exec_price - share_price_initial) / share_price_initial > 10e-10:
        raise AssertionError('Initial share price should be higher than execution price.')


@given(stableswap_config(trade_fee=0))
def test_round_trip_dy(initial_pool: StableSwapPoolState):
    d = initial_pool.calculate_d()
    asset_a = initial_pool.asset_list[0]
    other_reserves = [initial_pool.liquidity[a] for a in list(filter(lambda k: k != asset_a, initial_pool.asset_list))]
    y = initial_pool.calculate_y(reserves=other_reserves, d=d, tkn_omit=asset_a)
    if y != pytest.approx(initial_pool.liquidity[asset_a]) or y < initial_pool.liquidity[asset_a]:
        raise AssertionError('Round-trip calculation incorrect.')
    modified_d = initial_pool.calculate_d(initial_pool.modified_balances(delta={asset_a: 1}))
    if initial_pool.calculate_y(reserves=other_reserves, d=modified_d, tkn_omit=asset_a) != pytest.approx(y + 1):
        raise AssertionError('Round-trip calculation incorrect.')


@given(stableswap_config(precision=0.000000001, trade_fee=0))
def test_remove_asset(initial_pool: StableSwapPoolState):
    initial_agent = Agent(
        holdings={tkn: 0 for tkn in initial_pool.asset_list}
    )
    # agent holds all the shares
    tkn_remove = initial_pool.asset_list[0]
    pool_name = initial_pool.unique_id
    delta_shares = min(initial_pool.shares / 2, 100)
    initial_agent.holdings.update({initial_pool.unique_id: delta_shares + 1})
    withdraw_shares_pool, withdraw_shares_agent = stableswap.simulate_remove_liquidity(
        initial_pool, initial_agent, delta_shares, tkn_remove
    )
    delta_tkn = withdraw_shares_agent.holdings[tkn_remove] - initial_agent.holdings[tkn_remove]
    withdraw_asset_pool, withdraw_asset_agent = initial_pool.copy(), initial_agent.copy()
    withdraw_asset_pool.withdraw_asset(
        withdraw_asset_agent, delta_tkn, tkn_remove
    )
    if (
            withdraw_asset_agent.holdings[tkn_remove] != pytest.approx(withdraw_shares_agent.holdings[tkn_remove])
            or withdraw_asset_agent.holdings[pool_name] != pytest.approx(withdraw_shares_agent.holdings[pool_name])
            or withdraw_shares_pool.liquidity[tkn_remove] != pytest.approx(withdraw_asset_pool.liquidity[tkn_remove])
            or withdraw_shares_pool.shares != pytest.approx(withdraw_asset_pool.shares)
    ):
        raise AssertionError("Asset values don't match.")


@given(stableswap_config(precision=0.000000001))
def test_buy_shares(initial_pool: StableSwapPoolState):
    initial_agent = Agent(
        holdings={tkn: 0 for tkn in initial_pool.asset_list + [initial_pool.unique_id]}
    )
    # agent holds all the shares
    tkn_add = initial_pool.asset_list[0]
    pool_name = initial_pool.unique_id
    delta_tkn = 10
    initial_agent.holdings.update({tkn_add: 10})

    add_liquidity_pool, add_liquidity_agent = stableswap.simulate_add_liquidity(
        initial_pool, initial_agent, delta_tkn, tkn_add
    )
    delta_shares = add_liquidity_agent.holdings[pool_name] - initial_agent.holdings[pool_name]
    buy_shares_pool, buy_shares_agent = stableswap.simulate_buy_shares(
        initial_pool.copy(), initial_agent.copy(), delta_shares, tkn_add, fail_overdraft=False
    )

    if (
            add_liquidity_agent.holdings[tkn_add] != pytest.approx(buy_shares_agent.holdings[tkn_add], rel=1e-12)
            or add_liquidity_agent.holdings[pool_name] != pytest.approx(buy_shares_agent.holdings[pool_name], rel=1e-12)
            or add_liquidity_pool.liquidity[tkn_add] != pytest.approx(buy_shares_pool.liquidity[tkn_add], rel=1e-12)
            or add_liquidity_pool.shares != pytest.approx(buy_shares_pool.shares, rel=1e-12)
            or add_liquidity_pool.calculate_d() != pytest.approx(buy_shares_pool.calculate_d(), rel=1e-12)
    ):
        raise AssertionError("Asset values don't match.")


@given(
    st.floats(min_value=0.0001, max_value=.9999),
    st.integers(min_value=1, max_value=1000000),
    st.floats(min_value=0.0001, max_value=0.1)
)
def test_arbitrage_profitability(trade_fraction, amp, fee):
    initial_pool = StableSwapPoolState(
        tokens={
            tkn: mpf(10000) for tkn in ['R' + str(n) for n in range(1, 5)]
        },
        amplification=amp,
        trade_fee=fee
    )
    trader = Agent(
        holdings={tkn: 10000000000 for tkn in initial_pool.asset_list}
    )
    arbitrageur = Agent(
        holdings={tkn: 10000000000 for tkn in initial_pool.asset_list},
        trade_strategy=stableswap_arbitrage(
            pool_id='stableswap', minimum_profit=0, precision=1e-6
        )
    )
    swapped_pool: StableSwapPoolState = initial_pool.copy().swap(
        agent=trader,
        tkn_sell='R1', tkn_buy='R2',
        buy_quantity=trade_fraction * initial_pool.liquidity['R1']
    )
    pre_arb_state = GlobalState(
        pools={'stableswap': swapped_pool},
        agents={'Arbitrageur': arbitrageur},
        external_market={'R1': 1, 'R2': 1, 'R3': 1, 'R4': 1}
    )
    arbitrageur.trade_strategy.execute(pre_arb_state, 'Arbitrageur')
    if (
            sum(arbitrageur.holdings.values()) < sum(arbitrageur.initial_holdings.values())
    ):
        raise AssertionError(
            f"Arbitrageur lost money. "
            f"(start: {sum(arbitrageur.initial_holdings.values())}, end: {sum(arbitrageur.holdings.values())})"
        )


@given(
    st.floats(min_value=0.0001, max_value=.9999),
    st.integers(min_value=1, max_value=10000)
)
def test_arbitrage_efficacy(trade_fraction, amp):
    initial_pool = StableSwapPoolState(
        tokens={
            tkn: mpf(10000) for tkn in ['R' + str(n) for n in range(1, 5)]
        },
        amplification=amp,
        trade_fee=0
    )
    trader = Agent(
        holdings={tkn: 10000000000 for tkn in initial_pool.asset_list}
    )
    arbitrageur = Agent(
        holdings={tkn: 10000000000 for tkn in initial_pool.asset_list},
        trade_strategy=stableswap_arbitrage(
            pool_id='stableswap', minimum_profit=0, precision=1e-6
        )
    )
    swapped_pool: StableSwapPoolState = initial_pool.copy().swap(
        agent=trader,
        tkn_sell='R1', tkn_buy='R2',
        buy_quantity=trade_fraction * initial_pool.liquidity['R1']
    )
    pre_arb_state = GlobalState(
        pools={'stableswap': swapped_pool},
        agents={'Arbitrageur': arbitrageur},
        external_market={'R1': 1, 'R2': 1, 'R3': 1, 'R4': 1}
    )
    final_state = arbitrageur.trade_strategy.execute(pre_arb_state.copy(), 'Arbitrageur')
    final_pool = final_state.pools['stableswap']

    if (
            initial_pool.price('R1', 'R2')
            != pytest.approx(final_pool.price('R1', 'R2'), abs=1e-6)
    ):
        raise AssertionError(f"Arbitrageur didn't keep the price stable."
                             f"({initial_pool.price('R1', 'R2')},"
                             f"{final_pool.price('R1', 'R2')}")


@given(stableswap_config(trade_fee=0))
def test_add_remove_liquidity(initial_pool: StableSwapPoolState):
    lp_tkn = initial_pool.asset_list[0]
    lp = Agent(
        holdings={lp_tkn: 10000}
    )

    add_liquidity_state, add_liquidity_agent = stableswap.simulate_add_liquidity(
        initial_pool, old_agent=lp, quantity=10000, tkn_add=lp_tkn
    )
    if not stable_swap_equation(add_liquidity_state):
        raise AssertionError('Stableswap equation does not hold after add liquidity operation.')

    remove_liquidity_state, remove_liquidity_agent = stableswap.simulate_remove_liquidity(
        add_liquidity_state,
        add_liquidity_agent,
        quantity=add_liquidity_agent.holdings[initial_pool.unique_id],
        tkn_remove=lp_tkn
    )
    if not stable_swap_equation(remove_liquidity_state):
        raise AssertionError('Stableswap equation does not hold after remove liquidity operation.')
    if remove_liquidity_agent.holdings[lp_tkn] != pytest.approx(lp.holdings[lp_tkn]):
        raise AssertionError('LP did not get the same balance back when withdrawing liquidity.')


#
# def test_curve_style_withdraw_fees():
#     initial_state = stableswap.StableSwapPoolState(
#         tokens={
#             'USDA': 1000000,
#             'USDB': 1000000,
#             'USDC': 1000000,
#             'USDD': 1000000,
#         }, amplification=100, trade_fee=0.003,
#         unique_id='test_pool'
#     )
#     initial_agent = Agent(
#         holdings={'USDA': 100000}
#     )
#     test_state, test_agent = stableswap.simulate_add_liquidity(
#         old_state=initial_state.copy(),
#         old_agent=initial_agent.copy(),
#         quantity=initial_agent.holdings['USDA'],
#         tkn_add='USDA',
#     )
#
#     stable_state, stable_agent = stableswap.simulate_remove_liquidity(
#         old_state=test_state.copy(),
#         old_agent=test_agent.copy(),
#         quantity=test_agent.holdings['test_pool'],
#         tkn_remove='USDB'
#     )
#     effective_fee_withdraw = 1 - stable_agent.holdings['USDB'] / initial_agent.holdings['USDA']
#
#     swap_state, swap_agent = stableswap.simulate_swap(
#         initial_state.copy(),
#         initial_agent.copy(),
#         tkn_sell='USDA',
#         tkn_buy='USDB',
#         sell_quantity=initial_agent.holdings['USDA']
#     )
#     effective_fee_swap = 1 - swap_agent.holdings['USDB'] / initial_agent.holdings['USDA']
#
#     if effective_fee_withdraw <= effective_fee_swap:
#         raise AssertionError('Withdraw fee is not higher than swap fee.')


@given(
    st.integers(min_value=1, max_value=1000000),
    st.integers(min_value=10000, max_value=10000000),
)
def test_exploitability(initial_lp: int, trade_size: int):
    assets = ['USDA', 'USDB']
    initial_tvl = 1000000

    initial_state = StableSwapPoolState(
        tokens={tkn: mpf(initial_tvl / len(assets)) for tkn in assets},
        amplification=1000,
        trade_fee=0
    )
    initial_agent = Agent(
        holdings={tkn: mpf(initial_lp / len(assets)) for tkn in assets},
    )

    lp_state, lp_agent = initial_state.copy(), initial_agent.copy()
    for tkn in initial_state.asset_list:
        lp_state.add_liquidity(
            agent=lp_agent,
            quantity=lp_agent.holdings[tkn],
            tkn_add=tkn
        )

    trade_state, trade_agent = lp_state.copy(), lp_agent.copy()
    trade_agent.holdings['USDA'] = trade_size
    trade_state.swap(
        agent=trade_agent,
        tkn_sell='USDA',
        tkn_buy='USDB',
        sell_quantity=trade_size
    )

    withdraw_state, withdraw_agent = trade_state.copy(), trade_agent.copy()
    withdraw_state.remove_liquidity(
        agent=withdraw_agent,
        shares_removed=trade_agent.holdings['stableswap'],
        tkn_remove='USDA'
    )

    max_arb_size = trade_size
    min_arb_size = 0

    for i in range(10):
        final_state, final_agent = withdraw_state.copy(), withdraw_agent.copy()
        arb_size = (max_arb_size - min_arb_size) / 2 + min_arb_size
        final_state.swap(
            agent=final_agent,
            tkn_sell='USDB',
            tkn_buy='USDA',
            buy_quantity=arb_size
        )

        profit = sum(final_agent.holdings.values()) - trade_size - initial_lp
        if profit > 0:
            raise AssertionError(f'Agent profited by exploit ({profit}).')

        if initial_state.price('USDA', 'USDB') < final_state.price('USDA', 'USDB'):
            min_arb_size = arb_size
        elif initial_state.price('USDA', 'USDB') > final_state.price('USDA', 'USDB'):
            max_arb_size = arb_size
        else:
            break


@settings(deadline=timedelta(milliseconds=500))
@given(
    st.integers(min_value=1, max_value=1000000),
    st.floats(min_value=0.00001, max_value=0.99999)
)
def test_swap_one(amplification, swap_fraction):
    initial_state = StableSwapPoolState(
        tokens={
            'USDA': mpf(1000000),
            'USDB': mpf(1000000),
            'USDC': mpf(1000000),
            'USDD': mpf(1000000),
        }, amplification=amplification, trade_fee=0,
    )
    stablecoin = initial_state.asset_list[-1]
    tkn_sell = initial_state.asset_list[0]
    buy_quantity = initial_state.liquidity[tkn_sell] * swap_fraction
    initial_agent = Agent(
        holdings={tkn_sell: 10000000000000}
    )
    sell_agent = initial_agent.copy()
    sell_state = initial_state.copy().swap_one(
        agent=sell_agent,
        tkn_sell=tkn_sell,
        quantity=buy_quantity
    )
    if not stable_swap_equation(sell_state):
        raise AssertionError('Stableswap equation does not hold after swap operation.')

    for tkn in initial_state.asset_list:
        if (
                sell_state.price(tkn, stablecoin)
                != pytest.approx(initial_state.price(tkn, stablecoin))
                and tkn != tkn_sell
        ):
            raise AssertionError('Spot price changed for non-swapped token.')

    if sell_state.price(tkn_sell, stablecoin) >= initial_state.price(tkn_sell, stablecoin):
        raise AssertionError('Spot price increased for swapped token.')

    if sell_state.d != pytest.approx(initial_state.d):
        raise AssertionError('D changed after sell operation.')

    tkn_buy = sell_state.asset_list[0]
    buy_agent = sell_agent.copy()
    buy_state = sell_state.copy().swap_one(
        agent=buy_agent,
        tkn_buy=tkn_buy,
        quantity=buy_quantity
    )
    if not stable_swap_equation(buy_state):
        raise AssertionError('Stableswap equation does not hold after swap operation.')

    for tkn in initial_state.asset_list:
        if (
                buy_state.price(tkn, stablecoin)
                != pytest.approx(initial_state.price(tkn, stablecoin))
                and tkn != tkn_buy
        ):
            raise AssertionError('Spot price changed for non-swapped token.')

    if buy_state.price(tkn_buy, stablecoin) <= sell_state.price(tkn_buy, stablecoin):
        raise AssertionError('Spot price decreased for swapped token.')

    if buy_state.d != pytest.approx(initial_state.d):
        raise AssertionError('D changed after buy operation.')


# @given(st.integers(min_value=1, max_value=999))
def test_amplification_change_exploit():  # (end_amp):
    start_amp = 1000
    end_amp = 100
    initial_pool = StableSwapPoolState(
        tokens={
            'USDA': mpf(1000000),
            'USDB': mpf(1000000),
            'USDC': mpf(1000000),
            'USDD': mpf(1000000),
        },
        amplification=start_amp,
        trade_fee=0.001,
    )
    initial_agent = Agent(
        holdings={'USDA': 10000000000000, 'USDB': 10000000000000},
        # trade_strategy=stableswap_arbitrage(pool_id='stableswap', minimum_profit=0, precision=0.000001)
    )
    initial_state = GlobalState(
        pools={
            'stableswap': initial_pool
        },
        agents={
            'trader': initial_agent,
            'arbitrageur': Agent(
                holdings={tkn: 10000000000000 for tkn in initial_pool.asset_list},
                trade_strategy=stableswap_arbitrage(pool_id='stableswap', minimum_profit=1, precision=0.0001)
            )
        },
        external_market={
            'USDA': 1,
            'USDB': 1,
            'USDC': 1,
            'USDD': 1,
        }
    )
    sell_quantity = initial_pool.liquidity['USDA'] * 10
    sell_state = initial_state.copy()
    sell_state.pools['stableswap'].swap(
        agent=sell_state.agents['trader'],
        tkn_sell='USDA',
        tkn_buy='USDB',
        sell_quantity=sell_quantity
    )
    duration = int((start_amp - end_amp) / end_amp * 99.9)
    sell_state.pools['stableswap'].set_amplification(end_amp, duration)
    events = run.run(sell_state, time_steps=duration, silent=True)
    final_pool: StableSwapPoolState = events[-1].pools['stableswap']
    final_agent: Agent = events[-1].agents['trader']
    final_pool.swap(
        agent=final_agent,
        tkn_sell='USDB',
        tkn_buy='USDA',
        buy_quantity=sell_quantity
    )
    loss = sum(initial_pool.liquidity.values()) - sum(final_pool.liquidity.values())
    if loss > 0:
        raise AssertionError(F"Pool lost money. loss: {round(loss / sum(initial_pool.liquidity.values()) * 100, 5)}%")


@settings(deadline=timedelta(milliseconds=500))
@given(
    liquidity_stepdown=st.integers(min_value=-1000000, max_value=1000000),
    assets_number=st.integers(min_value=2, max_value=4),
    amplification=st.integers(min_value=1, max_value=10000),
    trade_fee=st.floats(min_value=0, max_value=0.1)
)
def test_buy_sell_spot(
        liquidity_stepdown: int,
        assets_number: int,
        amplification: int,
        trade_fee: float
):
    base_liquidity = mpf(10000000)
    initial_state = StableSwapPoolState(
        tokens={
            tkn: base_liquidity + liquidity_stepdown * n
            for n, tkn in enumerate(['R' + str(n) for n in range(1, assets_number + 1)])
        },
        amplification=amplification,
        trade_fee=trade_fee
    )
    tkn_sell = 'R1'
    tkn_buy = 'R2'
    agent = Agent(holdings={tkn: mpf(1000) for tkn in initial_state.asset_list})
    test_state, test_agent = initial_state.copy(), agent.copy()
    buy_quantity = 0.001
    r1_per_r2 = initial_state.buy_spot(tkn_buy='R2', tkn_sell='R1')
    r2_per_r1 = initial_state.sell_spot(tkn_sell='R1', tkn_buy='R2')
    test_state.swap(
        agent=test_agent,
        tkn_sell=tkn_sell,
        tkn_buy=tkn_buy,
        buy_quantity=buy_quantity
    )
    actual_sell_quantity = test_agent.initial_holdings[tkn_sell] - test_agent.holdings[tkn_sell]
    actual_buy_quantity = test_agent.holdings[tkn_buy] - test_agent.initial_holdings[tkn_buy]
    ex_price_r1 = actual_buy_quantity / actual_sell_quantity
    ex_price_r2 = actual_sell_quantity / actual_buy_quantity
    if r2_per_r1 != pytest.approx(ex_price_r1):
        raise AssertionError(f'Sell spot R1 ({r2_per_r1}) != execution price ({ex_price_r1}).')
    if r1_per_r2 != pytest.approx(ex_price_r2):
        raise AssertionError(f'Buy spot R2 ({r1_per_r2}) != execution price ({ex_price_r2}).')


@settings(deadline=timedelta(milliseconds=500))
@given(
    st.lists(asset_quantity_strategy, min_size=2, max_size=2),
    st.floats(min_value=0.0001, max_value=0.50),
    st.integers(min_value=10, max_value=100000)
)
def test_share_prices(assets, fee, amp):
    tokens = {'USDT': mpf(assets[0]), 'USDC': mpf(assets[1])}
    pool = StableSwapPoolState(tokens, mpf(amp), trade_fee=mpf(fee))
    spot = pool.share_price('USDT')
    add_liq_price = pool.add_liquidity_spot('USDT')
    if add_liq_price <= spot:
        raise AssertionError('Add liquidity price should be higher than spot price.')
    buy_shares_price = pool.buy_shares_spot('USDT')
    if buy_shares_price <= spot:
        raise AssertionError('Buy shares price should be higher than spot price.')
    remove_liq_price = pool.remove_liquidity_spot('USDT')
    if remove_liq_price >= spot:
        raise AssertionError('Remove liquidity price should be lower than spot price.')
    withdraw_asset_price = pool.withdraw_asset_spot('USDT')
    if withdraw_asset_price >= spot:
        raise AssertionError('Withdraw asset price should be lower than spot price.')


def test_arbitrary_peg_feeless():
    # we'll test that slippage is lowest around the peg.
    amp = 1000
    fee = 0.0
    tvl = 2000000
    trade_size = 100

    # first, with peg = 1
    slippage = {}
    for r in [1, 2, 0.5]:
        tokens = {'USDT': mpf(r / (r + 1) * tvl), 'USDC': mpf(1 / (r + 1) * tvl)}
        pool = StableSwapPoolState(tokens, mpf(amp), trade_fee=mpf(fee))
        spot = pool.sell_spot('USDT', 'USDC')

        agent = Agent(holdings={'USDT': mpf(trade_size)})
        test_state, test_agent = simulate_swap(pool, agent, 'USDT', 'USDC', sell_quantity=trade_size)
        execution_price = test_agent.holdings['USDC'] / trade_size
        slippage[r] = abs(spot - execution_price)/spot
    assert slippage[1] < slippage[2] and slippage[1] < slippage[0.5]

    # then, with peg = 2
    slippage = {}
    for r in [1, 2, 3]:
        tokens = {'USDT': mpf(r / (r + 1) * tvl), 'USDC': mpf(1 / (r + 1) * tvl)}
        pool = StableSwapPoolState(tokens, mpf(amp), trade_fee=mpf(fee), peg=2)
        spot = pool.sell_spot('USDT', 'USDC')

        agent = Agent(holdings={'USDT': mpf(trade_size)})
        test_state, test_agent = simulate_swap(pool, agent, 'USDT', 'USDC', sell_quantity=trade_size)
        execution_price = test_agent.holdings['USDC'] / trade_size
        slippage[r] = abs(spot - execution_price)/spot
    assert max(slippage.values()) < 1e-5
    assert slippage[2] < slippage[1] and slippage[2] < slippage[3]

    # finally, with peg = 0.5
    slippage = {}
    for r in [0.25, 0.5, 1]:
        tokens = {'USDT': mpf(r / (r + 1) * tvl), 'USDC': mpf(1 / (r + 1) * tvl)}
        pool = StableSwapPoolState(tokens, mpf(amp), trade_fee=mpf(fee), peg=0.5)
        spot = pool.sell_spot('USDT', 'USDC')

        agent = Agent(holdings={'USDT': mpf(trade_size)})
        test_state, test_agent = simulate_swap(pool, agent, 'USDT', 'USDC', sell_quantity=trade_size)
        execution_price = test_agent.holdings['USDC'] / trade_size
        slippage[r] = abs(spot - execution_price)/spot
    assert max(slippage.values()) < 1e-5
    assert slippage[0.5] < slippage[0.25] and slippage[0.5] < slippage[1]


<<<<<<< HEAD
@given(amplification=st.integers(min_value=1, max_value=10000))
def test_price_at_balance(amplification):
    stableswap = StableSwapPoolState(
        tokens={'USDT': 1, 'USDC': 1},
        amplification=amplification,
        trade_fee=0
    )
    for balance_ratio in [0.1, 0.5, 1, 2, 10]:
        stableswap.liquidity['USDT'] = balance_ratio
        spot = stableswap.spot_price()
        calculated = stableswap.price_at_balance(list(stableswap.liquidity.values()))
        if calculated != pytest.approx(spot, rel=1e-12):
            raise AssertionError(f'Price at balance ({calculated}) != spot price ({spot}).')

=======
@given(
    st.floats(min_value=0.0001, max_value=1000),
    st.floats(min_value=0.0001, max_value=1000),
    st.floats(min_value=0.01, max_value=100),
    st.floats(min_value=0.01, max_value=100),
)
def test_fuzz_arbitrary_peg_remove_uniform(peg1, peg2, r1, r2):
    # we'll test that the asset/share ratio does not decrease
    amp = 1000
    fee = 0.0
    tvl = 2000000
    remove_pct_size = 0.0001

    tokens = {'USDT': mpf(r1 / (r1 + r2 + 1) * tvl), 'USDC': mpf(1 / (r1 + r2 + 1) * tvl),
              'DAI': mpf(r2 / (r1 + r2 + 1) * tvl)}
    pool = StableSwapPoolState(tokens, mpf(amp), trade_fee=mpf(fee), peg=[peg1, peg2])
    usdc_ratio = pool.liquidity['USDC'] / pool.shares
    usdt_ratio = pool.liquidity['USDT'] / pool.shares

    agent = Agent(holdings={pool.unique_id: mpf(pool.shares * remove_pct_size)})
    test_state, test_agent = simulate_remove_uniform(pool, agent, agent.holdings[pool.unique_id])
    new_usdc_ratio = test_state.liquidity['USDC'] / test_state.shares
    new_usdt_ratio = test_state.liquidity['USDT'] / test_state.shares
    err_usdc = (new_usdc_ratio - usdc_ratio)/usdc_ratio
    err_usdt = (new_usdt_ratio - usdt_ratio)/usdt_ratio
    if err_usdc < -1e-20:
        raise  # exploitable
    elif err_usdc > 1e-20:
        raise  # insufficiently accurate
    if err_usdt < -1e-20:
        raise  # exploitable
    elif err_usdt > 1e-20:
        raise  # insufficiently accurate


@given(
    st.booleans(),
    st.booleans(),
    st.floats(min_value=0.000001, max_value=100),
    st.floats(min_value=0.000001, max_value=100),
    st.integers(min_value=10, max_value=100000),
    st.floats(min_value=0.000001, max_value = 1000000),
    st.floats(min_value=0.000001, max_value = 1000000),
    st.floats(min_value=0.000001, max_value = 1000000),
    st.floats(min_value=0.000001, max_value = 1000000)
)
def test_fuzz_exploit_loop(add_tkn_usdt, remove_tkn_usdt, trade_pct_size, add_pct_size, amp, peg1, peg2, r1, r2):
    fee = 0.0
    tvl = 2000000
    add_tkn = 'USDT' if add_tkn_usdt else 'USDC'
    remove_tkn = 'USDT' if remove_tkn_usdt else 'USDC'
    sell_tkn = 'USDT'
    buy_tkn = 'USDC'

    tokens = {'USDT': mpf(r1 / (r1 + r2 + 1) * tvl), 'USDC': mpf(1 / (r1 + r2 + 1) * tvl),
              'DAI': mpf(r2 / (r1 + r2 + 1) * tvl)}
    pool = StableSwapPoolState(tokens, mpf(amp), trade_fee=mpf(fee), peg=[peg1, peg2])
    add_amt = pool.liquidity[add_tkn] * add_pct_size
    sell_amt = pool.liquidity[sell_tkn] * trade_pct_size

    init_holdings = {add_tkn: add_amt}
    if add_tkn == sell_tkn:
        init_holdings[add_tkn] += sell_amt
        init_holdings[buy_tkn] = 0
    else:
        init_holdings[sell_tkn] = sell_amt
    agent = Agent(holdings={tkn: init_holdings[tkn] for tkn in init_holdings})

    # add liquidity
    pool.add_liquidity(agent, add_amt, add_tkn)
    # trade
    pool.swap(agent, sell_tkn, buy_tkn, sell_quantity=agent.holdings[sell_tkn])
    # remove liquidity
    pool.remove_liquidity(agent, agent.holdings[pool.unique_id], remove_tkn)
    # trade back
    pool.swap(agent, buy_tkn, sell_tkn, sell_quantity=agent.holdings[buy_tkn] - init_holdings[buy_tkn])
    if agent.holdings[pool.unique_id] != 0:
        raise AssertionError('Agent should have no shares left')
    if agent.holdings[buy_tkn] != init_holdings[buy_tkn]:
        raise AssertionError('By design of test, agent should have starting quantity of buy_tkn')
    if agent.holdings[sell_tkn] >= init_holdings[sell_tkn]:
        raise AssertionError('Agent has successfully exploited the pool')
    profit_pct = (init_holdings[sell_tkn] - agent.holdings[sell_tkn])/tokens[sell_tkn]
    if profit_pct >= 1e9:
        raise AssertionError('Agent lost too much money')


def test_stableswap_fee():
    amp = 1000
    fee = 0.01  # very high fee of 1% to exaggerate impact
    tvl = 2000000
    trade_size = 100

    for peg1 in [1, 0.5, 2]:
        for peg2 in [1, 0.5, 2]:
            r1, r2 = peg1, peg2  # this makes pool evenly balanced at peg
            tokens = {'TKN1': mpf(r1 / (r1 + r2 + 1) * tvl), 'TKN2': mpf(1 / (r1 + r2 + 1) * tvl),
                      'TKN3': mpf(r2 / (r1 + r2 + 1) * tvl)}
            init_asset_sum_adj = tokens['TKN1'] + peg1 * tokens['TKN2']
            pool = StableSwapPoolState(tokens, mpf(amp), trade_fee=mpf(fee), peg=[peg1, peg2])
            agent = Agent(holdings={'TKN1': mpf(trade_size)})
            test_state, test_agent = simulate_swap(pool, agent, 'TKN1', 'TKN2', sell_quantity=trade_size)
            asset_sum_adj = test_state.liquidity['TKN1'] + peg1 * test_state.liquidity['TKN2']
            correct_fee = fee * trade_size
            # we're pretty permissive with the error bar here because we are taking the difference of asset sums
            if asset_sum_adj - init_asset_sum_adj != pytest.approx(correct_fee, rel=1e-3):
                raise AssertionError('Fee not correctly applied')


@given(st.floats(min_value=0.0, max_value=0.01))
def test_fuzz_stableswap_fee_invariant(fee):
    # we'll test that slippage is lowest around the peg.
    amp = 1000
    tvl = 2000000
    trade_size = 100

    for r in [1, 2, 0.5]:
        for peg_m in [0.5, 1, 2]:
            peg = r * peg_m
            tokens = {'USDT': mpf(r / (r + 1) * tvl), 'USDC': mpf(1 / (r + 1) * tvl)}
            pool = StableSwapPoolState(tokens, mpf(amp), trade_fee=mpf(fee), peg=peg)
            init_d = pool.d

            agent = Agent(holdings={'USDT': mpf(trade_size)})
            test_state, test_agent = simulate_swap(pool, agent, 'USDT', 'USDC', sell_quantity=trade_size)
            correct_fee = fee * trade_size
            # these quantities should *not* be exactly equal when the pool is not balanced, so we use high error
            rel_error = 1e-8 if peg_m == 1 else 1e-2
            assert test_state.d - init_d == pytest.approx(correct_fee, rel=rel_error)


@given(
    st.floats(min_value=0.0001, max_value=0.01),
    st.floats(min_value=0.0001, max_value=10000)
)
@settings(print_blob=True)
def test_stableswap_withdraw_fee_arbitrary_peg(fee, peg):
    # we'll compare adding USDT and withdrawing USDC to just swapping USDT for USDC
    amp = 1000
    tvl = 2000000
    trade_size = 100

    r = peg
    tokens = {'USDT': mpf(r / (r + 1) * tvl), 'USDC': mpf(1 / (r + 1) * tvl)}
    pool = StableSwapPoolState(tokens, mpf(amp), trade_fee=mpf(fee), peg=peg)

    agent = Agent(holdings={'USDT': mpf(trade_size)})
    liq_state, liq_agent = simulate_add_liquidity(pool, agent, agent.holdings['USDT'], 'USDT')
    liq_state.remove_liquidity(liq_agent, liq_agent.holdings[liq_state.unique_id], 'USDC')

    swap_state, swap_agent = simulate_swap(pool, agent, 'USDT', 'USDC', sell_quantity=trade_size)
    pct_diff = (swap_agent.holdings['USDC'] - liq_agent.holdings['USDC'])/swap_agent.holdings['USDC']
    assert pct_diff > -1e-4  # withdraw liquidity is sometimes slightly better than swapping
    assert pct_diff < 1e-4


@given(
    st.floats(min_value=0.00001, max_value=0.0010),
    st.floats(min_value=0.0001, max_value=10000),
    st.floats(min_value=10, max_value=100000),
    st.floats(min_value=-1, max_value=1, exclude_min=True),
    st.floats(min_value=0, max_value=0.01)
)
@settings(print_blob=True)
def test_fuzz_arb_repegging(fee, balance_pct, amp, repeg_pct, max_repeg):
    init_vDOT_price = 1

    balanced_tokens = {'DOT': init_vDOT_price * 1000000, 'vDOT': 1000000}
    tokens = {'DOT': balance_pct / (balance_pct + 1) * balanced_tokens['DOT'],
              'vDOT': 1 / (balance_pct + 1) * balanced_tokens['vDOT']}

    arb_size = 1
    agent = Agent(holdings={'DOT': arb_size})

    peg_target = init_vDOT_price * (1 + repeg_pct)
    pool = StableSwapPoolState(tokens, amp, trade_fee=fee, peg=init_vDOT_price, max_peg_target_update=max_repeg)
    pool.swap(agent, 'DOT', 'vDOT', sell_quantity=arb_size)
    pool.set_peg_target(peg_target)
    pool.swap(agent, 'vDOT', 'DOT', sell_quantity=agent.holdings['vDOT'])
    profit = agent.holdings['DOT'] - arb_size
    if profit > 0:
        raise AssertionError(f'Attack successful')


@given(
    st.floats(min_value=0.00001, max_value=0.0010),
    st.floats(min_value=0.0001, max_value=10000),
    st.floats(min_value=10, max_value=100000),
    st.floats(min_value=-1, max_value=1, exclude_min=True),
    st.floats(min_value=0, max_value=0.01)
)
@settings(print_blob=True)
def test_fuzz_arb_repegging_lp(fee, balance_pct, amp, repeg_pct, max_repeg):
    init_vDOT_price = 1
    for liq_tkn in ['DOT', 'vDOT']:
        balanced_tokens = {'DOT': init_vDOT_price * 1000000, 'vDOT': 1000000}
        tokens = {'DOT': balance_pct / (balance_pct + 1) * balanced_tokens['DOT'],
                  'vDOT': 1 / (balance_pct + 1) * balanced_tokens['vDOT']}

        liq_size = 1000000
        agent = Agent(holdings={liq_tkn: liq_size})

        peg_target = init_vDOT_price * (1 + repeg_pct)
        pool = StableSwapPoolState(tokens, amp, trade_fee=fee, peg=init_vDOT_price, max_peg_target_update=max_repeg)

        pool.add_liquidity(agent, liq_size, liq_tkn)
        pool.set_peg_target(peg_target)
        pool.remove_liquidity(agent, agent.holdings[pool.unique_id], liq_tkn)
        profit = agent.holdings[liq_tkn] - liq_size
        if profit > 0:
            raise AssertionError(f'Attack successful')


@given(
    st.floats(min_value=0.00001, max_value=0.0010),
    st.floats(min_value=0.01, max_value=100),
    st.floats(min_value=0.01, max_value=100),
    st.floats(min_value=10, max_value=100000),
    st.floats(min_value=-1, max_value=1, exclude_min=True),
    st.floats(min_value=-1, max_value=1, exclude_min=True),
    st.floats(min_value=0, max_value=0.01)
)
@settings(print_blob=True)
def test_fuzz_arb_repegging_3pool(fee, ratio1, ratio2, amp, repeg_pct1, repeg_pct2, max_repeg):
    init_vDOT_price = 1
    init_lstDOT_price = 1
    arb_size = 1

    dot_liq = 1000000
    tokens = {
        'DOT': dot_liq,
        'vDOT': ratio1 * dot_liq / init_vDOT_price,
        'lstDOT': ratio2 * dot_liq / init_lstDOT_price
    }

    peg_target = [init_vDOT_price * (1 + repeg_pct1), init_lstDOT_price * (1 + repeg_pct2)]

    for [tkn1, tkn2] in [['DOT', 'vDOT'], ['DOT', 'lstDOT'], ['vDOT', 'lstDOT']]:
        for [tkn_buy, tkn_sell] in [[tkn1, tkn2], [tkn2, tkn1]]:
            agent = Agent(holdings={tkn_sell: arb_size})

            pool = StableSwapPoolState(copy.deepcopy(tokens), amp, trade_fee=fee,
                                       peg=[init_vDOT_price, init_lstDOT_price], max_peg_target_update=max_repeg)
            pool.swap(agent, tkn_sell, tkn_buy, sell_quantity=arb_size)
            pool.set_peg_target(peg_target)
            pool.swap(agent, tkn_buy, tkn_sell, sell_quantity=agent.holdings[tkn_buy])
            profit = agent.holdings[tkn_sell] - arb_size
            if profit > 0:
                raise AssertionError(f'Attack successful')


@given(
    st.floats(min_value=0.00001, max_value=0.0010),
    st.floats(min_value=.01, max_value=100),
    st.floats(min_value=.01, max_value=100),
    st.floats(min_value=10, max_value=100000),
    st.floats(min_value=-1, max_value=1, exclude_min=True),
    st.floats(min_value=-1, max_value=1, exclude_min=True),
    st.floats(min_value=0, max_value=0.01)
)
@settings(print_blob=True)
def test_fuzz_arb_repegging_lp_3pool(fee, ratio1, ratio2, amp, repeg_pct1, repeg_pct2, max_repeg):
    init_vDOT_price = 1
    init_lstDOT_price = 1

    dot_liq = 1000000
    tokens = {
        'DOT': dot_liq,
        'vDOT': ratio1 * dot_liq / init_vDOT_price,
        'lstDOT': ratio2 * dot_liq / init_lstDOT_price
    }

    peg_target = [init_vDOT_price * (1 + repeg_pct1), init_lstDOT_price * (1 + repeg_pct2)]

    for liq_tkn in ['DOT', 'vDOT']:
        liq_size = tokens[liq_tkn] / 2
        agent = Agent(holdings={liq_tkn: liq_size})

        pool = StableSwapPoolState(tokens, amp, trade_fee=fee, peg=[init_vDOT_price, init_lstDOT_price], max_peg_target_update=max_repeg)

        pool.add_liquidity(agent, liq_size, liq_tkn)
        pool.set_peg_target(peg_target)
        pool.remove_liquidity(agent, agent.holdings[pool.unique_id], liq_tkn)
        profit = agent.holdings[liq_tkn] - liq_size
        if profit > 0:
            raise AssertionError(f'Attack successful')


def test_stableswap_constructor_peg_success():
    # n = 2
    tokens = {'DOT': 1400000, 'vDOT': 1000000}
    a = 100
    trade_fee = 0.0005
    peg = 1.4

    pool = StableSwapPoolState(tokens=tokens, amplification=a, trade_fee=trade_fee, peg=peg)
    assert pool.peg == [1, 1.4]
    assert pool.peg_target == [1, 1.4]

    # different peg target
    peg_target = 1.5
    pool = StableSwapPoolState(tokens=tokens, amplification=a, trade_fee=trade_fee, peg=peg, peg_target=peg_target)
    assert pool.peg == [1, 1.4]
    assert pool.peg_target == [1, 1.5]

    # n = 3
    tokens = {'DOT': 1400000, 'vDOT': 1000000, 'lstDOT': 1100000}
    peg = [1.4, 1.3]
    pool = StableSwapPoolState(tokens=tokens, amplification=a, trade_fee=trade_fee, peg=peg)
    assert pool.peg == [1, 1.4, 1.3]
    assert pool.peg_target == [1, 1.4, 1.3]

    # different peg target
    peg_target = [1.5, 1.4]
    pool = StableSwapPoolState(tokens=tokens, amplification=a, trade_fee=trade_fee, peg=peg, peg_target=peg_target)
    assert pool.peg == [1, 1.4, 1.3]
    assert pool.peg_target == [1, 1.5, 1.4]


def test_stableswap_constructor_peg_failure():
    tokens = {'DOT': 1400000, 'vDOT': 1000000, 'lstDOT': 1100000}
    a = 100
    trade_fee = 0.0005
    peg = 1.4

    with pytest.raises(Exception):
        StableSwapPoolState(tokens=tokens, amplification=a, trade_fee=trade_fee, peg=peg)

    # different peg target
    peg = [1.4, 1.3]
    peg_target = 1.5
    with pytest.raises(Exception):
        StableSwapPoolState(tokens=tokens, amplification=a, trade_fee=trade_fee, peg=peg, peg_target=peg_target)


@given(
    st.floats(min_value=0.00001, max_value=0.0010),
    st.floats(min_value=0.01, max_value=100),
    st.floats(min_value=0.01, max_value=100),
    st.floats(min_value=10, max_value=100000),
    st.floats(min_value=-1, max_value=1, exclude_min=True),
    st.floats(min_value=-1, max_value=1, exclude_min=True),
    st.floats(min_value=0.000001, max_value=0.01),
    st.integers(min_value=1, max_value=1000),
    st.floats(min_value=1, max_value=100000)
)
@settings(print_blob=True)
def test_peg_update(fee, ratio1, ratio2, amp, repeg_pct1, repeg_pct2, max_repeg, block_ct, sell_size):
    init_vDOT_price = 1
    init_lstDOT_price = 1

    dot_liq = 1000000
    tokens = {
        'DOT': dot_liq,
        'vDOT': ratio1 * dot_liq / init_vDOT_price,
        'lstDOT': ratio2 * dot_liq / init_lstDOT_price
    }

    peg_target = [init_vDOT_price * (1 + repeg_pct1), init_lstDOT_price * (1 + repeg_pct2)]

    for [tkn1, tkn2] in [['DOT', 'vDOT'], ['DOT', 'lstDOT'], ['vDOT', 'lstDOT']]:
        for [tkn_buy, tkn_sell] in [[tkn1, tkn2], [tkn2, tkn1]]:
            agent = Agent(holdings={tkn_sell: sell_size})

            pool = StableSwapPoolState(copy.deepcopy(tokens), amp, trade_fee=fee,
                                       peg=[init_vDOT_price, init_lstDOT_price], max_peg_target_update=max_repeg)
            pool.set_peg_target(peg_target)
            pool.swap(agent, tkn_sell, tkn_buy, sell_quantity=sell_size, block_no=block_ct)
            peg_diff = [pool.peg[i] - 1 for i in range(len(pool.peg))]
            for i in range(1,len(tokens)):
                if peg_target[i-1] != pool.peg_target[i]:
                    raise AssertionError(f'Peg target update unsuccessful')
                # peg change should be in correct direction
                is_expected_peg_move_pos = peg_target[i-1] > 1
                if is_expected_peg_move_pos and peg_diff[i] < 0:
                    raise AssertionError(f'Peg of asset {pool.asset_list[i]} not updated in correct direction')
                elif not is_expected_peg_move_pos and peg_diff[i] > 0:
                    raise AssertionError(f'Peg of asset {pool.asset_list[i]} not updated in correct direction')
                if abs(peg_diff[i])/block_ct - max_repeg > 1e-15:  # check that max per-block is respected
                    raise AssertionError(f'Peg diff of asset {pool.asset_list[i]} exceeds max_repeg {max_repeg}')
                dir_sign = 1 if is_expected_peg_move_pos else -1
                max_total_repeg = dir_sign * block_ct * max_repeg
                # if peg target not hit, 1 + max_total_repeg = peg < peg_target
                if pool.peg[i] != peg_target[i-1]:
                    if 1 + max_total_repeg != pool.peg[i]:
                        raise AssertionError(f'Peg of asset {pool.asset_list[i]} not updated sufficiently')
>>>>>>> 93b9854e
<|MERGE_RESOLUTION|>--- conflicted
+++ resolved
@@ -707,7 +707,6 @@
     assert slippage[0.5] < slippage[0.25] and slippage[0.5] < slippage[1]
 
 
-<<<<<<< HEAD
 @given(amplification=st.integers(min_value=1, max_value=10000))
 def test_price_at_balance(amplification):
     stableswap = StableSwapPoolState(
@@ -722,7 +721,7 @@
         if calculated != pytest.approx(spot, rel=1e-12):
             raise AssertionError(f'Price at balance ({calculated}) != spot price ({spot}).')
 
-=======
+
 @given(
     st.floats(min_value=0.0001, max_value=1000),
     st.floats(min_value=0.0001, max_value=1000),
@@ -1108,5 +1107,4 @@
                 # if peg target not hit, 1 + max_total_repeg = peg < peg_target
                 if pool.peg[i] != peg_target[i-1]:
                     if 1 + max_total_repeg != pool.peg[i]:
-                        raise AssertionError(f'Peg of asset {pool.asset_list[i]} not updated sufficiently')
->>>>>>> 93b9854e
+                        raise AssertionError(f'Peg of asset {pool.asset_list[i]} not updated sufficiently')