--- conflicted
+++ resolved
@@ -231,7 +231,6 @@
     if (
         sum(arbitrageur.holdings.values()) < sum(arbitrageur.initial_holdings.values())
     ):
-<<<<<<< HEAD
         raise AssertionError(
             f"Arbitrageur lost money. "
             f"(start: {sum(arbitrageur.initial_holdings.values())}, end: {sum(arbitrageur.holdings.values())})"
@@ -271,11 +270,6 @@
     )
     final_state = arbitrageur.trade_strategy.execute(pre_arb_state.copy(), 'Arbitrageur')
     final_pool = final_state.pools['stableswap']
-=======
-        raise AssertionError(f"Arbitrageur didn't keep the price stable."
-                             f"({events[0].pools['R1/R2'].price('R1', 'R2')},"
-                             f"{events[-1].pools['R1/R2'].price('R1', 'R2')}")
->>>>>>> 8d6559aa
 
     if (
         initial_pool.price('R1', 'R2')
