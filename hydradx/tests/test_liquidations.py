import pytest
from hypothesis import given, strategies as st, settings
from mpmath import mp, mpf

from hydradx.model.amm.agents import Agent
from hydradx.model.amm.global_state import find_partial_liquidation_amount, omnipool_liquidate_cdp, GlobalState, \
    liquidate_against_omnipool, liquidate_against_omnipool_and_settle_otc, _set_mm_oracles_to_external_market, \
    update_prices_and_process
<<<<<<< HEAD
from hydradx.model.amm.money_market import CDP, MoneyMarket
=======
from hydradx.model.amm.liquidations import CDP, money_market
>>>>>>> 2aa38acc
from hydradx.model.amm.omnipool_amm import OmnipoolState
from hydradx.model.amm.otc import OTC

mp.dps = 50


# CDP tests

def test_cdp_validate():
    debt_asset = "USDT"
    collateral_asset = "DOT"
    init_debt_amt = 1000
    init_collat_amt = 200
    cdp = CDP(debt_asset, collateral_asset, init_debt_amt, init_collat_amt)
    if not cdp.validate():
        raise
    cdp.debt_amt = -1
    if cdp.validate():
        raise
    cdp.debt_amt = init_debt_amt
    cdp.collateral_amt = -1
    if cdp.validate():
        raise
    cdp.collateral_amt = init_collat_amt
    cdp.debt_asset = collateral_asset
    if cdp.validate():
        raise

    cdp = CDP(debt_asset, collateral_asset, 0, init_collat_amt)
    if not cdp.validate():
        raise
    cdp = CDP(debt_asset, collateral_asset, init_debt_amt, 0)
    if not cdp.validate():  # note that toxic debt does not fail validation
        raise


# money_market tests

def test_get_oracle_price():
<<<<<<< HEAD
    mm = MoneyMarket(
=======
    mm = money_market(
>>>>>>> 2aa38acc
        liquidity={"USDT": 1000000, "DOT": 1000000},
        oracles={("DOT", "USDT"): 10}
    )
    if mm.get_oracle_price("DOT", "USDT") != 10:
        raise
    if mm.get_oracle_price("USDT", "DOT") != 0.1:
        raise
    with pytest.raises(Exception):
        mm.get_oracle_price("DOT", "ETH")


def test_is_liquidatable():
<<<<<<< HEAD
    cdp = CDP("USDT", "DOT", 2000 * 0.7 - 0.00001, 200)
    mm = MoneyMarket(
        liquidity={"USDT": 1000000, "DOT": 1000000},
        oracles={("DOT", "USDT"): 10},
        cdps=[cdp],
=======
    agent = Agent()
    cdp = CDP("USDT", "DOT", 2000 * 0.7 - 0.00001, 200)
    mm = money_market(
        liquidity={"USDT": 1000000, "DOT": 1000000},
        oracles={("DOT", "USDT"): 10},
        cdps=[(agent, cdp)],
>>>>>>> 2aa38acc
        liquidation_threshold=0.7
    )
    if mm.is_liquidatable(cdp):
        raise
    cdp.debt_amt = 2000 * 0.7 + 0.00001
    if not mm.is_liquidatable(cdp):
        raise


def test_is_fully_liquidatable():
<<<<<<< HEAD
    cdp = CDP("USDT", "DOT", 2000 * 0.8 - 0.00001, 200)
    mm = MoneyMarket(
        liquidity={"USDT": 1000000, "DOT": 1000000},
        oracles={("DOT", "USDT"): 10},
        cdps=[cdp],
=======
    agent = Agent()
    cdp = CDP("USDT", "DOT", 2000 * 0.8 - 0.00001, 200)
    mm = money_market(
        liquidity={"USDT": 1000000, "DOT": 1000000},
        oracles={("DOT", "USDT"): 10},
        cdps=[(agent, cdp)],
>>>>>>> 2aa38acc
        liquidation_threshold=0.7,
        full_liquidation_threshold=0.8
    )
    if mm.is_fully_liquidatable(cdp):
        raise
    cdp.debt_amt = 2000 * 0.8 + 0.00001
    if not mm.is_fully_liquidatable(cdp):
        raise


def test_get_liquidate_collateral_amt():
    debt_amt = 1000
    collateral_amt = 200
    spot_price = 10
    penalty = 0.01
    collat_liquidated_exp = 101
    cdp = CDP("USDT", "DOT", debt_amt, collateral_amt)
<<<<<<< HEAD
    mm = MoneyMarket(
=======
    mm = money_market(
>>>>>>> 2aa38acc
        liquidity={"USDT": 1000000, "DOT": 1000000},
        oracles={("DOT", "USDT"): spot_price},
        liquidation_threshold=0.1,  # very low to ensure liquidation
        liquidation_penalty=penalty
    )

    collat_liquidated = mm.get_liquidate_collateral_amt(cdp, debt_amt)
    if collat_liquidated != pytest.approx(collat_liquidated_exp, rel=1e-15):
        raise


def test_liquidate():
    debt_amt = 1000
    collat_amt = 100
<<<<<<< HEAD
    # borrow_agent = Agent()
    cdp = CDP("USDT", "DOT", debt_amt, collat_amt)
    collat_price = 11
    mm = MoneyMarket(
        liquidity={"USDT": 1000000, "DOT": 1000000},
        oracles={("DOT", "USDT"): collat_price},
        cdps=[cdp],
=======
    borrow_agent = Agent()
    cdp = CDP("USDT", "DOT", debt_amt, collat_amt)
    collat_price = 11
    mm = money_market(
        liquidity={"USDT": 1000000, "DOT": 1000000},
        oracles={("DOT", "USDT"): collat_price},
        cdps=[(borrow_agent, cdp)],
>>>>>>> 2aa38acc
        liquidation_threshold=0.7,
        liquidation_penalty=0.01,
    )
    liquidate_amt = debt_amt / 2
    collat_sold_expected = liquidate_amt / collat_price * 1.01
    agent = Agent(holdings={"USDT": liquidate_amt})
    mm.liquidate(cdp, agent, liquidate_amt)
    if debt_amt - liquidate_amt != cdp.debt_amt:
        raise
    if agent.holdings["USDT"] != 0:
        raise
    if agent.holdings["DOT"] != collat_sold_expected:
        raise
    if cdp.collateral_amt != collat_amt - collat_sold_expected:
        raise
    if not mm.validate():
        raise


def test_liquidate_not_liquidatable():
    debt_amt = 1000
    collat_amt = 500
<<<<<<< HEAD
    cdp = CDP("USDT", "DOT", debt_amt, collat_amt)
    collat_price = 11
    mm = MoneyMarket(
        liquidity={"USDT": 1000000, "DOT": 1000000},
        oracles={("DOT", "USDT"): collat_price},
        cdps=[cdp],
=======
    borrow_agent = Agent()
    cdp = CDP("USDT", "DOT", debt_amt, collat_amt)
    collat_price = 11
    mm = money_market(
        liquidity={"USDT": 1000000, "DOT": 1000000},
        oracles={("DOT", "USDT"): collat_price},
        cdps=[(borrow_agent, cdp)],
>>>>>>> 2aa38acc
        liquidation_threshold=0.7,
        liquidation_penalty=0.01,
    )
    liquidate_amt = debt_amt / 2
    agent = Agent(holdings={"USDT": liquidate_amt})
    mm.liquidate(cdp, agent, liquidate_amt)
    if debt_amt != cdp.debt_amt:
        raise
    if agent.holdings["USDT"] != liquidate_amt:
        raise
    if agent.is_holding("DOT"):
        raise
    if cdp.collateral_amt != collat_amt:
        raise
    if not mm.validate():
        raise


def test_liquidate_fails():
    debt_asset = "USDT"
    collateral_asset = "DOT"
    init_debt_amt = 1000
    init_collat_amt = 100
<<<<<<< HEAD
    cdp = CDP(debt_asset, collateral_asset, init_debt_amt, init_collat_amt)
    mm = MoneyMarket(
        liquidity={"USDT": 1000000, "DOT": 1000000},
        oracles={("DOT", "USDT"): 11},
        cdps=[cdp.copy()]
=======
    borrow_agent = Agent()
    cdp = CDP(debt_asset, collateral_asset, init_debt_amt, init_collat_amt)
    mm = money_market(
        liquidity={"USDT": 1000000, "DOT": 1000000},
        oracles={("DOT", "USDT"): 11},
        cdps=[(borrow_agent, cdp.copy())]
>>>>>>> 2aa38acc
    )
    agent = Agent(holdings={"USDT": 10000, "DOT": 10000})

    with pytest.raises(Exception):  # trying to liquidate more than debt amount, should fail
        mm.liquidate(cdp, agent, init_debt_amt * 2)
<<<<<<< HEAD


def test_liquidate_undercollateralized():
    debt_asset = "USDT"
    collateral_asset = "DOT"
    init_debt_amt = 1000
    init_collat_amt = 10
    penalty = 0.01

    # not enough collateral, should liquidate all collateral and have debt left over
    cdp = CDP(debt_asset, collateral_asset, init_debt_amt, init_collat_amt)
    price = 11
    mm = MoneyMarket(
        liquidity={"USDT": 1000000, "DOT": 1000000},
        oracles={("DOT", "USDT"): price},
        cdps=[cdp.copy()],
        liquidation_penalty=penalty
    )
    agent = Agent(holdings={"USDT": 10000, "DOT": 0})

    mm.liquidate(cdp, agent, init_debt_amt)
    if cdp.collateral_amt != 0:
        raise
    debt_liq = 110 / (1 + penalty)
    if cdp.debt_amt != init_debt_amt - debt_liq:
        raise
    if agent.holdings["USDT"] != 10000 - debt_liq:
        raise
    if agent.holdings["DOT"] != init_collat_amt:
        raise
=======
>>>>>>> 2aa38acc


def test_liquidate_undercollateralized():
    debt_asset = "USDT"
    collateral_asset = "DOT"
    init_debt_amt = 1000
    init_collat_amt = 10
    borrow_agent = Agent()
    penalty = 0.01

    # not enough collateral, should liquidate all collateral and have debt left over
    cdp = CDP(debt_asset, collateral_asset, init_debt_amt, init_collat_amt)
    price = 11
    mm = money_market(
        liquidity={"USDT": 1000000, "DOT": 1000000},
        oracles={("DOT", "USDT"): price},
        cdps=[(borrow_agent, cdp.copy())],
        liquidation_penalty=penalty
    )
    agent = Agent(holdings={"USDT": 10000, "DOT": 0})

    mm.liquidate(cdp, agent, init_debt_amt)
    if cdp.collateral_amt != 0:
        raise
    debt_liq = 110 / (1 + penalty)
    if cdp.debt_amt != init_debt_amt - debt_liq:
        raise
    if agent.holdings["USDT"] != 10000 - debt_liq:
        raise
    if agent.holdings["DOT"] != init_collat_amt:
        raise


# @settings(max_examples=1)
@given(
    st.floats(min_value=1.0, max_value=1.0),
    st.floats(min_value=0.1, max_value=1.0),
    st.floats(min_value=0.01, max_value=0.05),
    st.floats(min_value=0.6, max_value=0.75),
    st.floats(min_value=0.75, max_value=0.9),
    st.floats(min_value=0.2, max_value=0.8),

)
def test_liquidate_fuzz_ltv(ltv_ratio: float, liq_pct: float, penalty: float, liq_threshold: float,
                            full_liq_threshold: float, partial_liq_pct: float):
    # ltv_ratio = 1 / (1.01) + 0.000001
    # liq_pct = 1.0

    # penalty = mpf(0.01)
    # liq_threshold = mpf(0.7)
    # full_liq_threshold = mpf(0.8)
    # partial_liq_pct = mpf(0.5)

    collat_amt = mpf(100)
    collat_price = mpf(11)

    debt_amt = collat_amt * collat_price * ltv_ratio
<<<<<<< HEAD
    cdp = CDP("USDT", "DOT", debt_amt, collat_amt)
    mm = MoneyMarket(
        liquidity={"USDT": mpf(1000000), "DOT": mpf(1000000)},
        oracles={("DOT", "USDT"): collat_price},
        cdps=[cdp],
=======
    borrow_agent = Agent()
    cdp = CDP("USDT", "DOT", debt_amt, collat_amt)
    mm = money_market(
        liquidity={"USDT": mpf(1000000), "DOT": mpf(1000000)},
        oracles={("DOT", "USDT"): collat_price},
        cdps=[(borrow_agent, cdp)],
>>>>>>> 2aa38acc
        liquidation_threshold=liq_threshold,
        full_liquidation_threshold=full_liq_threshold,
        partial_liquidation_pct=partial_liq_pct,
        liquidation_penalty=penalty,
    )
    liquidate_amt = debt_amt * liq_pct
    collat_sold_expected = liquidate_amt / collat_price * (1 + penalty)
    agent = Agent(holdings={"USDT": liquidate_amt})
    mm.liquidate(cdp, agent, liquidate_amt)

    if debt_amt - liquidate_amt == cdp.debt_amt:  # case 1: we liquidated
        if ltv_ratio < liq_threshold:
            raise
        if ltv_ratio < full_liq_threshold and liq_pct > partial_liq_pct:
            raise
        if cdp.collateral_amt != pytest.approx(collat_amt - collat_sold_expected, rel=1e-15):
            raise
    elif cdp.collateral_amt == 0:  # case 2: we liquidated but left some toxic debt
        if ltv_ratio <= 1 / (1 + penalty):
            raise
    else:
        if cdp.debt_amt != debt_amt:  # shouldn't liquidate some partial amount
            raise
        if ltv_ratio >= full_liq_threshold:
            raise
        if ltv_ratio >= liq_threshold and liq_pct <= partial_liq_pct:
            raise


def test_borrow():
    borrow_asset = "USDT"
    collateral_asset = "DOT"
    borrow_amt = 500
    collat_amt = 100
    agent = Agent(holdings={collateral_asset: collat_amt})
<<<<<<< HEAD
    mm = MoneyMarket(
=======
    mm = money_market(
>>>>>>> 2aa38acc
        liquidity={borrow_asset: 1000000, collateral_asset: 1000000},
        oracles={("DOT", "USDT"): 11},
        liquidation_threshold=0.7,
    )
    mm.borrow(agent, borrow_asset, collateral_asset, borrow_amt, collat_amt)
    if agent.holdings[borrow_asset] != borrow_amt:
        raise
    if agent.is_holding(collateral_asset):
        raise
    if len(mm.cdps) != 1:
        raise
<<<<<<< HEAD
    cdp = mm.cdps[0]
=======
    cdp = mm.cdps[0][1]
>>>>>>> 2aa38acc
    if cdp.debt_amt != borrow_amt:
        raise
    if cdp.collateral_amt != collat_amt:
        raise
    if cdp.debt_asset != borrow_asset:
        raise
    if cdp.collateral_asset != collateral_asset:
        raise
    if not mm.validate():
        raise

    agent2 = Agent(holdings={collateral_asset: collat_amt})
    mm.borrow(agent2, borrow_asset, collateral_asset, borrow_amt, collat_amt)
    if len(mm.cdps) != 2:
        raise
    if not mm.validate():
        raise


def test_borrow_fails():
    borrow_asset = "USDT"
    collateral_asset = "DOT"
    collat_amt = 100
    agent = Agent(holdings={collateral_asset: collat_amt})
<<<<<<< HEAD
    mm = MoneyMarket(
=======
    mm = money_market(
>>>>>>> 2aa38acc
        liquidity={"DOT": 1000000, "BTC": 1000000, "USDT": 1000000},
        oracles={("DOT", "USDT"): 10, ("ETH", "USDT"): 3000, ("ETH", "DOT"): 300},
        liquidation_threshold=0.7,
        min_ltv=0.6
    )
    borrow_amt = collat_amt * 10 * 0.65
    with pytest.raises(Exception):  # should fail because LTV is too low
        mm.borrow(agent, borrow_asset, collateral_asset, borrow_amt, collat_amt)
    borrow_amt = collat_amt * 10 * 0.50
    with pytest.raises(Exception):  # should fail because debt asset == collateral asset
        mm.borrow(agent, collateral_asset, collateral_asset, borrow_amt, collat_amt)
    with pytest.raises(Exception):  # should fail because collateral asset is not in agent holdings
        mm.borrow(agent, borrow_asset, "ETH", borrow_amt, collat_amt)
    with pytest.raises(Exception):  # should fail because borrow asset is not in liquidity
        mm.borrow(agent, "ETH", collateral_asset, borrow_amt, collat_amt)
    with pytest.raises(Exception):  # should fail because of missing oracle
        mm.borrow(agent, "BTC", collateral_asset, borrow_amt, collat_amt)


def test_repay():
    agent = Agent(holdings={"USDT": 1000})
<<<<<<< HEAD
    cdp = CDP("USDT", "DOT", 1000, 200, agent)
    mm = MoneyMarket(
        liquidity={"USDT": 1000000, "DOT": 1000000},
        oracles={("DOT", "USDT"): 10},
        liquidation_threshold=0.7,
        cdps=[cdp]
    )
    mm.repay(0)
=======
    cdp = CDP("USDT", "DOT", 1000, 200)
    mm = money_market(
        liquidity={"USDT": 1000000, "DOT": 1000000},
        oracles={("DOT", "USDT"): 10},
        liquidation_threshold=0.7,
        cdps=[(agent, cdp)]
    )
    mm.repay(agent, 0)
>>>>>>> 2aa38acc
    if agent.holdings["USDT"] != 0:
        raise
    if mm.borrowed["USDT"] != 0:
        raise
    if not mm.validate():
        raise


def test_repay_fails():
    agent = Agent(holdings={"USDT": 500})
<<<<<<< HEAD
    cdp = CDP("USDT", "DOT", 1000, 200, agent)
    mm = MoneyMarket(
        liquidity={"USDT": 1000000, "DOT": 1000000},
        oracles={("DOT", "USDT"): 10},
        liquidation_threshold=0.7,
        cdps=[cdp]
    )
    with pytest.raises(Exception):  # should fail because agent does not have enough funds
        mm.repay(0)
=======
    cdp = CDP("USDT", "DOT", 1000, 200)
    mm = money_market(
        liquidity={"USDT": 1000000, "DOT": 1000000},
        oracles={("DOT", "USDT"): 10},
        liquidation_threshold=0.7,
        cdps=[(agent, cdp)]
    )
    with pytest.raises(Exception):  # should fail because agent does not have enough funds
        mm.repay(agent, 0)
>>>>>>> 2aa38acc


def omnipool_setup_for_liquidation_testing() -> OmnipoolState:
    prices = {'DOT': 7, 'HDX': 0.02, 'USDT': 1, 'WETH': 2500, 'iBTC': 45000}

    assets = {
        'DOT': {'usd price': prices['DOT'], 'weight': 0.40},
        'HDX': {'usd price': prices['HDX'], 'weight': 0.10},
        'USDT': {'usd price': prices['USDT'], 'weight': 0.30},
        'WETH': {'usd price': prices['WETH'], 'weight': 0.10},
        'iBTC': {'usd price': prices['iBTC'], 'weight': 0.10}
    }

    lrna_price_usd = 35
    initial_omnipool_tvl = 20000000
    liquidity = {}
    lrna = {}

    for tkn, info in assets.items():
        liquidity[tkn] = mpf(initial_omnipool_tvl * info['weight'] / info['usd price'])
        lrna[tkn] = mpf(initial_omnipool_tvl * info['weight'] / lrna_price_usd)

    omnipool = OmnipoolState(
        tokens={
            tkn: {'liquidity': liquidity[tkn], 'LRNA': lrna[tkn]} for tkn in assets
        },
        preferred_stablecoin='USDT',
        asset_fee=0.0025,
        lrna_fee=0.0005
    )

    return omnipool


@given(
    st.floats(min_value=200, max_value=2000)
)
def test_omnipool_liquidate_cdp_oracle_equals_spot_small_cdp(collateral_amt: float):
    omnipool = omnipool_setup_for_liquidation_testing()
    init_pool = omnipool.copy()
    dot_price = omnipool.price(omnipool, "DOT", "USDT")

    collat_ratio = 0.75

    debt_amt = collat_ratio * dot_price * collateral_amt
    init_cdp = CDP('USDT', 'DOT', mpf(debt_amt), mpf(collateral_amt))
    cdp = init_cdp.copy()
    penalty = 0.01

<<<<<<< HEAD
    mm = MoneyMarket(
        liquidity={"USDT": 1000000, "DOT": 1000000},
        oracles={("DOT", "USDT"): dot_price},
        liquidation_threshold=0.7,
        cdps=[cdp],
=======
    agent = Agent()
    mm = money_market(
        liquidity={"USDT": 1000000, "DOT": 1000000},
        oracles={("DOT", "USDT"): dot_price},
        liquidation_threshold=0.7,
        cdps=[(agent, cdp)],
>>>>>>> 2aa38acc
        min_ltv=0.6
    )

    liquidation_amount = debt_amt
    init_agent = Agent(holdings={"USDT": mpf(0), "DOT": mpf(0)})
    treasury_agent = init_agent.copy()
    omnipool_liquidate_cdp(omnipool, mm, 0, treasury_agent, liquidation_amount)

    before_DOT = init_agent.holdings['DOT'] + init_cdp.collateral_amt + init_pool.liquidity['DOT']
    before_USDT = init_agent.holdings['USDT'] - init_cdp.debt_amt + init_pool.liquidity['USDT']
    final_DOT = treasury_agent.holdings['DOT'] + cdp.collateral_amt + omnipool.liquidity['DOT']
    final_USDT = treasury_agent.holdings['USDT'] - cdp.debt_amt + omnipool.liquidity['USDT']
    if before_DOT != pytest.approx(final_DOT, rel=1e-20):  # check that total collateral asset amounts are correct
        raise
    if before_USDT != pytest.approx(final_USDT, rel=1e-20):  # check that total debt asset amounts are correct
        raise

    if not cdp.validate():
        raise
    if not mm.validate():
        raise

    if treasury_agent.holdings['DOT'] > penalty * (init_cdp.collateral_amt - cdp.collateral_amt):
        raise  # treasury should collect at most penalty
    for tkn in treasury_agent.holdings:
        if tkn != cdp.collateral_asset and treasury_agent.holdings[tkn] != 0:
            raise  # treasury_agent should accrue no other token


def test_omnipool_liquidate_cdp_delta_debt_too_large():
    collat_ratio = 5.0
    collateral_amt = 200
    omnipool = omnipool_setup_for_liquidation_testing()
    dot_price = omnipool.price(omnipool, "DOT", "USDT")

    debt_amt = collat_ratio * collateral_amt
    init_cdp = CDP('USDT', 'DOT', mpf(debt_amt), mpf(collateral_amt))
    cdp = init_cdp.copy()

<<<<<<< HEAD
    mm = MoneyMarket(
        liquidity={"USDT": 1000000, "DOT": 1000000},
        oracles={("DOT", "USDT"): dot_price},
        liquidation_threshold=0.7,
        cdps=[cdp],
=======
    agent = Agent()
    mm = money_market(
        liquidity={"USDT": 1000000, "DOT": 1000000},
        oracles={("DOT", "USDT"): dot_price},
        liquidation_threshold=0.7,
        cdps=[(agent, cdp)],
>>>>>>> 2aa38acc
        min_ltv=0.6,
        liquidation_penalty=0.01
    )

    init_agent = Agent(holdings={"USDT": mpf(0), "DOT": mpf(0)})
    treasury_agent = init_agent.copy()
    with pytest.raises(Exception):  # liquidation should fail because delta_debt > cdp.debt_amt
        omnipool_liquidate_cdp(omnipool, mm, 0, treasury_agent, cdp.debt_amt * 1.01)


def test_omnipool_liquidate_cdp_not_profitable():
    collat_ratio = 5.0
    collateral_amt = 2000
    omnipool = omnipool_setup_for_liquidation_testing()
    for tkn in omnipool.asset_list:  # reduce TVL to increase slippage for the test
        omnipool.liquidity[tkn] /= 2000
    dot_price = omnipool.price(omnipool, "DOT", "USDT")

    debt_amt = collat_ratio * collateral_amt
    init_cdp = CDP('USDT', 'DOT', mpf(debt_amt), mpf(collateral_amt))
    cdp = init_cdp.copy()

<<<<<<< HEAD
    mm = MoneyMarket(
        liquidity={"USDT": 1000000, "DOT": 1000000},
        oracles={("DOT", "USDT"): dot_price},
        liquidation_threshold=0.7,
        cdps=[cdp],
=======
    agent = Agent()
    mm = money_market(
        liquidity={"USDT": 1000000, "DOT": 1000000},
        oracles={("DOT", "USDT"): dot_price},
        liquidation_threshold=0.7,
        cdps=[(agent, cdp)],
>>>>>>> 2aa38acc
        min_ltv=0.6,
        liquidation_penalty=0.01
    )

    init_agent = Agent(holdings={"USDT": mpf(0), "DOT": mpf(0)})
    treasury_agent = init_agent.copy()
    with pytest.raises(Exception):  # liquidation should fail because it is not profitable
        omnipool_liquidate_cdp(omnipool, mm, 0, treasury_agent, cdp.debt_amt)


#################################################
# tests for liquidate_against_omnipool          #
#################################################

# test_liquidate_against_omnipool_full_liquidation
# - tests full liquidation
# - tests liquidation of some CDPs but not others
# - test with CDP list with different assets

# test_liquidate_against_omnipool_partial_liquidation
# - test partial liquidation due to higher full liquidation threshold
# - test partial liquidation due to limited Omnipool trade profitability

# test_liquidate_against_omnipool_no_liquidation
# - test no liquidation due to overcollateralization
# - test no liquidation due to undercollateralization
# - test no liquidation due to unprofitability of liquidation against Omnipool

# fuzz test logic that determines how much is liquidated

# For fuzz test of omnipool_liquidate_cdp, we will want to see that
# - any liquidation results in treasury profit
# - if liquidation doesn't happen, buying delta_debt requires too much collateral


@given(st.floats(min_value=0.7, max_value=0.9), st.floats(min_value=0.3, max_value=0.5),
       st.floats(min_value=2.0, max_value=3.0))
def test_liquidate_against_omnipool_full_liquidation(ratio1: float, ratio2: float, ratio3: float):
    omnipool = omnipool_setup_for_liquidation_testing()

    # CDP1 should be fully liquidated
    collateral_amt1 = 200
    debt_amt1 = ratio1 * collateral_amt1 * omnipool.price(omnipool, "DOT", "USDT")
    cdp1 = CDP('USDT', 'DOT', debt_amt1, collateral_amt1)

    # CDP2 should not be liquidated at all
    collateral_amt2 = 1000000
    debt_amt2 = ratio2 * collateral_amt2 * omnipool.price(omnipool, "HDX", "USDT")
    cdp2 = CDP('USDT', 'HDX', debt_amt2, collateral_amt2)

    # CDP3 should be fully liquidated, due to lower liquidation threshold for HDX
    collateral_amt3 = 1000
    debt_amt3 = ratio2 * collateral_amt3 * omnipool.price(omnipool, "USDT", "HDX")
    cdp3 = CDP('HDX', 'USDT', debt_amt3, collateral_amt3)

    # CDP4 should be fully liquidated, with debt left over
    collateral_amt4 = 10000
    debt_amt4 = ratio3 * collateral_amt4 * omnipool.price(omnipool, "HDX", "USDT")
    cdp4 = CDP('USDT', 'HDX', debt_amt4, collateral_amt4)

<<<<<<< HEAD
    liq_agent = Agent()
    mm = MoneyMarket(
=======
    liq_agent, agent1, agent2, agent3, agent4 = Agent(), Agent(), Agent(), Agent(), Agent()
    mm = money_market(
>>>>>>> 2aa38acc
        liquidity={"USDT": 1000000, "DOT": 1000000, "HDX": 100000000},
        oracles={
            ("DOT", "USDT"): omnipool.price(omnipool, "DOT", "USDT"),
            ("HDX", "USDT"): omnipool.price(omnipool, "HDX", "USDT")
        },
        liquidation_threshold={"DOT": 0.7, "HDX": 0.7, "USDT": 0.3},
<<<<<<< HEAD
        cdps=[cdp1, cdp2, cdp3, cdp4],
=======
        cdps=[(agent1, cdp1), (agent2, cdp2), (agent3, cdp3), (agent4, cdp4)],
>>>>>>> 2aa38acc
        min_ltv=0.6,
        liquidation_penalty=0.01
    )

    evolve_function = liquidate_against_omnipool("omnipool", "liq_agent")
<<<<<<< HEAD
    state = GlobalState(agents={"liq_agent": liq_agent},
=======
    state = GlobalState(agents={"agent1": agent1, "agent2": agent2, "agent3": agent3, "agent4": agent4,
                                "liq_agent": liq_agent},
>>>>>>> 2aa38acc
                        pools={"omnipool": omnipool}, money_market=mm, evolve_function=evolve_function)

    state.evolve()

    if cdp1.debt_amt != 0:
        raise ValueError("CDP1 should be fully liquidated")
    if cdp2.debt_amt != debt_amt2:
        raise ValueError("CDP2 should not be liquidated")
    if cdp3.debt_amt != 0:
        raise ValueError("CDP3 should be fully liquidated")
    if cdp4.collateral_amt != 0:
        raise ValueError("CDP4 should be fully liquidated")
    if cdp4.debt_amt == 0:
        raise ValueError("CDP4 should still have debt left over")


def test_liquidate_against_omnipool_partial_liquidation():
    omnipool = omnipool_setup_for_liquidation_testing()

    dot_full_liq_threshold = 0.8
    dot_liq_threshold = 0.6
    collateral_amt1 = 200
    collat_ratio1 = 0.7
    debt_amt1 = collat_ratio1 * collateral_amt1 * omnipool.price(omnipool, "DOT", "USDT")
    cdp1 = CDP('USDT', 'DOT', debt_amt1, collateral_amt1)

    hdx_full_liq_threshold = 0.7
    hdx_liq_threshold = 0.7
    collateral_amt2 = 10000000
    collat_ratio2 = 0.7
    debt_amt2 = collat_ratio2 * collateral_amt2 * omnipool.price(omnipool, "HDX", "USDT")
    cdp2 = CDP('USDT', 'HDX', debt_amt2, collateral_amt2)

    liq_agent = Agent(holdings={"HDX": mpf(0), "USDT": mpf(0), "DOT": mpf(0)})
    agent1, agent2 = Agent(), Agent()
<<<<<<< HEAD
    mm = MoneyMarket(
=======
    mm = money_market(
>>>>>>> 2aa38acc
        liquidity={"USDT": 1000000, "DOT": 1000000, "HDX": 100000000},
        oracles={
            ("DOT", "USDT"): omnipool.price(omnipool, "DOT", "USDT"),
            ("HDX", "USDT"): omnipool.price(omnipool, "HDX", "USDT")
        },
        full_liquidation_threshold={"DOT": dot_full_liq_threshold, "HDX": hdx_full_liq_threshold, "USDT": 0.7},
        liquidation_threshold={"DOT": dot_liq_threshold, "HDX": hdx_liq_threshold, "USDT": 0.7},
        cdps=[(agent1, cdp1), (agent2, cdp2)],
        min_ltv=0.6,
        liquidation_penalty=0.01,
        partial_liquidation_pct=0.5
    )

    evolve_function = liquidate_against_omnipool("omnipool", "liq_agent", 100)
    state = GlobalState(agents={"agent1": agent1, "agent2": agent2, "liq_agent": liq_agent},
                        pools={"omnipool": omnipool}, money_market=mm, evolve_function=evolve_function)

    state.evolve()

    if cdp1.debt_amt != debt_amt1 * (1 - mm.partial_liquidation_pct):
        raise ValueError("CDP1 should be partially liquidated by partial_liquidation_pct")
    if cdp2.debt_amt == 0:
        raise ValueError("CDP2 should not be fully liquidated")
    if cdp2.debt_amt == debt_amt2:
        raise ValueError("CDP2 should be partially liquidated")
    hdx_liquidated = collateral_amt2 - cdp2.collateral_amt
    if liq_agent.holdings["HDX"] / hdx_liquidated > 1e-25:
        raise ValueError("If liquidation agent is profitable, they should have liquidated more")


@given(st.floats(min_value=0.0, max_value=0.7, exclude_min=True, exclude_max=True))
def test_liquidate_against_omnipool_no_liquidation(ratio1: float):
    omnipool = omnipool_setup_for_liquidation_testing()

    collateral_amt1 = 200
    debt_amt1 = ratio1 * collateral_amt1 * omnipool.price(omnipool, "DOT", "USDT")
    cdp1 = CDP('USDT', 'DOT', debt_amt1, collateral_amt1)

    collateral_amt2 = 10
    price_mult = 10  # this offsets the oracle price from Omnipool price, making liquidation unprofitable
    debt_amt2 = 0.7 * collateral_amt2 * price_mult * omnipool.price(omnipool, "WETH", "USDT")
    cdp2 = CDP('USDT', 'WETH', debt_amt2, collateral_amt2)

    liq_agent, agent1, agent2, agent3 = Agent(), Agent(), Agent(), Agent()
<<<<<<< HEAD
    mm = MoneyMarket(
=======
    mm = money_market(
>>>>>>> 2aa38acc
        liquidity={"USDT": 1000000, "DOT": 1000000, "HDX": 1000000, "WETH": 1000000},
        oracles={("DOT", "USDT"): omnipool.price(omnipool, "DOT", "USDT"),
                 ("HDX", "USDT"): omnipool.price(omnipool, "HDX", "USDT"),
                 ("WETH", "USDT"): price_mult * omnipool.price(omnipool, "WETH", "USDT")},
        liquidation_threshold=0.7,
        cdps=[(agent1, cdp1), (agent3, cdp2)],
        min_ltv=0.6,
        liquidation_penalty=0.01
    )

    evolve_function = liquidate_against_omnipool("omnipool", "liq_agent")
    state = GlobalState(agents={"agent1": agent1, "agent2": agent2, "agent3": agent3, "liq_agent": liq_agent},
                        pools={"omnipool": omnipool}, money_market=mm, evolve_function=evolve_function)

    state.evolve()

    if debt_amt1 != cdp1.debt_amt:
        raise ValueError("No liquidation should occur")
    if debt_amt2 != cdp2.debt_amt:
        raise ValueError("No liquidation should occur")


@settings(print_blob=True)
@given(
    st.floats(min_value=100, max_value=1000000),
    # st.floats(min_value=0.1, max_value=10.0),
    st.floats(min_value=0.8, max_value=1.0),
    st.floats(min_value=0.5, max_value=1.5)
)
def test_liquidate_against_omnipool_fuzz(collateral_amt1: float, ratio1: float, price_mult: float):
    omnipool = omnipool_setup_for_liquidation_testing()

    # collateral_amt1 = 516949.1872315724
    # ratio1 = 0.8699232790986524
    # price_mult = 0.5238060155349247
    liq_threshold = mpf(0.7)
    full_liq_threshold = mpf(0.8)

    debt_amt1 = ratio1 * mpf(collateral_amt1) * price_mult * omnipool.price(omnipool, "DOT", "USDT")
    cdp1 = CDP('USDT', 'DOT', debt_amt1, mpf(collateral_amt1))

    liq_agent, agent1 = Agent(), Agent()
<<<<<<< HEAD
    mm = MoneyMarket(
=======
    mm = money_market(
>>>>>>> 2aa38acc
        liquidity={"USDT": 1000000, "DOT": 1000000},
        oracles={("DOT", "USDT"): price_mult * omnipool.price(omnipool, "DOT", "USDT")},
        liquidation_threshold=liq_threshold,
        full_liquidation_threshold=full_liq_threshold,
        partial_liquidation_pct=0.5,
        cdps=[(agent1, cdp1)],
        liquidation_penalty=0.01
    )

    evolve_function = liquidate_against_omnipool("omnipool", "liq_agent", 100)
    state = GlobalState(agents={"agent1": agent1, "liq_agent": liq_agent},
                        pools={"omnipool": omnipool}, money_market=mm, evolve_function=evolve_function)

    state.evolve()

    if cdp1.debt_amt == 0:  # fully liquidated
        assert ratio1 >= full_liq_threshold
    elif cdp1.collateral_amt == 0:  # fully liquidated, bad debt remaining
        assert ratio1 > 1
    elif cdp1.debt_amt == debt_amt1:  # not liquidated
        if ratio1 < liq_threshold:  # 1. overcollateralized
            pass
        elif price_mult >= 1:  # 3. not profitable to liquidate
            pass
        else:
            raise ValueError("CDP should be liquidated")
    elif 0 < cdp1.debt_amt < debt_amt1:  # partially liquidated
        assert ratio1 >= liq_threshold
        if ratio1 - full_liq_threshold <= 1e-20 and cdp1.debt_amt / debt_amt1 == 1 - mm.partial_liquidation_pct:
            pass  # partially liquidated due to partial_liquidation_pct
        elif ratio1 > 1 - mm.liquidation_penalty['DOT']:  # 2. undercollateralized, partially but not fully liquidated
            pass
        elif liq_agent.holdings["DOT"] / (collateral_amt1 - cdp1.collateral_amt) > 1e-25:
            raise ValueError("If liquidation agent is profitable, they should have liquidated more")
        elif liq_agent.holdings["DOT"] < 0:
            raise ValueError("Liquidation agent should not have negative holdings")
    else:
        raise ValueError("CDP debt amount should not go above initial debt_amt or below 0")


def test_set_mm_oracles_to_external_market():
    omnipool = omnipool_setup_for_liquidation_testing()
<<<<<<< HEAD
    mm = MoneyMarket(
=======
    mm = money_market(
>>>>>>> 2aa38acc
        liquidity={"USDT": 1000000, "DOT": 1000000, "HDX": 1000000},
        oracles={("DOT", "USDT"): 100, ("HDX", "USDT"): 100, ("DOT", "HDX"): 100},
    )
    prices = {tkn: omnipool.price(omnipool, tkn, "USDT") for tkn in omnipool.asset_list}
    state = GlobalState(pools={"omnipool": omnipool}, money_market=mm, agents={}, external_market=prices)
    _set_mm_oracles_to_external_market(state, "USDT")
    for tkn1 in mm.liquidity:
        for tkn2 in mm.liquidity:
            if tkn1 != tkn2:
                if mm.get_oracle_price(tkn1, tkn2) != pytest.approx(prices[tkn1] / prices[tkn2], rel=1e-25):
                    raise ValueError("Oracle price should be set to Omnipool spot price")


@given(st.floats(min_value=6, max_value=6.9))
def test_find_partial_liquidation_amount_partial(collat_ratio: float):
    prices = {'DOT': 7, 'HDX': 0.02, 'USDT': 1, 'WETH': 2500, 'iBTC': 45000}

    assets = {
        'DOT': {'usd price': prices['DOT'], 'weight': 0.40},
        'HDX': {'usd price': prices['HDX'], 'weight': 0.10},
        'USDT': {'usd price': prices['USDT'], 'weight': 0.30},
        'WETH': {'usd price': prices['WETH'], 'weight': 0.10},
        'iBTC': {'usd price': prices['iBTC'], 'weight': 0.10}
    }

    lrna_price_usd = 35
    initial_omnipool_tvl = mpf(20000000)
    liquidity = {}
    lrna = {}

    for tkn, info in assets.items():
        liquidity[tkn] = initial_omnipool_tvl * info['weight'] / info['usd price']
        lrna[tkn] = initial_omnipool_tvl * info['weight'] / lrna_price_usd

    omnipool = OmnipoolState(
        tokens={
            tkn: {'liquidity': liquidity[tkn], 'LRNA': lrna[tkn]} for tkn in assets
        },
        preferred_stablecoin='USDT',
    )

    collateral_amt = 200000
    debt_amt = collat_ratio * collateral_amt
    cdp = CDP('USDT', 'DOT', debt_amt, collateral_amt)
    penalty = 0.01

    cdp_copy = cdp.copy()
    agent = Agent()
<<<<<<< HEAD
    mm = MoneyMarket(
=======
    mm = money_market(
>>>>>>> 2aa38acc
        liquidity={"USDT": 1000000, "DOT": 1000000},
        oracles={("DOT", "USDT"): prices['DOT']},
        liquidation_threshold=0.7,
        cdps=[(agent, cdp_copy)],
        min_ltv=0.6,
        liquidation_penalty=penalty
    )

    liquidation_amount = find_partial_liquidation_amount(omnipool, mm, 0, 100)
    if liquidation_amount >= cdp.debt_amt:
        raise  # liquidation should be partial
    if liquidation_amount == 0:
        raise  # liquidation should happen

    omnipool_copy = omnipool.copy()
    treasury_agent = Agent(holdings={"USDT": mpf(0), "DOT": mpf(0)})
    omnipool_liquidate_cdp(omnipool_copy, mm, 0, treasury_agent, liquidation_amount)

    # collat_penalty = treasury_agent.holdings[cdp.collateral_asset]
    collat_sold = cdp.collateral_amt - cdp_copy.collateral_amt
    # if collat_penalty != pytest.approx(penalty * (collat_sold - collat_penalty), rel=1e-15):
    #     raise

    if treasury_agent.holdings[cdp.collateral_asset] < 0:
        raise
    if treasury_agent.holdings[cdp.collateral_asset] >= 1e10:
        raise  # partial liquidation means no profit left over for treasury

    # debt_liquidated = cdp.debt_amt - cdp_copy.debt_amt
    # exec_price = debt_liquidated / collat_sold
    #
    # if exec_price != pytest.approx(collat_ratio, rel=1e-12):
    #     raise  # execution price should be equal to collateral ratio


def test_liquidate_against_omnipool():
    prices = {'DOT': 7, 'HDX': 0.02, 'USDT': 1, 'WETH': 2500, 'iBTC': 45000}

    assets = {
        'DOT': {'usd price': prices['DOT'], 'weight': mpf(0.40)},
        'HDX': {'usd price': prices['HDX'], 'weight': mpf(0.10)},
        'USDT': {'usd price': prices['USDT'], 'weight': mpf(0.30)},
        'WETH': {'usd price': prices['WETH'], 'weight': mpf(0.10)},
        'iBTC': {'usd price': prices['iBTC'], 'weight': mpf(0.10)}
    }

    lrna_price_usd = 35
    initial_omnipool_tvl = 20000000
    liquidity = {}
    lrna = {}

    for tkn, info in assets.items():
        liquidity[tkn] = initial_omnipool_tvl * info['weight'] / info['usd price']
        lrna[tkn] = initial_omnipool_tvl * info['weight'] / lrna_price_usd

    oracles = {('DOT', 'USDT'): prices['DOT']}

    init_pool = OmnipoolState(
        tokens={
            tkn: {'liquidity': liquidity[tkn], 'LRNA': lrna[tkn]} for tkn in assets
        },
        preferred_stablecoin='USDT',
    )

    # should be fully liquidated
    cdp1 = CDP('USDT', 'DOT', 1000, 200)
    # should be partially liquidated
    cdp2 = CDP('USDT', 'DOT', 1000000, 1000000 / 6.5)
    # should be fully liquidated
    cdp3 = CDP('DOT', 'USDT', 100, 900)
    agents = {"treasury": Agent(holdings={"USDT": 0, "DOT": 0})}

    agent = Agent()
<<<<<<< HEAD
    mm = MoneyMarket(
=======
    mm = money_market(
>>>>>>> 2aa38acc
        liquidity={"USDT": 1000000, "DOT": 1000000},
        oracles=oracles,
        liquidation_threshold=0.7,
        cdps=[(agent, cdp1), (agent, cdp2), (agent, cdp3)],
        min_ltv=0.6,
        liquidation_penalty=0.02
    )

    init_state = GlobalState(
        agents=agents,
        pools={'omnipool': init_pool},
        money_market=mm
    )

    transform_fn = liquidate_against_omnipool("omnipool", "treasury")
    transform_fn(init_state)

    if cdp1.debt_amt != 0:
        raise  # should be fully liquidated
    if cdp2.debt_amt == 0 or cdp2.debt_amt == 1000000:
        raise  # should be partially liquidated
    if cdp3.debt_amt != 0:
        raise  # should be fully liquidated
    if len(init_state.money_market.cdps) != 3:
        raise


def test_liquidate_against_omnipool_and_settle_otc():
    prices = {'DOT': 7, 'HDX': 0.02, 'USDT': 1, 'WETH': 2500, 'iBTC': 45000}

    assets = {
        'DOT': {'usd price': prices['DOT'], 'weight': mpf(0.40)},
        'HDX': {'usd price': prices['HDX'], 'weight': mpf(0.10)},
        'USDT': {'usd price': prices['USDT'], 'weight': mpf(0.30)},
        'WETH': {'usd price': prices['WETH'], 'weight': mpf(0.10)},
        'iBTC': {'usd price': prices['iBTC'], 'weight': mpf(0.10)}
    }

    lrna_price_usd = 35
    initial_omnipool_tvl = 20000000
    liquidity = {}
    lrna = {}

    for tkn, info in assets.items():
        liquidity[tkn] = initial_omnipool_tvl * info['weight'] / info['usd price']
        lrna[tkn] = initial_omnipool_tvl * info['weight'] / lrna_price_usd

    init_pool = OmnipoolState(
        tokens={
            tkn: {'liquidity': liquidity[tkn], 'LRNA': lrna[tkn]} for tkn in assets
        },
        preferred_stablecoin='USDT',
    )

    # should be fully liquidated
    cdp1 = CDP('USDT', 'DOT', 1000, 200)
    # can't be liquidated
    cdp2 = CDP('USDT', 'DOT', 1000, 500)

    # should be executed and removed
    otc1 = OTC('DOT', 'USDT', 120, 12, partially_fillable=True)
    # should not be executed
    otc2 = OTC('DOT', 'USDT', 120, 5, partially_fillable=True)

    agent = Agent()
    cdps = [(agent, cdp1), (agent, cdp2)]
    otcs = [otc1, otc2]
    agents = {"treasury": Agent(holdings={"USDT": 0, "DOT": 0})}

<<<<<<< HEAD
    mm = MoneyMarket(
=======
    mm = money_market(
>>>>>>> 2aa38acc
        liquidity={"USDT": 1000000, "DOT": 1000000},
        oracles={("DOT", "USDT"): prices['DOT']},
        liquidation_threshold=0.7,
        cdps=cdps,
        min_ltv=0.6,
        liquidation_penalty=0.02
    )

    init_state = GlobalState(
        agents=agents, pools={'omnipool': init_pool}, money_market=mm, otcs=otcs)

    transform_fn = liquidate_against_omnipool_and_settle_otc("omnipool", "treasury")
    transform_fn(init_state)

    if cdp1.debt_amt != 0:
        raise  # should be fully liquidated
    # if cdp2.debt_amt != 1000:
    #     raise  # shouldn't be liquidated at all
    if otc1.sell_amount != 0:
        raise  # should be completed
    if otc2.sell_amount != 120:
        raise  # shouldn't be traded
    if len(init_state.money_market.cdps) != 2:
        raise
    if len(init_state.otcs) != 1:
        raise


def test_update_prices_and_process():
    omnipool = omnipool_setup_for_liquidation_testing()
    dot_price = omnipool.price(omnipool, "DOT", "USDT")
    hdx_price = omnipool.price(omnipool, "HDX", "USDT")

    price_list = [{'DOT': 5, 'HDX': 0.03, 'USDT': 1, 'WETH': 2600, 'iBTC': 46000},
                  {'DOT': 5, 'HDX': 0.04, 'USDT': 1, 'WETH': 2700, 'iBTC': 47000}]

    # cdp1 should be liquidated fully
    cdp1 = CDP('USDT', 'DOT', 20 * 7 * .7 - 0.00001, 20)
    # cdp2 should not be liquidated
    cdp2 = CDP('USDT', 'HDX', 1, 1000)
    # cdp3 should be liquidated fully
    cdp3 = CDP('HDX', 'DOT', 20 * 5 / 0.03 * .7 + 0.00001, 20)

    cdps = [(Agent(), cdp1), (Agent(), cdp2), (Agent(), cdp3)]

    pool_id = "omnipool"
    liquidating_agent_id = "liq_agent"

<<<<<<< HEAD
    mm = MoneyMarket(
=======
    mm = money_market(
>>>>>>> 2aa38acc
        liquidity={"USDT": 1000000, "DOT": 1000000, "HDX": 100000000},
        oracles={
            ("DOT", "USDT"): dot_price,
            ("HDX", "USDT"): hdx_price,
            ("HDX", "DOT"): hdx_price / dot_price
        },
        liquidation_threshold=0.7,
        cdps=cdps,
        min_ltv=0.6,
        liquidation_penalty=0.02
    )

    state = GlobalState(
        agents={liquidating_agent_id: Agent()},
        pools={pool_id: omnipool},
        money_market=mm
    )

    evolve_fn = update_prices_and_process(pool_id, liquidating_agent_id, price_list, "USDT")
    evolve_fn(state)

    if cdp1.debt_amt != 0:
        raise ValueError("CDP1 should be fully liquidated")
    if cdp2.debt_amt != 1:
        raise ValueError("CDP2 should not be liquidated")
    if cdp3.debt_amt != 0:
        raise ValueError("CDP3 should be fully liquidated")
    if mm.get_oracle_price("HDX", "USDT") != 0.03:
        raise ValueError("Oracle price for HDX should be 0.03")
    if mm.get_oracle_price("DOT", "USDT") != 5:
        raise ValueError("Oracle price for DOT should be 5")
    if mm.get_oracle_price("HDX", "DOT") != 0.03 / 5:
        raise ValueError("Oracle price for HDX/DOT should be 0.03 / 5 ")<|MERGE_RESOLUTION|>--- conflicted
+++ resolved
@@ -6,11 +6,7 @@
 from hydradx.model.amm.global_state import find_partial_liquidation_amount, omnipool_liquidate_cdp, GlobalState, \
     liquidate_against_omnipool, liquidate_against_omnipool_and_settle_otc, _set_mm_oracles_to_external_market, \
     update_prices_and_process
-<<<<<<< HEAD
 from hydradx.model.amm.money_market import CDP, MoneyMarket
-=======
-from hydradx.model.amm.liquidations import CDP, money_market
->>>>>>> 2aa38acc
 from hydradx.model.amm.omnipool_amm import OmnipoolState
 from hydradx.model.amm.otc import OTC
 
@@ -50,11 +46,7 @@
 # money_market tests
 
 def test_get_oracle_price():
-<<<<<<< HEAD
-    mm = MoneyMarket(
-=======
-    mm = money_market(
->>>>>>> 2aa38acc
+    mm = MoneyMarket(
         liquidity={"USDT": 1000000, "DOT": 1000000},
         oracles={("DOT", "USDT"): 10}
     )
@@ -67,20 +59,11 @@
 
 
 def test_is_liquidatable():
-<<<<<<< HEAD
     cdp = CDP("USDT", "DOT", 2000 * 0.7 - 0.00001, 200)
     mm = MoneyMarket(
         liquidity={"USDT": 1000000, "DOT": 1000000},
         oracles={("DOT", "USDT"): 10},
         cdps=[cdp],
-=======
-    agent = Agent()
-    cdp = CDP("USDT", "DOT", 2000 * 0.7 - 0.00001, 200)
-    mm = money_market(
-        liquidity={"USDT": 1000000, "DOT": 1000000},
-        oracles={("DOT", "USDT"): 10},
-        cdps=[(agent, cdp)],
->>>>>>> 2aa38acc
         liquidation_threshold=0.7
     )
     if mm.is_liquidatable(cdp):
@@ -91,20 +74,11 @@
 
 
 def test_is_fully_liquidatable():
-<<<<<<< HEAD
     cdp = CDP("USDT", "DOT", 2000 * 0.8 - 0.00001, 200)
     mm = MoneyMarket(
         liquidity={"USDT": 1000000, "DOT": 1000000},
         oracles={("DOT", "USDT"): 10},
         cdps=[cdp],
-=======
-    agent = Agent()
-    cdp = CDP("USDT", "DOT", 2000 * 0.8 - 0.00001, 200)
-    mm = money_market(
-        liquidity={"USDT": 1000000, "DOT": 1000000},
-        oracles={("DOT", "USDT"): 10},
-        cdps=[(agent, cdp)],
->>>>>>> 2aa38acc
         liquidation_threshold=0.7,
         full_liquidation_threshold=0.8
     )
@@ -122,11 +96,7 @@
     penalty = 0.01
     collat_liquidated_exp = 101
     cdp = CDP("USDT", "DOT", debt_amt, collateral_amt)
-<<<<<<< HEAD
-    mm = MoneyMarket(
-=======
-    mm = money_market(
->>>>>>> 2aa38acc
+    mm = MoneyMarket(
         liquidity={"USDT": 1000000, "DOT": 1000000},
         oracles={("DOT", "USDT"): spot_price},
         liquidation_threshold=0.1,  # very low to ensure liquidation
@@ -141,7 +111,6 @@
 def test_liquidate():
     debt_amt = 1000
     collat_amt = 100
-<<<<<<< HEAD
     # borrow_agent = Agent()
     cdp = CDP("USDT", "DOT", debt_amt, collat_amt)
     collat_price = 11
@@ -149,15 +118,6 @@
         liquidity={"USDT": 1000000, "DOT": 1000000},
         oracles={("DOT", "USDT"): collat_price},
         cdps=[cdp],
-=======
-    borrow_agent = Agent()
-    cdp = CDP("USDT", "DOT", debt_amt, collat_amt)
-    collat_price = 11
-    mm = money_market(
-        liquidity={"USDT": 1000000, "DOT": 1000000},
-        oracles={("DOT", "USDT"): collat_price},
-        cdps=[(borrow_agent, cdp)],
->>>>>>> 2aa38acc
         liquidation_threshold=0.7,
         liquidation_penalty=0.01,
     )
@@ -180,22 +140,12 @@
 def test_liquidate_not_liquidatable():
     debt_amt = 1000
     collat_amt = 500
-<<<<<<< HEAD
     cdp = CDP("USDT", "DOT", debt_amt, collat_amt)
     collat_price = 11
     mm = MoneyMarket(
         liquidity={"USDT": 1000000, "DOT": 1000000},
         oracles={("DOT", "USDT"): collat_price},
         cdps=[cdp],
-=======
-    borrow_agent = Agent()
-    cdp = CDP("USDT", "DOT", debt_amt, collat_amt)
-    collat_price = 11
-    mm = money_market(
-        liquidity={"USDT": 1000000, "DOT": 1000000},
-        oracles={("DOT", "USDT"): collat_price},
-        cdps=[(borrow_agent, cdp)],
->>>>>>> 2aa38acc
         liquidation_threshold=0.7,
         liquidation_penalty=0.01,
     )
@@ -219,26 +169,16 @@
     collateral_asset = "DOT"
     init_debt_amt = 1000
     init_collat_amt = 100
-<<<<<<< HEAD
     cdp = CDP(debt_asset, collateral_asset, init_debt_amt, init_collat_amt)
     mm = MoneyMarket(
         liquidity={"USDT": 1000000, "DOT": 1000000},
         oracles={("DOT", "USDT"): 11},
         cdps=[cdp.copy()]
-=======
-    borrow_agent = Agent()
-    cdp = CDP(debt_asset, collateral_asset, init_debt_amt, init_collat_amt)
-    mm = money_market(
-        liquidity={"USDT": 1000000, "DOT": 1000000},
-        oracles={("DOT", "USDT"): 11},
-        cdps=[(borrow_agent, cdp.copy())]
->>>>>>> 2aa38acc
     )
     agent = Agent(holdings={"USDT": 10000, "DOT": 10000})
 
     with pytest.raises(Exception):  # trying to liquidate more than debt amount, should fail
         mm.liquidate(cdp, agent, init_debt_amt * 2)
-<<<<<<< HEAD
 
 
 def test_liquidate_undercollateralized():
@@ -269,42 +209,8 @@
         raise
     if agent.holdings["DOT"] != init_collat_amt:
         raise
-=======
->>>>>>> 2aa38acc
-
-
-def test_liquidate_undercollateralized():
-    debt_asset = "USDT"
-    collateral_asset = "DOT"
-    init_debt_amt = 1000
-    init_collat_amt = 10
-    borrow_agent = Agent()
-    penalty = 0.01
-
-    # not enough collateral, should liquidate all collateral and have debt left over
-    cdp = CDP(debt_asset, collateral_asset, init_debt_amt, init_collat_amt)
-    price = 11
-    mm = money_market(
-        liquidity={"USDT": 1000000, "DOT": 1000000},
-        oracles={("DOT", "USDT"): price},
-        cdps=[(borrow_agent, cdp.copy())],
-        liquidation_penalty=penalty
-    )
-    agent = Agent(holdings={"USDT": 10000, "DOT": 0})
-
-    mm.liquidate(cdp, agent, init_debt_amt)
-    if cdp.collateral_amt != 0:
-        raise
-    debt_liq = 110 / (1 + penalty)
-    if cdp.debt_amt != init_debt_amt - debt_liq:
-        raise
-    if agent.holdings["USDT"] != 10000 - debt_liq:
-        raise
-    if agent.holdings["DOT"] != init_collat_amt:
-        raise
-
-
-# @settings(max_examples=1)
+
+
 @given(
     st.floats(min_value=1.0, max_value=1.0),
     st.floats(min_value=0.1, max_value=1.0),
@@ -328,20 +234,11 @@
     collat_price = mpf(11)
 
     debt_amt = collat_amt * collat_price * ltv_ratio
-<<<<<<< HEAD
     cdp = CDP("USDT", "DOT", debt_amt, collat_amt)
     mm = MoneyMarket(
         liquidity={"USDT": mpf(1000000), "DOT": mpf(1000000)},
         oracles={("DOT", "USDT"): collat_price},
         cdps=[cdp],
-=======
-    borrow_agent = Agent()
-    cdp = CDP("USDT", "DOT", debt_amt, collat_amt)
-    mm = money_market(
-        liquidity={"USDT": mpf(1000000), "DOT": mpf(1000000)},
-        oracles={("DOT", "USDT"): collat_price},
-        cdps=[(borrow_agent, cdp)],
->>>>>>> 2aa38acc
         liquidation_threshold=liq_threshold,
         full_liquidation_threshold=full_liq_threshold,
         partial_liquidation_pct=partial_liq_pct,
@@ -377,11 +274,7 @@
     borrow_amt = 500
     collat_amt = 100
     agent = Agent(holdings={collateral_asset: collat_amt})
-<<<<<<< HEAD
-    mm = MoneyMarket(
-=======
-    mm = money_market(
->>>>>>> 2aa38acc
+    mm = MoneyMarket(
         liquidity={borrow_asset: 1000000, collateral_asset: 1000000},
         oracles={("DOT", "USDT"): 11},
         liquidation_threshold=0.7,
@@ -393,11 +286,7 @@
         raise
     if len(mm.cdps) != 1:
         raise
-<<<<<<< HEAD
     cdp = mm.cdps[0]
-=======
-    cdp = mm.cdps[0][1]
->>>>>>> 2aa38acc
     if cdp.debt_amt != borrow_amt:
         raise
     if cdp.collateral_amt != collat_amt:
@@ -422,11 +311,7 @@
     collateral_asset = "DOT"
     collat_amt = 100
     agent = Agent(holdings={collateral_asset: collat_amt})
-<<<<<<< HEAD
-    mm = MoneyMarket(
-=======
-    mm = money_market(
->>>>>>> 2aa38acc
+    mm = MoneyMarket(
         liquidity={"DOT": 1000000, "BTC": 1000000, "USDT": 1000000},
         oracles={("DOT", "USDT"): 10, ("ETH", "USDT"): 3000, ("ETH", "DOT"): 300},
         liquidation_threshold=0.7,
@@ -448,7 +333,6 @@
 
 def test_repay():
     agent = Agent(holdings={"USDT": 1000})
-<<<<<<< HEAD
     cdp = CDP("USDT", "DOT", 1000, 200, agent)
     mm = MoneyMarket(
         liquidity={"USDT": 1000000, "DOT": 1000000},
@@ -457,16 +341,6 @@
         cdps=[cdp]
     )
     mm.repay(0)
-=======
-    cdp = CDP("USDT", "DOT", 1000, 200)
-    mm = money_market(
-        liquidity={"USDT": 1000000, "DOT": 1000000},
-        oracles={("DOT", "USDT"): 10},
-        liquidation_threshold=0.7,
-        cdps=[(agent, cdp)]
-    )
-    mm.repay(agent, 0)
->>>>>>> 2aa38acc
     if agent.holdings["USDT"] != 0:
         raise
     if mm.borrowed["USDT"] != 0:
@@ -477,7 +351,6 @@
 
 def test_repay_fails():
     agent = Agent(holdings={"USDT": 500})
-<<<<<<< HEAD
     cdp = CDP("USDT", "DOT", 1000, 200, agent)
     mm = MoneyMarket(
         liquidity={"USDT": 1000000, "DOT": 1000000},
@@ -487,17 +360,6 @@
     )
     with pytest.raises(Exception):  # should fail because agent does not have enough funds
         mm.repay(0)
-=======
-    cdp = CDP("USDT", "DOT", 1000, 200)
-    mm = money_market(
-        liquidity={"USDT": 1000000, "DOT": 1000000},
-        oracles={("DOT", "USDT"): 10},
-        liquidation_threshold=0.7,
-        cdps=[(agent, cdp)]
-    )
-    with pytest.raises(Exception):  # should fail because agent does not have enough funds
-        mm.repay(agent, 0)
->>>>>>> 2aa38acc
 
 
 def omnipool_setup_for_liquidation_testing() -> OmnipoolState:
@@ -547,20 +409,11 @@
     cdp = init_cdp.copy()
     penalty = 0.01
 
-<<<<<<< HEAD
     mm = MoneyMarket(
         liquidity={"USDT": 1000000, "DOT": 1000000},
         oracles={("DOT", "USDT"): dot_price},
         liquidation_threshold=0.7,
         cdps=[cdp],
-=======
-    agent = Agent()
-    mm = money_market(
-        liquidity={"USDT": 1000000, "DOT": 1000000},
-        oracles={("DOT", "USDT"): dot_price},
-        liquidation_threshold=0.7,
-        cdps=[(agent, cdp)],
->>>>>>> 2aa38acc
         min_ltv=0.6
     )
 
@@ -600,20 +453,11 @@
     init_cdp = CDP('USDT', 'DOT', mpf(debt_amt), mpf(collateral_amt))
     cdp = init_cdp.copy()
 
-<<<<<<< HEAD
     mm = MoneyMarket(
         liquidity={"USDT": 1000000, "DOT": 1000000},
         oracles={("DOT", "USDT"): dot_price},
         liquidation_threshold=0.7,
         cdps=[cdp],
-=======
-    agent = Agent()
-    mm = money_market(
-        liquidity={"USDT": 1000000, "DOT": 1000000},
-        oracles={("DOT", "USDT"): dot_price},
-        liquidation_threshold=0.7,
-        cdps=[(agent, cdp)],
->>>>>>> 2aa38acc
         min_ltv=0.6,
         liquidation_penalty=0.01
     )
@@ -636,20 +480,11 @@
     init_cdp = CDP('USDT', 'DOT', mpf(debt_amt), mpf(collateral_amt))
     cdp = init_cdp.copy()
 
-<<<<<<< HEAD
     mm = MoneyMarket(
         liquidity={"USDT": 1000000, "DOT": 1000000},
         oracles={("DOT", "USDT"): dot_price},
         liquidation_threshold=0.7,
         cdps=[cdp],
-=======
-    agent = Agent()
-    mm = money_market(
-        liquidity={"USDT": 1000000, "DOT": 1000000},
-        oracles={("DOT", "USDT"): dot_price},
-        liquidation_threshold=0.7,
-        cdps=[(agent, cdp)],
->>>>>>> 2aa38acc
         min_ltv=0.6,
         liquidation_penalty=0.01
     )
@@ -710,35 +545,21 @@
     debt_amt4 = ratio3 * collateral_amt4 * omnipool.price(omnipool, "HDX", "USDT")
     cdp4 = CDP('USDT', 'HDX', debt_amt4, collateral_amt4)
 
-<<<<<<< HEAD
     liq_agent = Agent()
     mm = MoneyMarket(
-=======
-    liq_agent, agent1, agent2, agent3, agent4 = Agent(), Agent(), Agent(), Agent(), Agent()
-    mm = money_market(
->>>>>>> 2aa38acc
         liquidity={"USDT": 1000000, "DOT": 1000000, "HDX": 100000000},
         oracles={
             ("DOT", "USDT"): omnipool.price(omnipool, "DOT", "USDT"),
             ("HDX", "USDT"): omnipool.price(omnipool, "HDX", "USDT")
         },
         liquidation_threshold={"DOT": 0.7, "HDX": 0.7, "USDT": 0.3},
-<<<<<<< HEAD
         cdps=[cdp1, cdp2, cdp3, cdp4],
-=======
-        cdps=[(agent1, cdp1), (agent2, cdp2), (agent3, cdp3), (agent4, cdp4)],
->>>>>>> 2aa38acc
         min_ltv=0.6,
         liquidation_penalty=0.01
     )
 
     evolve_function = liquidate_against_omnipool("omnipool", "liq_agent")
-<<<<<<< HEAD
     state = GlobalState(agents={"liq_agent": liq_agent},
-=======
-    state = GlobalState(agents={"agent1": agent1, "agent2": agent2, "agent3": agent3, "agent4": agent4,
-                                "liq_agent": liq_agent},
->>>>>>> 2aa38acc
                         pools={"omnipool": omnipool}, money_market=mm, evolve_function=evolve_function)
 
     state.evolve()
@@ -773,12 +594,7 @@
     cdp2 = CDP('USDT', 'HDX', debt_amt2, collateral_amt2)
 
     liq_agent = Agent(holdings={"HDX": mpf(0), "USDT": mpf(0), "DOT": mpf(0)})
-    agent1, agent2 = Agent(), Agent()
-<<<<<<< HEAD
-    mm = MoneyMarket(
-=======
-    mm = money_market(
->>>>>>> 2aa38acc
+    mm = MoneyMarket(
         liquidity={"USDT": 1000000, "DOT": 1000000, "HDX": 100000000},
         oracles={
             ("DOT", "USDT"): omnipool.price(omnipool, "DOT", "USDT"),
@@ -786,14 +602,14 @@
         },
         full_liquidation_threshold={"DOT": dot_full_liq_threshold, "HDX": hdx_full_liq_threshold, "USDT": 0.7},
         liquidation_threshold={"DOT": dot_liq_threshold, "HDX": hdx_liq_threshold, "USDT": 0.7},
-        cdps=[(agent1, cdp1), (agent2, cdp2)],
+        cdps=[cdp1, cdp2],
         min_ltv=0.6,
         liquidation_penalty=0.01,
         partial_liquidation_pct=0.5
     )
 
     evolve_function = liquidate_against_omnipool("omnipool", "liq_agent", 100)
-    state = GlobalState(agents={"agent1": agent1, "agent2": agent2, "liq_agent": liq_agent},
+    state = GlobalState(agents={"liq_agent": liq_agent},
                         pools={"omnipool": omnipool}, money_market=mm, evolve_function=evolve_function)
 
     state.evolve()
@@ -822,24 +638,20 @@
     debt_amt2 = 0.7 * collateral_amt2 * price_mult * omnipool.price(omnipool, "WETH", "USDT")
     cdp2 = CDP('USDT', 'WETH', debt_amt2, collateral_amt2)
 
-    liq_agent, agent1, agent2, agent3 = Agent(), Agent(), Agent(), Agent()
-<<<<<<< HEAD
-    mm = MoneyMarket(
-=======
-    mm = money_market(
->>>>>>> 2aa38acc
+    liq_agent = Agent()
+    mm = MoneyMarket(
         liquidity={"USDT": 1000000, "DOT": 1000000, "HDX": 1000000, "WETH": 1000000},
         oracles={("DOT", "USDT"): omnipool.price(omnipool, "DOT", "USDT"),
                  ("HDX", "USDT"): omnipool.price(omnipool, "HDX", "USDT"),
                  ("WETH", "USDT"): price_mult * omnipool.price(omnipool, "WETH", "USDT")},
         liquidation_threshold=0.7,
-        cdps=[(agent1, cdp1), (agent3, cdp2)],
+        cdps=[cdp1, cdp2],
         min_ltv=0.6,
         liquidation_penalty=0.01
     )
 
     evolve_function = liquidate_against_omnipool("omnipool", "liq_agent")
-    state = GlobalState(agents={"agent1": agent1, "agent2": agent2, "agent3": agent3, "liq_agent": liq_agent},
+    state = GlobalState(agents={"liq_agent": liq_agent},
                         pools={"omnipool": omnipool}, money_market=mm, evolve_function=evolve_function)
 
     state.evolve()
@@ -869,23 +681,19 @@
     debt_amt1 = ratio1 * mpf(collateral_amt1) * price_mult * omnipool.price(omnipool, "DOT", "USDT")
     cdp1 = CDP('USDT', 'DOT', debt_amt1, mpf(collateral_amt1))
 
-    liq_agent, agent1 = Agent(), Agent()
-<<<<<<< HEAD
-    mm = MoneyMarket(
-=======
-    mm = money_market(
->>>>>>> 2aa38acc
+    liq_agent = Agent()
+    mm = MoneyMarket(
         liquidity={"USDT": 1000000, "DOT": 1000000},
         oracles={("DOT", "USDT"): price_mult * omnipool.price(omnipool, "DOT", "USDT")},
         liquidation_threshold=liq_threshold,
         full_liquidation_threshold=full_liq_threshold,
         partial_liquidation_pct=0.5,
-        cdps=[(agent1, cdp1)],
+        cdps=[cdp1],
         liquidation_penalty=0.01
     )
 
     evolve_function = liquidate_against_omnipool("omnipool", "liq_agent", 100)
-    state = GlobalState(agents={"agent1": agent1, "liq_agent": liq_agent},
+    state = GlobalState(agents={"liq_agent": liq_agent},
                         pools={"omnipool": omnipool}, money_market=mm, evolve_function=evolve_function)
 
     state.evolve()
@@ -917,11 +725,7 @@
 
 def test_set_mm_oracles_to_external_market():
     omnipool = omnipool_setup_for_liquidation_testing()
-<<<<<<< HEAD
-    mm = MoneyMarket(
-=======
-    mm = money_market(
->>>>>>> 2aa38acc
+    mm = MoneyMarket(
         liquidity={"USDT": 1000000, "DOT": 1000000, "HDX": 1000000},
         oracles={("DOT", "USDT"): 100, ("HDX", "USDT"): 100, ("DOT", "HDX"): 100},
     )
@@ -969,16 +773,11 @@
     penalty = 0.01
 
     cdp_copy = cdp.copy()
-    agent = Agent()
-<<<<<<< HEAD
-    mm = MoneyMarket(
-=======
-    mm = money_market(
->>>>>>> 2aa38acc
+    mm = MoneyMarket(
         liquidity={"USDT": 1000000, "DOT": 1000000},
         oracles={("DOT", "USDT"): prices['DOT']},
         liquidation_threshold=0.7,
-        cdps=[(agent, cdp_copy)],
+        cdps=[cdp_copy],
         min_ltv=0.6,
         liquidation_penalty=penalty
     )
@@ -993,21 +792,10 @@
     treasury_agent = Agent(holdings={"USDT": mpf(0), "DOT": mpf(0)})
     omnipool_liquidate_cdp(omnipool_copy, mm, 0, treasury_agent, liquidation_amount)
 
-    # collat_penalty = treasury_agent.holdings[cdp.collateral_asset]
-    collat_sold = cdp.collateral_amt - cdp_copy.collateral_amt
-    # if collat_penalty != pytest.approx(penalty * (collat_sold - collat_penalty), rel=1e-15):
-    #     raise
-
     if treasury_agent.holdings[cdp.collateral_asset] < 0:
         raise
     if treasury_agent.holdings[cdp.collateral_asset] >= 1e10:
         raise  # partial liquidation means no profit left over for treasury
-
-    # debt_liquidated = cdp.debt_amt - cdp_copy.debt_amt
-    # exec_price = debt_liquidated / collat_sold
-    #
-    # if exec_price != pytest.approx(collat_ratio, rel=1e-12):
-    #     raise  # execution price should be equal to collateral ratio
 
 
 def test_liquidate_against_omnipool():
@@ -1047,16 +835,11 @@
     cdp3 = CDP('DOT', 'USDT', 100, 900)
     agents = {"treasury": Agent(holdings={"USDT": 0, "DOT": 0})}
 
-    agent = Agent()
-<<<<<<< HEAD
-    mm = MoneyMarket(
-=======
-    mm = money_market(
->>>>>>> 2aa38acc
+    mm = MoneyMarket(
         liquidity={"USDT": 1000000, "DOT": 1000000},
         oracles=oracles,
         liquidation_threshold=0.7,
-        cdps=[(agent, cdp1), (agent, cdp2), (agent, cdp3)],
+        cdps=[cdp1, cdp2, cdp3],
         min_ltv=0.6,
         liquidation_penalty=0.02
     )
@@ -1117,16 +900,11 @@
     # should not be executed
     otc2 = OTC('DOT', 'USDT', 120, 5, partially_fillable=True)
 
-    agent = Agent()
-    cdps = [(agent, cdp1), (agent, cdp2)]
+    cdps = [cdp1, cdp2]
     otcs = [otc1, otc2]
     agents = {"treasury": Agent(holdings={"USDT": 0, "DOT": 0})}
 
-<<<<<<< HEAD
-    mm = MoneyMarket(
-=======
-    mm = money_market(
->>>>>>> 2aa38acc
+    mm = MoneyMarket(
         liquidity={"USDT": 1000000, "DOT": 1000000},
         oracles={("DOT", "USDT"): prices['DOT']},
         liquidation_threshold=0.7,
@@ -1170,16 +948,12 @@
     # cdp3 should be liquidated fully
     cdp3 = CDP('HDX', 'DOT', 20 * 5 / 0.03 * .7 + 0.00001, 20)
 
-    cdps = [(Agent(), cdp1), (Agent(), cdp2), (Agent(), cdp3)]
+    cdps = [cdp1, cdp2, cdp3]
 
     pool_id = "omnipool"
     liquidating_agent_id = "liq_agent"
 
-<<<<<<< HEAD
-    mm = MoneyMarket(
-=======
-    mm = money_market(
->>>>>>> 2aa38acc
+    mm = MoneyMarket(
         liquidity={"USDT": 1000000, "DOT": 1000000, "HDX": 100000000},
         oracles={
             ("DOT", "USDT"): dot_price,
