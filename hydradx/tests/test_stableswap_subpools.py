--- conflicted
+++ resolved
@@ -640,16 +640,7 @@
         protocol_shares=initial_state.protocol_shares[asset1] * 1.1,
         weight_cap=1
     )
-    # initial_state.liquidity[asset2] = initial_state.liquidity[asset1] * 1.1
-    # initial_state.lrna[asset2] = initial_state.lrna[asset1] * 1.1
-    # initial_state.shares[asset2] = initial_state.shares[asset1] * 1.1
-    # initial_state.protocol_shares[asset2] = initial_state.protocol_shares[asset1] * 1.1
-    # initial_state.asset_list.append(asset3)
-    # initial_state.liquidity[asset3] = initial_state.liquidity[asset1] * 1.1
-    # initial_state.lrna[asset3] = initial_state.lrna[asset1] * 1.1
-    # initial_state.shares[asset3] = initial_state.shares[asset1] * 1.1
-    # initial_state.protocol_shares[asset3] = initial_state.protocol_shares[asset1] * 1.1
-    # initial_state.weight_cap[asset3] = 1
+
     initial_lp = Agent(
         holdings={
             asset1: initial_state.liquidity[asset2] - initial_state.liquidity[asset1],
@@ -715,17 +706,9 @@
     r3 = s3_lp.holdings[asset1]
 
     # scenario 4: withdraw only asset1
-<<<<<<< HEAD
-    s4_state, s4_lp = migrate_state.copy(), migrate_lp.copy()
-    ssamm.execute_remove_liquidity(
-        state=s4_state.sub_pools['stableswap'],
-        agent=s4_lp,
-        shares_removed=s4_lp.holdings['stableswap'],
-=======
     s4_state, s4_lp = oamm.simulate_remove_liquidity(
         migrate_state, migrate_lp,
         quantity=migrate_lp.holdings['stableswap'],
->>>>>>> 3867d8bf
         tkn_remove=asset1
     )
 
@@ -830,21 +813,9 @@
     initial_agent = Agent(
         holdings={stable_pool.asset_list[0]: 1000}
     )
-<<<<<<< HEAD
-    new_state, new_agent = initial_state.copy(), initial_agent.copy()
-    ssamm.execute_add_liquidity(
-        state=new_state.sub_pools['stableswap'],
-        agent=new_agent,
-=======
     new_state, new_agent = oamm.simulate_add_liquidity(
         initial_state, agent,
->>>>>>> 3867d8bf
         quantity=1000, tkn_add=stable_pool.asset_list[0]
-    )
-    oamm.execute_add_liquidity(
-        state=new_state,
-        agent=new_agent,
-        quantity=new_agent.holdings[stable_pool.unique_id], tkn_add=stable_pool.unique_id
     )
 
     if (initial_state.unique_id, stable_pool.unique_id) not in new_agent.holdings:
