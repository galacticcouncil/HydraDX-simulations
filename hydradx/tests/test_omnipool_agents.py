import copy
import math
from datetime import timedelta

import pytest
from hypothesis import given, strategies as st, reproduce_failure, settings

# from hydradx.model import run
from hydradx.model.amm import omnipool_amm as oamm
from hydradx.model.amm.agents import Agent
from hydradx.model.amm.global_state import GlobalState, historical_prices
from hydradx.model.amm.omnipool_amm import OmnipoolState
from hydradx.model.amm.trade_strategies import omnipool_arbitrage, back_and_forth, invest_all, dca_with_lping
from hydradx.tests.strategies_omnipool import omnipool_reasonable_config, reasonable_market
from hydradx.model.run import run
from hydradx.tests.utils import randomize_object
from mpmath import mp, mpf

settings.register_profile("long", deadline=timedelta(milliseconds=500), print_blob=True)
settings.load_profile("long")

mp.dps = 50

asset_price_strategy = st.floats(min_value=0.0001, max_value=100000)
asset_price_bounded_strategy = st.floats(min_value=0.1, max_value=10)
asset_number_strategy = st.integers(min_value=3, max_value=5)
arb_precision_strategy = st.integers(min_value=1, max_value=5)
asset_quantity_strategy = st.floats(min_value=100, max_value=10000000)
asset_quantity_bounded_strategy = st.floats(min_value=1000000, max_value=10000000)
percentage_of_liquidity_strategy = st.floats(min_value=0.0000001, max_value=0.10)
fee_strategy = st.floats(min_value=0.0001, max_value=0.1, allow_nan=False, allow_infinity=False)


@given(omnipool_reasonable_config(asset_fee=0.0, lrna_fee=0.0, token_count=3), percentage_of_liquidity_strategy)
def test_back_and_forth_trader_feeless(omnipool: oamm.OmnipoolState, pct: float):
    holdings = {'LRNA': 1000000000}
    for asset in omnipool.asset_list:
        holdings[asset] = 1000000000
    agent = Agent(holdings=holdings, trade_strategy=back_and_forth)
    state = GlobalState(pools={'omnipool': omnipool}, agents={'agent': agent})
    strat = back_and_forth('omnipool', pct)

    old_agent = copy.deepcopy(agent)

    strat.execute(state, 'agent')
    new_agent = state.agents['agent']
    assert new_agent.holdings['LRNA'] == old_agent.holdings['LRNA']  # LRNA holdings should be *exact*
    for asset in omnipool.asset_list:
        assert new_agent.holdings[asset] == pytest.approx(old_agent.holdings[asset], rel=1e-15)


@given(omnipool_reasonable_config(token_count=3), percentage_of_liquidity_strategy)
def test_back_and_forth_trader(omnipool: oamm.OmnipoolState, pct: float):
    holdings = {'LRNA': 1000000000}
    for asset in omnipool.asset_list:
        holdings[asset] = 1000000000
    agent = Agent(holdings=holdings, trade_strategy=back_and_forth)
    state = GlobalState(pools={'omnipool': omnipool}, agents={'agent': agent})
    strat = back_and_forth('omnipool', pct)

    old_agent = copy.deepcopy(agent)

    strat.execute(state, 'agent')
    new_agent = state.agents['agent']
    if new_agent.holdings['LRNA'] != old_agent.holdings['LRNA']:
        raise
    for asset in omnipool.asset_list:
        if new_agent.holdings[asset] > old_agent.holdings[asset]:
            if new_agent.holdings[asset] != pytest.approx(old_agent.holdings[asset], rel=1e-15):
                raise


@given(omnipool_reasonable_config(asset_fee=0.0, lrna_fee=0.0, token_count=3), reasonable_market(token_count=3),
       arb_precision_strategy)
def test_omnipool_arbitrager_feeless(omnipool: oamm.OmnipoolState, market: list, arb_precision: int):
    agent = Agent(enforce_holdings=False)
    external_market = {omnipool.asset_list[i]: market[i] for i in range(len(omnipool.asset_list))}
    external_market[omnipool.stablecoin] = 1.0
    state = GlobalState(pools={'omnipool': omnipool}, agents={'agent': agent}, external_market=external_market)
    strat = omnipool_arbitrage('omnipool', arb_precision)

    strat.execute(state, 'agent')
    assert not omnipool.fail
    new_holdings = {tkn: agent.get_holdings(tkn) for tkn in omnipool.asset_list}

    old_value, new_value = 0, 0

    # Trading should result in net zero LRNA trades
    if agent.get_holdings("LRNA") / omnipool.lrna_total != pytest.approx(0, abs=1e-15):
        raise

    for asset in omnipool.asset_list:
        new_value += new_holdings[asset] * external_market[asset]

        # Trading should bring pool to market price
        if omnipool.usd_price(asset) != pytest.approx(external_market[asset], rel=1e-15):
            raise

    # Trading should be profitable
    if 0 > new_value:
        if new_value != pytest.approx(0, abs=1e-12):
            raise


@given(
    hdx_value=st.floats(min_value=0.5, max_value=2),
    dot_value=st.floats(min_value=0.5, max_value=2)
)
def test_omnipool_arbitrager(hdx_value, dot_value):
    omnipool = OmnipoolState(
        tokens={tkn: {
            'liquidity': 1000,
            'LRNA': 1000
        } for tkn in ('HDX', 'USD', 'DOT')}
    )
    omnipool.trade_limit_per_block = float('inf')
    agent = Agent(enforce_holdings=False)
    external_market = {'USD': 1, 'HDX': hdx_value, 'DOT': dot_value}
    state = GlobalState(pools={'omnipool': omnipool}, agents={'agent': agent}, external_market=external_market)
    strat = omnipool_arbitrage('omnipool')

    old_holdings = {tkn: agent.get_holdings(tkn) for tkn in omnipool.asset_list + ['LRNA']}

    strat.execute(state, 'agent')
    new_holdings = {tkn: state.agents['agent'].get_holdings(tkn) for tkn in omnipool.asset_list + ['LRNA']}

    old_value, new_value = 0, 0

<<<<<<< HEAD
    if not omnipool.fail:  # high fees can break arbitrager, which initially calculates values without fees
        # Trading should result in net zero LRNA trades
        if new_holdings['LRNA'] != pytest.approx(old_holdings['LRNA'], rel=1e-15):
            raise AssertionError(f'Arbbtrageur traded LRNA. old: {old_holdings["LRNA"]}, new: {new_holdings["LRNA"]}')

        for asset in omnipool.asset_list:
            old_value += old_holdings[asset] * external_market[asset]
            new_value += new_holdings[asset] * external_market[asset]

            # Trading should bring pool to market price
            # if omnipool.usd_price(asset) != pytest.approx(external_market[asset], rel=1e-15):
            #     raise

        # Trading should be profitable
        if old_value > new_value:
            if new_value != pytest.approx(old_value, rel=1e-15):
                raise AssertionError(f'Arbitrageur lost money. old_value: {old_value}, new_value: {new_value}')
=======
    # Trading should result in net zero LRNA trades
    if new_holdings['LRNA'] != pytest.approx(old_holdings['LRNA'], rel=1e-15):
        raise AssertionError(f'Arbitrageur traded LRNA. old: {old_holdings["LRNA"]}, new: {new_holdings["LRNA"]}')

    for asset in omnipool.asset_list:
        old_value += old_holdings[asset] * external_market[asset]
        new_value += new_holdings[asset] * external_market[asset]

        # Trading should bring pool to market price
        # if omnipool.usd_price(asset) != pytest.approx(external_market[asset], rel=1e-15):
        #     raise

    # Trading should be profitable
    if old_value > new_value:
        if new_value != pytest.approx(old_value, rel=1e-15):
            raise AssertionError(f'Arbitrageur lost money. old_value: {old_value}, new_value: {new_value}')
>>>>>>> 2372f782


@given(frequency=st.integers(min_value=1, max_value=10))
def test_omnipool_arbitrager_periodic(frequency: int):
    omnipool = OmnipoolState(
        tokens={tkn: {
            'liquidity': 1000,
            'LRNA': 1000
        } for tkn in ('HDX', 'USD', 'DOT')}
    )
    omnipool.trade_limit_per_block = float('inf')
    agent = Agent(
        enforce_holdings=False,
        trade_strategy=omnipool_arbitrage('omnipool', frequency=frequency)
    )
    external_market = {'USD': 1, 'HDX': 0.02, 'DOT': 7}

    timesteps = 10
    price_list = [copy.deepcopy(external_market)]
    for i in range(timesteps):
        prices = {asset: price * .8 if asset != "USD" else 1 for asset, price in price_list[-1].items()}
        price_list.append(prices)

    initial_state = GlobalState(pools={'omnipool': omnipool}, agents={'agent': agent}, external_market=external_market,
                        evolve_function=historical_prices(price_list))
    events = [initial_state] + run(initial_state, time_steps=timesteps, silent=True)

    for i, event in enumerate(events):
        if i == 0: continue
        if event.time_step % frequency == 0:  # there should be trade between steps i and i-1
            for asset in omnipool.asset_list:
                if event.pools['omnipool'].liquidity[asset] == events[i-1].pools['omnipool'].liquidity[asset]:
                    raise AssertionError(f'Arbitrageur did not trade at timestep {event.time_step}.')
        else:  # there should be no trade between steps i and i-1
            for asset in omnipool.asset_list:
                if event.pools['omnipool'].liquidity[asset] != events[i-1].pools['omnipool'].liquidity[asset]:
                    raise AssertionError(f'Arbitrageur traded at timestep {event.time_step}.')


@given(omnipool_reasonable_config(token_count=3))
def test_omnipool_LP(omnipool: oamm.OmnipoolState):
    holdings = {asset: 10000 for asset in omnipool.asset_list}
    initial_agent = Agent(holdings=holdings, trade_strategy=invest_all('omnipool', when=4))
    initial_state = GlobalState(pools={'omnipool': omnipool}, agents={'agent': initial_agent})

    new_state = invest_all('omnipool').execute(initial_state.copy(), 'agent')
    for tkn in omnipool.asset_list:
        if new_state.agents['agent'].holdings[tkn] != 0:
            raise AssertionError(f'Failed to LP {tkn}')
        if new_state.agents['agent'].holdings[('omnipool', tkn)] == 0:
            raise AssertionError(f'Did not receive shares for {tkn}')

    hdx_state = invest_all('omnipool', 'HDX').execute(initial_state.copy(), 'agent')

    if hdx_state.agents['agent'].holdings['HDX'] != 0:
        raise AssertionError('HDX not reinvested.')
    if hdx_state.agents['agent'].holdings[('omnipool', 'HDX')] == 0:
        raise AssertionError('HDX shares not received.')

    for tkn in omnipool.asset_list:
        if tkn == 'HDX':
            continue
        if hdx_state.agents['agent'].holdings[tkn] == 0:
            raise AssertionError(f'{tkn} missing from holdings.')
        if ('omnipool', tkn) in hdx_state.agents['agent'].holdings \
                and hdx_state.agents['agent'].holdings[('omnipool', tkn)] != 0:
            raise AssertionError(f'Agent has shares of {tkn}, but should not.')

    events = run(initial_state, time_steps=4, silent=True)
    final_state = events[-1]
    if final_state.agents['agent'].holdings['HDX'] != 0 or events[-2].agents['agent'].holdings['HDX'] == 0:
        raise AssertionError('HDX not invested at the right time.')


def test_agent_copy():
    init_agent = randomize_object(
        Agent(holdings={'HDX': 100, 'USD': 100}, share_prices={'HDX': 1, 'USD': 1})
    )
    copy_agent = init_agent.copy()

    for member in copy_agent.__dict__:
        if (
                getattr(init_agent, member) != getattr(copy_agent, member)
        ):
            raise AssertionError(f'Copy failed for {member}.\n'
                                 f'original: {getattr(init_agent, member)}\n'
                                 f'copy: {getattr(copy_agent, member)}')


@given(
    omnipool_reasonable_config(asset_fee=0.0, lrna_fee=0.0, token_count=5),
    st.lists(st.floats(min_value=0.0001, max_value=0.5), min_size=2, max_size=2),
    st.lists(st.floats(min_value=0.9, max_value=1.1), min_size=2, max_size=2),
    st.floats(min_value=0.00001, max_value=1.1),
    st.lists(st.floats(min_value=10000, max_value=100000), min_size=2, max_size=2),
    st.lists(st.booleans(), min_size=2, max_size=2)
)
def test_dca_with_lping(
        omnipool: oamm.OmnipoolState,
        init_lp_pcts: list[float],
        price_mults: list[float],
        shares_mult: float,
        assets: list[float],
        has_assets: list[bool]
):
    buy_tkn = omnipool.asset_list[3]
    sell_tkn = omnipool.asset_list[4]
    trader_id = 'trader'

    for tkn in omnipool.liquidity:
        omnipool.liquidity[tkn] = mpf(omnipool.liquidity[tkn])
        omnipool.lrna[tkn] = mpf(omnipool.lrna[tkn])

    holdings = {
        ('omnipool', sell_tkn): mpf(init_lp_pcts[0] * omnipool.shares[sell_tkn]),
        ('omnipool', buy_tkn): mpf(init_lp_pcts[1] * omnipool.shares[buy_tkn]),
        sell_tkn: mpf(assets[0]) if has_assets[0] else 0,
        buy_tkn: mpf(assets[1]) if has_assets[1] else 0
    }
    max_shares_per_block = holdings[('omnipool', sell_tkn)] * shares_mult
    share_prices = {
        ('omnipool', sell_tkn): omnipool.lrna_price(sell_tkn) * price_mults[0],
        ('omnipool', buy_tkn): omnipool.lrna_price(buy_tkn) * price_mults[1]
    }

    agent = Agent(holdings=holdings, unique_id=trader_id, share_prices=share_prices)

    state = GlobalState(pools={'omnipool': omnipool}, agents={trader_id: agent})

    strategy = dca_with_lping('omnipool', sell_tkn, buy_tkn, max_shares_per_block)

    init_buy_tkn_lped = agent.holdings[('omnipool', buy_tkn)] if ('omnipool', buy_tkn) in agent.holdings else 0
    init_sell_tkn_lped = agent.holdings[('omnipool', sell_tkn)] if ('omnipool', sell_tkn) in agent.holdings else 0
    init_buy_tkn = agent.holdings[buy_tkn]
    init_sell_tkn = agent.holdings[sell_tkn]

    strategy.execute(state, trader_id)

    if init_sell_tkn_lped > 0:
        if len(agent.nfts) == 0:
            raise AssertionError('Agent does not have shares for buy_tkn.')

        lp_diff = init_sell_tkn_lped
        if ('omnipool', sell_tkn) in agent.holdings:
            lp_diff -= agent.holdings[('omnipool', sell_tkn)]

        if lp_diff != pytest.approx(min(max_shares_per_block, init_sell_tkn_lped), rel=1e-20):
            raise AssertionError('Agent traded incorrect amount of shares.')
    elif (agent.holdings[('omnipool', sell_tkn)] != init_sell_tkn_lped or
            agent.holdings[('omnipool', buy_tkn)] != init_buy_tkn_lped):
        raise AssertionError('Agent LP shares changed.')
    if agent.holdings[sell_tkn] != pytest.approx(init_sell_tkn, rel=1e-20):
        raise AssertionError('Agent sell token changed.')
    if agent.holdings[buy_tkn] != pytest.approx(init_buy_tkn, rel=1e-20):
        raise AssertionError('Agent buy token changed.')<|MERGE_RESOLUTION|>--- conflicted
+++ resolved
@@ -126,11 +126,10 @@
 
     old_value, new_value = 0, 0
 
-<<<<<<< HEAD
     if not omnipool.fail:  # high fees can break arbitrager, which initially calculates values without fees
         # Trading should result in net zero LRNA trades
         if new_holdings['LRNA'] != pytest.approx(old_holdings['LRNA'], rel=1e-15):
-            raise AssertionError(f'Arbbtrageur traded LRNA. old: {old_holdings["LRNA"]}, new: {new_holdings["LRNA"]}')
+            raise AssertionError(f'Arbitrageur traded LRNA. old: {old_holdings["LRNA"]}, new: {new_holdings["LRNA"]}')
 
         for asset in omnipool.asset_list:
             old_value += old_holdings[asset] * external_market[asset]
@@ -144,24 +143,6 @@
         if old_value > new_value:
             if new_value != pytest.approx(old_value, rel=1e-15):
                 raise AssertionError(f'Arbitrageur lost money. old_value: {old_value}, new_value: {new_value}')
-=======
-    # Trading should result in net zero LRNA trades
-    if new_holdings['LRNA'] != pytest.approx(old_holdings['LRNA'], rel=1e-15):
-        raise AssertionError(f'Arbitrageur traded LRNA. old: {old_holdings["LRNA"]}, new: {new_holdings["LRNA"]}')
-
-    for asset in omnipool.asset_list:
-        old_value += old_holdings[asset] * external_market[asset]
-        new_value += new_holdings[asset] * external_market[asset]
-
-        # Trading should bring pool to market price
-        # if omnipool.usd_price(asset) != pytest.approx(external_market[asset], rel=1e-15):
-        #     raise
-
-    # Trading should be profitable
-    if old_value > new_value:
-        if new_value != pytest.approx(old_value, rel=1e-15):
-            raise AssertionError(f'Arbitrageur lost money. old_value: {old_value}, new_value: {new_value}')
->>>>>>> 2372f782
 
 
 @given(frequency=st.integers(min_value=1, max_value=10))
