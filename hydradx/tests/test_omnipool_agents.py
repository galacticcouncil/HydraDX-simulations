import copy
import math
from datetime import timedelta

import pytest
<<<<<<< HEAD
from hypothesis import given, strategies as st, settings, reproduce_failure
=======
from hypothesis import given, strategies as st, reproduce_failure  # , settings
>>>>>>> 6cbb4fb6

# from hydradx.model import run
from hydradx.model.amm import omnipool_amm as oamm
from hydradx.model.amm.agents import Agent
from hydradx.model.amm.global_state import GlobalState, historical_prices
from hydradx.model.amm.trade_strategies import omnipool_arbitrage, back_and_forth, invest_all, dca_with_lping
from hydradx.tests.strategies_omnipool import omnipool_reasonable_config, reasonable_market
from hydradx.model.run import run
from hydradx.tests.utils import randomize_object
from mpmath import mp, mpf

settings.register_profile("long", deadline=timedelta(milliseconds=500), print_blob=True)
settings.load_profile("long")

mp.dps = 50

asset_price_strategy = st.floats(min_value=0.0001, max_value=100000)
asset_price_bounded_strategy = st.floats(min_value=0.1, max_value=10)
asset_number_strategy = st.integers(min_value=3, max_value=5)
arb_precision_strategy = st.integers(min_value=1, max_value=5)
asset_quantity_strategy = st.floats(min_value=100, max_value=10000000)
asset_quantity_bounded_strategy = st.floats(min_value=1000000, max_value=10000000)
percentage_of_liquidity_strategy = st.floats(min_value=0.0000001, max_value=0.10)
fee_strategy = st.floats(min_value=0.0001, max_value=0.1, allow_nan=False, allow_infinity=False)


@given(omnipool_reasonable_config(asset_fee=0.0, lrna_fee=0.0, token_count=3), percentage_of_liquidity_strategy)
def test_back_and_forth_trader_feeless(omnipool: oamm.OmnipoolState, pct: float):
    holdings = {'LRNA': 1000000000}
    for asset in omnipool.asset_list:
        holdings[asset] = 1000000000
    agent = Agent(holdings=holdings, trade_strategy=back_and_forth)
    state = GlobalState(pools={'omnipool': omnipool}, agents={'agent': agent})
    strat = back_and_forth('omnipool', pct)

    old_agent = copy.deepcopy(agent)

    strat.execute(state, 'agent')
    new_agent = state.agents['agent']
    assert new_agent.holdings['LRNA'] == old_agent.holdings['LRNA']  # LRNA holdings should be *exact*
    for asset in omnipool.asset_list:
        assert new_agent.holdings[asset] == pytest.approx(old_agent.holdings[asset], rel=1e-15)


@given(omnipool_reasonable_config(token_count=3), percentage_of_liquidity_strategy)
def test_back_and_forth_trader(omnipool: oamm.OmnipoolState, pct: float):
    holdings = {'LRNA': 1000000000}
    for asset in omnipool.asset_list:
        holdings[asset] = 1000000000
    agent = Agent(holdings=holdings, trade_strategy=back_and_forth)
    state = GlobalState(pools={'omnipool': omnipool}, agents={'agent': agent})
    strat = back_and_forth('omnipool', pct)

    old_agent = copy.deepcopy(agent)

    strat.execute(state, 'agent')
    new_agent = state.agents['agent']
    if new_agent.holdings['LRNA'] != old_agent.holdings['LRNA']:
        raise
    for asset in omnipool.asset_list:
        if new_agent.holdings[asset] > old_agent.holdings[asset]:
            if new_agent.holdings[asset] != pytest.approx(old_agent.holdings[asset], rel=1e-15):
                raise


@given(omnipool_reasonable_config(asset_fee=0.0, lrna_fee=0.0, token_count=3), reasonable_market(token_count=3),
       arb_precision_strategy)
def test_omnipool_arbitrager_feeless(omnipool: oamm.OmnipoolState, market: list, arb_precision: int):
    agent = Agent(enforce_holdings=False)
    external_market = {omnipool.asset_list[i]: market[i] for i in range(len(omnipool.asset_list))}
    external_market[omnipool.stablecoin] = 1.0
    state = GlobalState(pools={'omnipool': omnipool}, agents={'agent': agent}, external_market=external_market)
    strat = omnipool_arbitrage('omnipool', arb_precision)

    strat.execute(state, 'agent')
    assert not omnipool.fail
    new_holdings = {tkn: agent.get_holdings(tkn) for tkn in omnipool.asset_list}

    old_value, new_value = 0, 0

    # Trading should result in net zero LRNA trades
    if agent.get_holdings("LRNA") / omnipool.lrna_total != pytest.approx(0, abs=1e-15):
        raise

    for asset in omnipool.asset_list:
        new_value += new_holdings[asset] * external_market[asset]

        # Trading should bring pool to market price
        if omnipool.usd_price(asset) != pytest.approx(external_market[asset], rel=1e-15):
            raise

    # Trading should be profitable
    if 0 > new_value:
        if new_value != pytest.approx(0, abs=1e-12):
            raise


@given(omnipool_reasonable_config(token_count=3), reasonable_market(token_count=3), arb_precision_strategy)
def test_omnipool_arbitrager(omnipool: oamm.OmnipoolState, market: list, arb_precision: int):
    omnipool.trade_limit_per_block = float('inf')
    holdings = {'LRNA': 1000000000}
    for asset in omnipool.asset_list:
        holdings[asset] = 1000000000
    agent = Agent(holdings=holdings, trade_strategy=omnipool_arbitrage)
    external_market = {omnipool.asset_list[i]: market[i] for i in range(len(omnipool.asset_list))}
    external_market[omnipool.stablecoin] = 1.0
    state = GlobalState(pools={'omnipool': omnipool}, agents={'agent': agent}, external_market=external_market)
    strat = omnipool_arbitrage('omnipool', arb_precision)

    old_holdings = copy.deepcopy(agent.holdings)

    strat.execute(state, 'agent')
    new_holdings = state.agents['agent'].holdings

    old_value, new_value = 0, 0

    # Trading should result in net zero LRNA trades
    if new_holdings['LRNA'] != pytest.approx(old_holdings['LRNA'], rel=1e-15):
        raise AssertionError(f'Arbbtrageur traded LRNA. old: {old_holdings["LRNA"]}, new: {new_holdings["LRNA"]}')

    for asset in omnipool.asset_list:
        old_value += old_holdings[asset] * external_market[asset]
        new_value += new_holdings[asset] * external_market[asset]

        # Trading should bring pool to market price
        # if omnipool.usd_price(asset) != pytest.approx(external_market[asset], rel=1e-15):
        #     raise

    # Trading should be profitable
    if old_value > new_value:
        if new_value != pytest.approx(old_value, rel=1e-15):
            raise AssertionError(f'Arbitrageur lost money. old_value: {old_value}, new_value: {new_value}')


@given(omnipool_reasonable_config(token_count=3), reasonable_market(token_count=3),
       st.integers(min_value=2, max_value=5))
def test_omnipool_arbitrager_periodic(omnipool: oamm.OmnipoolState, market: list, frequency: int):
    omnipool.trade_limit_per_block = float('inf')
    holdings = {'LRNA': 1000000000}
    for asset in omnipool.asset_list:
        holdings[asset] = 1000000000
    arb_precision = 5
    strat = omnipool_arbitrage('omnipool', arb_precision, frequency=frequency)

    agent = Agent(holdings=holdings, trade_strategy=strat)
    external_market = {omnipool.asset_list[i]: market[i] for i in range(len(omnipool.asset_list))}
    external_market[omnipool.stablecoin] = 1.0

    timesteps = 10
    price_list = [copy.deepcopy(external_market)]
    for i in range(timesteps):
        prices = {asset: price * .8 if asset != "USD" else 1 for asset, price in price_list[-1].items()}
        price_list.append(prices)

    state = GlobalState(pools={'omnipool': omnipool}, agents={'agent': agent}, external_market=external_market,
                        evolve_function=historical_prices(price_list))
    events = run(state, time_steps=timesteps, silent=True)

    for i in range(1, timesteps):
        if i % frequency == 0:  # there should be trade between steps i and i-1
            for asset in omnipool.asset_list:
                if events[i].pools['omnipool'].liquidity[asset] == events[i-1].pools['omnipool'].liquidity[asset]:
                    raise AssertionError(f'Arbitrageur did not trade at timestep {i}.')
        else:  # there should be no trade between steps i and i-1
            for asset in omnipool.asset_list:
                if events[i].pools['omnipool'].liquidity[asset] != events[i-1].pools['omnipool'].liquidity[asset]:
                    raise AssertionError(f'Arbitrageur traded at timestep {i}.')


@given(omnipool_reasonable_config(token_count=3))
def test_omnipool_LP(omnipool: oamm.OmnipoolState):
    holdings = {asset: 10000 for asset in omnipool.asset_list}
    initial_agent = Agent(holdings=holdings, trade_strategy=invest_all('omnipool', when=4))
    initial_state = GlobalState(pools={'omnipool': omnipool}, agents={'agent': initial_agent})

    new_state = invest_all('omnipool').execute(initial_state.copy(), 'agent')
    for tkn in omnipool.asset_list:
        if new_state.agents['agent'].holdings[tkn] != 0:
            raise AssertionError(f'Failed to LP {tkn}')
        if new_state.agents['agent'].holdings[('omnipool', tkn)] == 0:
            raise AssertionError(f'Did not receive shares for {tkn}')

    hdx_state = invest_all('omnipool', 'HDX').execute(initial_state.copy(), 'agent')

    if hdx_state.agents['agent'].holdings['HDX'] != 0:
        raise AssertionError('HDX not reinvested.')
    if hdx_state.agents['agent'].holdings[('omnipool', 'HDX')] == 0:
        raise AssertionError('HDX shares not received.')

    for tkn in omnipool.asset_list:
        if tkn == 'HDX':
            continue
        if hdx_state.agents['agent'].holdings[tkn] == 0:
            raise AssertionError(f'{tkn} missing from holdings.')
        if ('omnipool', tkn) in hdx_state.agents['agent'].holdings \
                and hdx_state.agents['agent'].holdings[('omnipool', tkn)] != 0:
            raise AssertionError(f'Agent has shares of {tkn}, but should not.')

    events = run(initial_state, time_steps=4, silent=True)
    final_state = events[-1]
    if final_state.agents['agent'].holdings['HDX'] != 0 or events[-2].agents['agent'].holdings['HDX'] == 0:
        raise AssertionError('HDX not invested at the right time.')


def test_agent_copy():
    init_agent = randomize_object(
        Agent(holdings={'HDX': 100, 'USD': 100}, share_prices={'HDX': 1, 'USD': 1})
    )
    copy_agent = init_agent.copy()

    for member in copy_agent.__dict__:
        if (
                getattr(init_agent, member) != getattr(copy_agent, member)
        ):
            raise AssertionError(f'Copy failed for {member}.\n'
                                 f'original: {getattr(init_agent, member)}\n'
                                 f'copy: {getattr(copy_agent, member)}')


@given(
    omnipool_reasonable_config(asset_fee=0.0, lrna_fee=0.0, token_count=5),
    st.lists(st.floats(min_value=0.0001, max_value=0.5), min_size=2, max_size=2),
    st.lists(st.floats(min_value=0.9, max_value=1.1), min_size=2, max_size=2),
    st.floats(min_value=0.00001, max_value=1.1),
    st.lists(st.floats(min_value=10000, max_value=100000), min_size=2, max_size=2),
    st.lists(st.booleans(), min_size=2, max_size=2)
)
def test_dca_with_lping(
        omnipool: oamm.OmnipoolState,
        init_lp_pcts: list[float],
        price_mults: list[float],
        shares_mult: float,
        assets: list[float],
        has_assets: list[bool]
):
    buy_tkn = omnipool.asset_list[3]
    sell_tkn = omnipool.asset_list[4]
    trader_id = 'trader'

    for tkn in omnipool.liquidity:
        omnipool.liquidity[tkn] = mpf(omnipool.liquidity[tkn])
        omnipool.lrna[tkn] = mpf(omnipool.lrna[tkn])

    holdings = {
        ('omnipool', sell_tkn): mpf(init_lp_pcts[0] * omnipool.shares[sell_tkn]),
        ('omnipool', buy_tkn): mpf(init_lp_pcts[1] * omnipool.shares[buy_tkn]),
        sell_tkn: mpf(assets[0]) if has_assets[0] else 0,
        buy_tkn: mpf(assets[1]) if has_assets[1] else 0
    }
    max_shares_per_block = holdings[('omnipool', sell_tkn)] * shares_mult
    share_prices = {
        ('omnipool', sell_tkn): omnipool.lrna_price(sell_tkn) * price_mults[0],
        ('omnipool', buy_tkn): omnipool.lrna_price(buy_tkn) * price_mults[1]
    }

    agent = Agent(holdings=holdings, unique_id=trader_id, share_prices=share_prices)

    state = GlobalState(pools={'omnipool': omnipool}, agents={trader_id: agent})

    strategy = dca_with_lping('omnipool', sell_tkn, buy_tkn, max_shares_per_block)

    init_buy_tkn_lped = agent.holdings[('omnipool', buy_tkn)] if ('omnipool', buy_tkn) in agent.holdings else 0
    init_sell_tkn_lped = agent.holdings[('omnipool', sell_tkn)] if ('omnipool', sell_tkn) in agent.holdings else 0
    init_buy_tkn = agent.holdings[buy_tkn]
    init_sell_tkn = agent.holdings[sell_tkn]

    strategy.execute(state, trader_id)

    if init_sell_tkn_lped > 0:
        if len(agent.nfts) == 0:
            raise AssertionError('Agent does not have shares for buy_tkn.')

        lp_diff = init_sell_tkn_lped
        if ('omnipool', sell_tkn) in agent.holdings:
            lp_diff -= agent.holdings[('omnipool', sell_tkn)]

        if lp_diff != pytest.approx(min(max_shares_per_block, init_sell_tkn_lped), rel=1e-20):
            raise AssertionError('Agent traded incorrect amount of shares.')
    elif (agent.holdings[('omnipool', sell_tkn)] != init_sell_tkn_lped or
            agent.holdings[('omnipool', buy_tkn)] != init_buy_tkn_lped):
        raise AssertionError('Agent LP shares changed.')
    if agent.holdings[sell_tkn] != pytest.approx(init_sell_tkn, rel=1e-20):
        raise AssertionError('Agent sell token changed.')
    if agent.holdings[buy_tkn] != pytest.approx(init_buy_tkn, rel=1e-20):
        raise AssertionError('Agent buy token changed.')<|MERGE_RESOLUTION|>--- conflicted
+++ resolved
@@ -3,11 +3,7 @@
 from datetime import timedelta
 
 import pytest
-<<<<<<< HEAD
-from hypothesis import given, strategies as st, settings, reproduce_failure
-=======
 from hypothesis import given, strategies as st, reproduce_failure  # , settings
->>>>>>> 6cbb4fb6
 
 # from hydradx.model import run
 from hydradx.model.amm import omnipool_amm as oamm
