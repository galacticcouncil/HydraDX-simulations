import copy
import math
from datetime import timedelta

import pytest
from hypothesis import given, strategies as st, reproduce_failure, settings

# from hydradx.model import run
from hydradx.model.amm.agents import Agent
from hydradx.model.amm.global_state import GlobalState, historical_prices
from hydradx.model.amm.omnipool_amm import OmnipoolState
from hydradx.model.amm.trade_strategies import omnipool_arbitrage, back_and_forth, invest_all, dca_with_lping
from hydradx.model.amm.trade_strategies import schedule_swaps
from hydradx.tests.strategies_omnipool import omnipool_reasonable_config, reasonable_market
from hydradx.model.run import run
from hydradx.tests.utils import randomize_object
from mpmath import mp, mpf

settings.register_profile("long", deadline=timedelta(milliseconds=500), print_blob=True)
settings.load_profile("long")

mp.dps = 50

asset_price_strategy = st.floats(min_value=0.0001, max_value=100000)
asset_price_bounded_strategy = st.floats(min_value=0.1, max_value=10)
asset_number_strategy = st.integers(min_value=3, max_value=5)
arb_precision_strategy = st.integers(min_value=1, max_value=5)
asset_quantity_strategy = st.floats(min_value=100, max_value=10000000)
asset_quantity_bounded_strategy = st.floats(min_value=1000000, max_value=10000000)
percentage_of_liquidity_strategy = st.floats(min_value=0.0000001, max_value=0.10)
fee_strategy = st.floats(min_value=0.0001, max_value=0.1, allow_nan=False, allow_infinity=False)


@given(omnipool_reasonable_config(asset_fee=0.0, lrna_fee=0.0, token_count=3), percentage_of_liquidity_strategy)
def test_back_and_forth_trader_feeless(omnipool: OmnipoolState, pct: float):
    holdings = {'LRNA': 1000000000}
    for asset in omnipool.asset_list:
        holdings[asset] = 1000000000
    agent = Agent(holdings=holdings, trade_strategy=back_and_forth)
    state = GlobalState(pools={'omnipool': omnipool}, agents={'agent': agent})
    strat = back_and_forth('omnipool', pct)

    old_agent = copy.deepcopy(agent)

    strat.execute(state, 'agent')
    new_agent = state.agents['agent']
    assert new_agent.holdings['LRNA'] == old_agent.holdings['LRNA']  # LRNA holdings should be *exact*
    for asset in omnipool.asset_list:
        assert new_agent.holdings[asset] == pytest.approx(old_agent.holdings[asset], rel=1e-15)


@given(omnipool_reasonable_config(token_count=3), percentage_of_liquidity_strategy)
def test_back_and_forth_trader(omnipool: OmnipoolState, pct: float):
    holdings = {'LRNA': 1000000000}
    for asset in omnipool.asset_list:
        holdings[asset] = 1000000000
    agent = Agent(holdings=holdings, trade_strategy=back_and_forth)
    state = GlobalState(pools={'omnipool': omnipool}, agents={'agent': agent})
    strat = back_and_forth('omnipool', pct)

    old_agent = copy.deepcopy(agent)

    strat.execute(state, 'agent')
    new_agent = state.agents['agent']
    if new_agent.holdings['LRNA'] != old_agent.holdings['LRNA']:
        raise
    for asset in omnipool.asset_list:
        if new_agent.holdings[asset] > old_agent.holdings[asset]:
            if new_agent.holdings[asset] != pytest.approx(old_agent.holdings[asset], rel=1e-15):
                raise


@given(omnipool_reasonable_config(asset_fee=0.0, lrna_fee=0.0, token_count=3), reasonable_market(token_count=3),
       arb_precision_strategy)
def test_omnipool_arbitrager_feeless(omnipool: OmnipoolState, market: list, arb_precision: int):
    agent = Agent(enforce_holdings=False)
    external_market = {omnipool.asset_list[i]: market[i] for i in range(len(omnipool.asset_list))}
    external_market[omnipool.stablecoin] = 1.0
    state = GlobalState(pools={'omnipool': omnipool}, agents={'agent': agent}, external_market=external_market)
    strat = omnipool_arbitrage('omnipool', arb_precision)

    strat.execute(state, 'agent')
    assert not omnipool.fail
    new_holdings = {tkn: agent.get_holdings(tkn) for tkn in omnipool.asset_list}

    old_value, new_value = 0, 0

    # Trading should result in net zero LRNA trades
    if agent.get_holdings("LRNA") / omnipool.lrna_total != pytest.approx(0, abs=1e-15):
        raise

    for asset in omnipool.asset_list:
        new_value += new_holdings[asset] * external_market[asset]

        # Trading should bring pool to market price
        if omnipool.usd_price(asset) != pytest.approx(external_market[asset], rel=1e-15):
            raise

    # Trading should be profitable
    if 0 > new_value:
        if new_value != pytest.approx(0, abs=1e-12):
            raise


@given(
    hdx_value=st.floats(min_value=0.5, max_value=2),
    dot_value=st.floats(min_value=0.5, max_value=2)
)
def test_omnipool_arbitrager(hdx_value, dot_value):
    omnipool = OmnipoolState(
        tokens={tkn: {
            'liquidity': mpf(1000),
            'LRNA': mpf(1000)
        } for tkn in ('HDX', 'USD', 'DOT')}
    )
    omnipool.trade_limit_per_block = float('inf')
    agent = Agent(enforce_holdings=False)
    external_market = {'USD': 1, 'HDX': hdx_value, 'DOT': dot_value}
    state = GlobalState(pools={'omnipool': omnipool}, agents={'agent': agent}, external_market=external_market)
    strat = omnipool_arbitrage('omnipool')

    strat.execute(state, 'agent')
    new_holdings = {tkn: state.agents['agent'].get_holdings(tkn) for tkn in omnipool.asset_list + ['LRNA']}

    new_value = 0

    if not omnipool.fail:  # high fees can break arbitrager, which initially calculates values without fees
        # Trading should result in net zero LRNA trades
        if abs(new_holdings['LRNA']) >= 1e-10:
            raise AssertionError(f'Arbitrageur traded LRNA. new: {new_holdings["LRNA"]}')

        for asset in omnipool.asset_list:
            new_value += new_holdings[asset] * external_market[asset]

            # Trading should bring pool to market price
            # if omnipool.usd_price(asset) != pytest.approx(external_market[asset], rel=1e-15):
            #     raise

        # Trading should be profitable
        if 0 > new_value:
            raise AssertionError(f'Arbitrageur lost money. new_value: {new_value}')


@given(frequency=st.integers(min_value=1, max_value=10))
def test_omnipool_arbitrager_periodic(frequency: int):
    omnipool = OmnipoolState(
        tokens={tkn: {
            'liquidity': 1000,
            'LRNA': 1000
        } for tkn in ('HDX', 'USD', 'DOT')}
    )
    omnipool.trade_limit_per_block = float('inf')
    agent = Agent(
        enforce_holdings=False,
        trade_strategy=omnipool_arbitrage('omnipool', frequency=frequency)
    )
    external_market = {'USD': 1, 'HDX': 0.02, 'DOT': 7}

    timesteps = 10
    price_list = [copy.deepcopy(external_market)]
    for i in range(timesteps):
        prices = {asset: price * .8 if asset != "USD" else 1 for asset, price in price_list[-1].items()}
        price_list.append(prices)

    initial_state = GlobalState(pools={'omnipool': omnipool}, agents={'agent': agent}, external_market=external_market,
                        evolve_function=historical_prices(price_list))
    events = [initial_state] + run(initial_state, time_steps=timesteps, silent=True)

    for i, event in enumerate(events):
        if i == 0: continue
        if event.time_step % frequency == 0:  # there should be trade between steps i and i-1
            for asset in omnipool.asset_list:
                if event.pools['omnipool'].liquidity[asset] == events[i-1].pools['omnipool'].liquidity[asset]:
                    raise AssertionError(f'Arbitrageur did not trade at timestep {event.time_step}.')
        else:  # there should be no trade between steps i and i-1
            for asset in omnipool.asset_list:
                if event.pools['omnipool'].liquidity[asset] != events[i-1].pools['omnipool'].liquidity[asset]:
                    raise AssertionError(f'Arbitrageur traded at timestep {event.time_step}.')


@given(omnipool_reasonable_config(token_count=3))
def test_omnipool_LP(omnipool: OmnipoolState):
    holdings = {asset: 10000 for asset in omnipool.asset_list}
    initial_agent = Agent(holdings=holdings, trade_strategy=invest_all('omnipool', when=4))
    initial_state = GlobalState(pools={'omnipool': omnipool}, agents={'agent': initial_agent})

    new_state = invest_all('omnipool').execute(initial_state.copy(), 'agent')
    for tkn in omnipool.asset_list:
        if new_state.agents['agent'].holdings[tkn] != 0:
            raise AssertionError(f'Failed to LP {tkn}')
        if new_state.agents['agent'].holdings[('omnipool', tkn)] == 0:
            raise AssertionError(f'Did not receive shares for {tkn}')

    hdx_state = invest_all('omnipool', 'HDX').execute(initial_state.copy(), 'agent')

    if hdx_state.agents['agent'].holdings['HDX'] != 0:
        raise AssertionError('HDX not reinvested.')
    if hdx_state.agents['agent'].holdings[('omnipool', 'HDX')] == 0:
        raise AssertionError('HDX shares not received.')

    for tkn in omnipool.asset_list:
        if tkn == 'HDX':
            continue
        if hdx_state.agents['agent'].holdings[tkn] == 0:
            raise AssertionError(f'{tkn} missing from holdings.')
        if ('omnipool', tkn) in hdx_state.agents['agent'].holdings \
                and hdx_state.agents['agent'].holdings[('omnipool', tkn)] != 0:
            raise AssertionError(f'Agent has shares of {tkn}, but should not.')

    events = run(initial_state, time_steps=4, silent=True)
    final_state = events[-1]
    if final_state.agents['agent'].holdings['HDX'] != 0 or events[-2].agents['agent'].holdings['HDX'] == 0:
        raise AssertionError('HDX not invested at the right time.')


def test_agent_copy():
    init_agent = randomize_object(
        Agent(holdings={'HDX': 100, 'USD': 100}, share_prices={'HDX': 1, 'USD': 1})
    )
    copy_agent = init_agent.copy()

    for member in copy_agent.__dict__:
        if (
                getattr(init_agent, member) != getattr(copy_agent, member)
        ):
            raise AssertionError(f'Copy failed for {member}.\n'
                                 f'original: {getattr(init_agent, member)}\n'
                                 f'copy: {getattr(copy_agent, member)}')


@given(
    omnipool_reasonable_config(asset_fee=0.0, lrna_fee=0.0, token_count=5),
    st.lists(st.floats(min_value=0.0001, max_value=0.5), min_size=2, max_size=2),
    st.lists(st.floats(min_value=0.9, max_value=1.1), min_size=2, max_size=2),
    st.floats(min_value=0.00001, max_value=1.1),
    st.lists(st.floats(min_value=10000, max_value=100000), min_size=2, max_size=2),
    st.lists(st.booleans(), min_size=2, max_size=2)
)
def test_dca_with_lping(
        omnipool: OmnipoolState,
        init_lp_pcts: list[float],
        price_mults: list[float],
        shares_mult: float,
        assets: list[float],
        has_assets: list[bool]
):
    buy_tkn = omnipool.asset_list[3]
    sell_tkn = omnipool.asset_list[4]
    trader_id = 'trader'

    for tkn in omnipool.liquidity:
        omnipool.liquidity[tkn] = mpf(omnipool.liquidity[tkn])
        omnipool.lrna[tkn] = mpf(omnipool.lrna[tkn])

    holdings = {
        ('omnipool', sell_tkn): mpf(init_lp_pcts[0] * omnipool.shares[sell_tkn]),
        ('omnipool', buy_tkn): mpf(init_lp_pcts[1] * omnipool.shares[buy_tkn]),
        sell_tkn: mpf(assets[0]) if has_assets[0] else 0,
        buy_tkn: mpf(assets[1]) if has_assets[1] else 0
    }
    max_shares_per_block = holdings[('omnipool', sell_tkn)] * shares_mult
    share_prices = {
        ('omnipool', sell_tkn): omnipool.lrna_price(sell_tkn) * price_mults[0],
        ('omnipool', buy_tkn): omnipool.lrna_price(buy_tkn) * price_mults[1]
    }

    agent = Agent(holdings=holdings, unique_id=trader_id, share_prices=share_prices)

    state = GlobalState(pools={'omnipool': omnipool}, agents={trader_id: agent})

    strategy = dca_with_lping('omnipool', sell_tkn, buy_tkn, max_shares_per_block)

    init_buy_tkn_lped = agent.holdings[('omnipool', buy_tkn)] if ('omnipool', buy_tkn) in agent.holdings else 0
    init_sell_tkn_lped = agent.holdings[('omnipool', sell_tkn)] if ('omnipool', sell_tkn) in agent.holdings else 0
    init_buy_tkn = agent.holdings[buy_tkn]
    init_sell_tkn = agent.holdings[sell_tkn]

    strategy.execute(state, trader_id)

    if init_sell_tkn_lped > 0:
        if len(agent.nfts) == 0:
            raise AssertionError('Agent does not have shares for buy_tkn.')

        lp_diff = init_sell_tkn_lped
        if ('omnipool', sell_tkn) in agent.holdings:
            lp_diff -= agent.holdings[('omnipool', sell_tkn)]

        if lp_diff != pytest.approx(min(max_shares_per_block, init_sell_tkn_lped), rel=1e-20):
            raise AssertionError('Agent traded incorrect amount of shares.')
    elif (agent.holdings[('omnipool', sell_tkn)] != init_sell_tkn_lped or
            agent.holdings[('omnipool', buy_tkn)] != init_buy_tkn_lped):
        raise AssertionError('Agent LP shares changed.')
    if agent.holdings[sell_tkn] != pytest.approx(init_sell_tkn, rel=1e-20):
        raise AssertionError('Agent sell token changed.')
    if agent.holdings[buy_tkn] != pytest.approx(init_buy_tkn, rel=1e-20):
        raise AssertionError('Agent buy token changed.')

<<<<<<< HEAD

=======
>>>>>>> 3ce134aa
def test_schedule_swaps():
    """
    Test the schedule_swaps function.
    """
    omnipool = OmnipoolState(
        tokens={tkn: {'liquidity': 1000, 'LRNA': 1000} for tkn in ('HDX', 'USD', 'DOT')}
    )
    omnipool.trade_limit_per_block = float('inf')
    agent = Agent(enforce_holdings=False)
    external_market = {'USD': 1, 'HDX': 0.02, 'DOT': 7}
    state = GlobalState(pools={'omnipool': omnipool}, agents={'agent': agent}, external_market=external_market)

    trades = [
        [{'tkn_sell': 'HDX', 'tkn_buy': 'USD', 'sell_quantity': 100}],
        [{'tkn_sell': 'DOT', 'tkn_buy': 'HDX', 'buy_quantity': 150}]
    ]
    strat = schedule_swaps('omnipool', trades)
    expected_usd = omnipool.calculate_buy_from_sell(tkn_buy='USD', tkn_sell='HDX', sell_quantity=100)
    strat.execute(state, 'agent')
    state.evolve()
    expected_dot = -omnipool.calculate_sell_from_buy(tkn_buy='HDX', tkn_sell='DOT', buy_quantity=150)
    strat.execute(state, 'agent')
    expected_hdx = 50

    assert not omnipool.fail
    assert agent.get_holdings('HDX') == pytest.approx(expected_hdx)
    assert agent.get_holdings('USD') == pytest.approx(expected_usd, rel=1e-15)
    assert agent.get_holdings('DOT') == pytest.approx(expected_dot, rel=1e-15)<|MERGE_RESOLUTION|>--- conflicted
+++ resolved
@@ -295,14 +295,8 @@
     if agent.holdings[buy_tkn] != pytest.approx(init_buy_tkn, rel=1e-20):
         raise AssertionError('Agent buy token changed.')
 
-<<<<<<< HEAD
-
-=======
->>>>>>> 3ce134aa
+
 def test_schedule_swaps():
-    """
-    Test the schedule_swaps function.
-    """
     omnipool = OmnipoolState(
         tokens={tkn: {'liquidity': 1000, 'LRNA': 1000} for tkn in ('HDX', 'USD', 'DOT')}
     )
