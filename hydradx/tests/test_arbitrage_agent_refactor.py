--- conflicted
+++ resolved
@@ -822,84 +822,6 @@
             print('Iteration did not improve profit.')
 
 
-<<<<<<< HEAD
-# def test_stableswap_router_arbitrage():
-#     # omnipool = get_omnipool()
-#     # save_omnipool(omnipool)
-#     archive_path = os.path.join(find_test_directory(), 'archive')
-#     omnipool = load_omnipool(archive_path)
-#     fourpool, btcpool, twopool = omnipool.sub_pools.values()
-#     router = OmnipoolRouter(
-#         exchanges=[omnipool, twopool, fourpool, btcpool]
-#     )
-#     input_path = os.path.join(find_test_directory(), 'data')
-#     if not os.path.exists(input_path):
-#         input_path = 'hydradx/tests/data/'
-#     cex = {}
-#     for exchange in ('kraken', 'binance'):
-#         cex[exchange] = CentralizedMarket(
-#             order_book=get_orderbooks_from_file(input_path=input_path)[exchange],
-#             unique_id=exchange,
-#             trade_fee={'kraken': 0.0016, 'binance': 0.001}[exchange]
-#         )
-#     kraken = cex['kraken']
-#     binance = cex['binance']
-#
-#     cfg = [
-#         {'exchanges': {'router': ('iBTC', 'USDT10'), 'kraken': ('BTC', 'USDT')}, 'buffer': 0.001},
-#         {'exchanges': {'router': ('WBTC', 'USDT23'), 'kraken': ('BTC', 'USDT')}, 'buffer': 0.001},
-#         {'exchanges': {'router': ('iBTC', 'USDT23'), 'kraken': ('BTC', 'USDT')}, 'buffer': 0.001},
-#         {'exchanges': {'router': ('WBTC', 'USDT10'), 'kraken': ('BTC', 'USDT')}, 'buffer': 0.001},
-#     ]
-#     exchanges = {'router': router, 'kraken': kraken, 'binance': binance}
-#     max_liquidity = {
-#         'router': {'WBTC': 10, 'iBTC': 10, 'USDT10': 1000000, 'USDT23': 1000000},
-#         'kraken': {'BTC': 10, 'USDT': 1000000}
-#     }
-#     swaps = get_arb_swaps(
-#         exchanges=exchanges,
-#         config=cfg,
-#         max_liquidity=max_liquidity,
-#         max_iters=20
-#     )
-#     agent = Agent(
-#         holdings={k: v for exchange in max_liquidity.values() for k, v in exchange.items()}
-#     )
-#     equivalency_map = {
-#         'WETH': 'ETH',
-#         'XETH': 'ETH',
-#         'XXBT': 'BTC',
-#         'WBTC': 'BTC',
-#         'ZUSD': 'USD',
-#         'USDT': 'USD',
-#         'USDT10': 'USD',
-#         'USDT23': 'USD',
-#         'USDC': 'USD',
-#         'DAI': 'USD',
-#         'iBTC': 'BTC',
-#         'XBT': 'BTC',
-#     }
-#     initial_agent = agent.copy()
-#     execute_arb(exchanges, agent, swaps)
-#     profit = calculate_profit(initial_agent, agent, equivalency_map)
-#     for asset in profit:
-#         if asset not in exchanges['binance'].asset_list and (
-#                 asset not in equivalency_map or equivalency_map[asset] not in exchanges['binance'].asset_list):
-#             if 'USD' not in profit:
-#                 profit['USD'] = 0
-#             if asset in omnipool.asset_list:
-#                 # estimate value from omnipool price
-#                 profit['USD'] += (
-#                     profit[asset] * omnipool.lrna_price(asset)
-#
-#                     / omnipool.lrna['4-Pool'] * sum(fourpool.liquidity.values())
-#                 )
-#     profit_total = exchanges['binance'].value_assets(profit, equivalency_map)
-#     print(profit_total)
-#     if profit_total <= 0:
-#         raise AssertionError('Arbitrageur should definitely make money.')
-#     er = 1
-=======
 def test_stableswap_router_arbitrage():
     # router = get_current_omnipool_router()
     # save_omnipool(omnipool)
@@ -975,5 +897,4 @@
     print(profit_total)
     if profit_total <= 0:
         raise AssertionError('Arbitrageur should definitely make money.')
-    er = 1
->>>>>>> 2372f782
+    er = 1