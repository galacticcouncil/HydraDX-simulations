--- conflicted
+++ resolved
@@ -889,10 +889,6 @@
                 # estimate value from omnipool price
                 profit['USD'] += (
                     profit[asset] * omnipool.lrna_price(asset)
-<<<<<<< HEAD
-=======
-
->>>>>>> f0928782
                     / omnipool.lrna['4-Pool'] * sum(fourpool.liquidity.values())
                 )
     profit_total = exchanges['binance'].value_assets(profit, equivalency_map)
