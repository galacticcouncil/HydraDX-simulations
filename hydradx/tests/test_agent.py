--- conflicted
+++ resolved
@@ -13,59 +13,6 @@
     if agent.validate_holdings('ETH') != False:
         raise
     if agent.validate_holdings('USDT', 50) != True:
-<<<<<<< HEAD
-        raise
-    if agent.validate_holdings('USDT', 100) != True:
-        raise
-    if agent.validate_holdings('USDT', 101) != False:
-        raise
-
-
-def test_get_holdings():
-    holdings = {'USDT': 100, 'DOT': 0}
-    agent = Agent(holdings=holdings)
-    if agent.get_holdings('USDT') != 100:
-        raise
-    if agent.get_holdings('DOT') != 0:
-        raise
-    if agent.get_holdings('ETH') != 0:
-        raise
-
-
-def test_transfer_to():
-    holdings = {'USDT': 100, 'DOT': 0}
-    agent = Agent(holdings=holdings)
-    agent.transfer_to('USDT', 50)
-    if agent.get_holdings('USDT') != 150:
-        raise
-    agent.transfer_to('DOT', 50)
-    if agent.get_holdings('DOT') != 50:
-        raise
-    agent.transfer_to('ETH', 50)
-    if agent.get_holdings('ETH') != 50:
-        raise
-
-
-def test_transfer_from():
-    holdings = {'USDT': 100, 'DOT': 0}
-    agent = Agent(holdings=holdings)
-    agent.transfer_from('USDT', 50)
-    if agent.get_holdings('USDT') != 50:
-        raise
-    agent.transfer_from('USDT', 50)
-    if agent.get_holdings('USDT') != 0:
-        raise
-    with pytest.raises(ValueError):
-        agent.transfer_from('USDT', 50)
-    with pytest.raises(ValueError):
-        agent.transfer_from('DOT', 50)
-
-    test_agent = Agent(holdings=holdings, enforce_holdings=False)
-    test_agent.transfer_from('DOT', 50)
-    if test_agent.get_holdings('DOT') != -50:
-        raise
-    test_agent.transfer_from('ETH', 50)
-=======
         raise
     if agent.validate_holdings('USDT', 100) != True:
         raise
@@ -122,6 +69,5 @@
     if test_agent.get_holdings('DOT') != -50:
         raise
     test_agent.remove('ETH', 50)
->>>>>>> 6cbb4fb6
     if test_agent.get_holdings('ETH') != -50:
         raise