--- conflicted
+++ resolved
@@ -3027,7 +3027,6 @@
         raise AssertionError("Direct swap was not equivalent to LRNA swap with fees applied manually.")
 
 
-<<<<<<< HEAD
 def test_lrna_swap_equivalency():
     initial_state = OmnipoolState(
         tokens={'HDX': {'liquidity': 1000000, 'LRNA': 1000}, 'USD': {'liquidity': 3000, 'LRNA': 150}},
@@ -3081,7 +3080,8 @@
     )
     if buy_state.liquidity['USD'] != pytest.approx(direct_buy_state.liquidity['USD'], rel=1e-12):
         raise AssertionError("Direct swap was not equivalent to LRNA swap.")
-=======
+
+
 def test_cash_out_omnipool_exact():
     liquidity = {'HDX': mpf(10000000), 'USD': mpf(1000000), 'DOT': mpf(100000)}
     lrna = {'HDX': mpf(1000000), 'USD': mpf(1000000), 'DOT': mpf(1000000)}
@@ -3252,5 +3252,4 @@
     cash_out_state.remove_liquidity(cash_out_agent, tkn_remove='DOT')
     reference_value = oamm.value_assets(spot_prices, cash_out_agent.holdings)
     if cash_out_value != pytest.approx(reference_value, 1e-20):
-        raise AssertionError("Cash out not computed correctly.")
->>>>>>> da946180
+        raise AssertionError("Cash out not computed correctly.")