--- conflicted
+++ resolved
@@ -231,21 +231,11 @@
     if min(oamm.asset_invariant(new_state, i) / oamm.asset_invariant(old_state, i), 1) != pytest.approx(1):
         raise
 
-<<<<<<< HEAD
-    if (new_state.liquidity[i] * new_state.lrna_total * old_state.lrna[i]
-            * (old_state.lrna_total + old_state.lrna_imbalance) != pytest.approx(
-                old_state.liquidity[i] * old_state.lrna_total * new_state.lrna[i]
-                * (new_state.lrna_total + new_state.lrna_imbalance)
-            )):
-        # if (((old_state.lrna[i] + old_state.lrna_imbalance) / old_state.liquidity[i])
-        #         != pytest.approx((new_state.lrna[i] + new_state.lrna_imbalance) / new_state.liquidity[i])):
-=======
     if (new_state.liquidity[i] * old_state.lrna[i] *
         new_state.lrna_total * (old_state.lrna_total + old_state.lrna_imbalance)) != pytest.approx(
         old_state.liquidity[i] * new_state.lrna[i] *
         old_state.lrna_total * (new_state.lrna_total + new_state.lrna_imbalance)
     ):
->>>>>>> 40b13396
         raise AssertionError(
             f'Lrna imbalance is wrong.'
         )
