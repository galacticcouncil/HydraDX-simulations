--- conflicted
+++ resolved
@@ -1346,16 +1346,11 @@
     if high_slip_state_price != pytest.approx(high_slip_state.price('R1', 'USD')):
         raise AssertionError('Price changed after changing liquidity coefficient.')
 
-<<<<<<< HEAD
-
-def test_dynamic_fees():
-=======
 @given(
     st.floats(min_value=1e-10, max_value=1),
     st.floats(min_value=1e-10, max_value=1e10),
 )
 def test_dynamic_fees(agent_wealth: float, hdx_price: float):
->>>>>>> 8e2ea177
     from hydradx.model.amm.omnipool_amm import dynamic_asset_fee, dynamic_lrna_fee
     initial_state = oamm.OmnipoolState(
         tokens={
@@ -1365,33 +1360,6 @@
         oracles={
             'mid': 100
         },
-<<<<<<< HEAD
-        asset_fee=dynamic_asset_fee(
-            minimum=0.003,
-            amplification=10,
-            raise_oracle_name='mid'
-        )
-    )
-    initial_state.last_fee = 0.005
-    initial_state.oracles['mid'].volume_in['R1'] = 200000
-    initial_state.oracles['mid'].volume_out['R1'] = 0
-    initial_state.oracles['mid'].liquidity['R1'] = 1000000
-    fee = initial_state.asset_fee['R1'].compute('R1', 1000)
-    assert(fee == pytest.approx(0.0066166667))
-
-    next_state = oamm.OmnipoolState(
-        tokens={
-            'HDX': {'liquidity': 1000000, 'LRNA': 1000000},
-            'USD': {'liquidity': 1000000, 'LRNA': 1000000},
-            'R1': {'liquidity': 1000000, 'LRNA': 1000000},
-            'R2': {'liquidity': 1000000, 'LRNA': 1000000}
-        },
-        oracles={
-            'mid': 100
-        },
-        asset_fee=dynamic_lrna_fee(
-            minimum=0.003,
-=======
         asset_fee=oamm.dynamic_asset_fee(
             minimum=0.0025,
             amplification=10,
@@ -1399,19 +1367,10 @@
         ),
         lrna_fee=oamm.dynamic_lrna_fee(
             minimum=0.0005,
->>>>>>> 8e2ea177
             amplification=10,
             raise_oracle_name='mid'
         )
     )
-<<<<<<< HEAD
-    next_state.last_fee = 0.006617
-    next_state.oracles['mid'].volume_in['R1'] = 200000
-    next_state.oracles['mid'].volume_out['R1'] = 200000
-    next_state.oracles['mid'].liquidity['R1'] = 1000000
-    fee = next_state.asset_fee['R1'].compute('R1', 1000)
-    # assert (fee == pytest.approx(0.00655083))
-=======
     initial_fee = initial_state.asset_fee.compute('HDX', 1000000)
     initial_lrna_fee = initial_state.lrna_fee.compute('HDX', 1000000)
     test_agent = Agent(
@@ -1430,5 +1389,4 @@
     if not fee > initial_fee:
         raise AssertionError('Fee should increase when price increases.')
     if not lrna_fee > initial_lrna_fee:
-        raise AssertionError('LRNA fee should increase when price decreases.')
->>>>>>> 8e2ea177
+        raise AssertionError('LRNA fee should increase when price decreases.')