--- conflicted
+++ resolved
@@ -1,9 +1,6 @@
 import copy
-<<<<<<< HEAD
-=======
 import math
 import random
->>>>>>> f89ab5d0
 
 import pytest
 from hypothesis import given, strategies as st, assume, settings
@@ -25,122 +22,6 @@
 fee_strategy = st.floats(min_value=0.0001, max_value=0.1, allow_nan=False, allow_infinity=False)
 
 
-<<<<<<< HEAD
-=======
-@st.composite
-def assets_config(draw, token_count: int = 0) -> dict:
-    token_count = token_count or draw(asset_number_strategy)
-    usd_price_lrna = draw(asset_price_strategy)
-    return_dict = {
-        'HDX': {
-            'liquidity': mpf(draw(asset_quantity_strategy)),
-            'LRNA': mpf(draw(asset_quantity_strategy))
-        },
-        'USD': {
-            'liquidity': draw(asset_quantity_strategy),
-            'LRNA_price': usd_price_lrna
-        }
-    }
-    return_dict.update({
-        ''.join(random.choice('abcdefghijklmnopqrstuvwxyz') for _ in range(3)): {
-            'liquidity': draw(asset_quantity_strategy),
-            'LRNA': draw(asset_quantity_strategy)
-        } for _ in range(token_count - 2)
-    })
-    return return_dict
-
-
-@st.composite
-def assets_reasonable_config(draw, token_count: int = 0) -> dict:
-    token_count = token_count or draw(asset_number_strategy)
-    usd_price_lrna = draw(asset_price_bounded_strategy)
-    return_dict = {
-        'HDX': {
-            'liquidity': draw(asset_quantity_bounded_strategy),
-            'LRNA': draw(asset_quantity_bounded_strategy)
-        },
-        'USD': {
-            'liquidity': draw(asset_quantity_bounded_strategy),
-            'LRNA_price': usd_price_lrna
-        }
-    }
-    return_dict.update({
-        ''.join(random.choice('abcdefghijklmnopqrstuvwxyz') for _ in range(3)): {
-            'liquidity': draw(asset_quantity_bounded_strategy),
-            'LRNA': draw(asset_quantity_bounded_strategy)
-        } for _ in range(token_count - 2)
-    })
-    return return_dict
-
-
-@st.composite
-def omnipool_config(
-        draw,
-        asset_dict=None,
-        token_count=0,
-        lrna_fee=None,
-        asset_fee=None,
-        tvl_cap_usd=0,
-        sub_pools: dict = None,
-        imbalance: float = None,
-        withdrawal_fee: bool = True
-) -> oamm.OmnipoolState:
-    asset_dict: dict = asset_dict or draw(assets_config(token_count))
-
-    sub_pool_instances: dict['str', StableSwapPoolState] = {}
-    if sub_pools:
-        for i, (name, pool) in enumerate(sub_pools.items()):
-            base_token = list(asset_dict.keys())[i + 1]
-            sub_pool_instance = draw(stableswap_config(
-                asset_dict=pool['asset_dict'] if 'asset_dict' in pool else None,
-                token_count=pool['token_count'] if 'token_count' in pool else None,
-                amplification=pool['amplification'] if 'amplification' in pool else None,
-                trade_fee=pool['trade_fee'] if 'trade_fee' in pool else None,
-                base_token=base_token
-            ))
-            asset_dict.update({tkn: {
-                'liquidity': sub_pool_instance.liquidity[tkn],
-                'LRNA': (
-                    asset_dict[base_token]['LRNA'] * sub_pool_instance.liquidity[tkn]
-                    / asset_dict[base_token]['liquidity']
-                    if 'LRNA' in asset_dict[base_token] else
-                    asset_dict[base_token]['LRNA_price'] * sub_pool_instance.liquidity[tkn]
-                )
-            } for tkn in sub_pool_instance.asset_list})
-            sub_pool_instances[name] = sub_pool_instance
-
-    spot_prices = {
-        tkn: (asset_dict[tkn]['LRNA'] / asset_dict[tkn]['liquidity']) if 'LRNA' in asset_dict[tkn] else asset_dict[tkn][
-            'LRNA_price'] for tkn in asset_dict.keys()}
-    last_oracle_values = {'price': spot_prices,
-                          'liquidity': {tkn: asset_dict[tkn]['liquidity'] for tkn in asset_dict.keys()},
-                          'volume_in': {tkn: 0 for tkn in asset_dict.keys()},
-                          'volume_out': {tkn: 0 for tkn in asset_dict.keys()}}
-
-    test_state = oamm.OmnipoolState(
-        tokens=asset_dict,
-        tvl_cap=tvl_cap_usd or float('inf'),
-        asset_fee=draw(st.floats(min_value=0, max_value=0.1)) if asset_fee is None else asset_fee,
-        lrna_fee=draw(st.floats(min_value=0, max_value=0.1)) if lrna_fee is None else lrna_fee,
-        imbalance=imbalance if imbalance is not None else draw(st.floats(min_value=-1, max_value=1)),
-        withdrawal_fee=withdrawal_fee
-    )
-
-    for name, pool in sub_pool_instances.items():
-        oamm.execute_create_sub_pool(
-            state=test_state,
-            tkns_migrate=pool.asset_list,
-            sub_pool_id=name,
-            amplification=pool.amplification,
-            trade_fee=pool.trade_fee
-        )
-
-    test_state.lrna_imbalance = -draw(asset_quantity_strategy)
-    test_state.update()
-    return test_state
-
-
->>>>>>> f89ab5d0
 @given(omnipool_config(asset_fee=0, lrna_fee=0, token_count=3), asset_quantity_strategy)
 def test_swap_lrna_delta_Qi_respects_invariant(d: oamm.OmnipoolState, delta_ri: float):
     i = d.asset_list[-1]
