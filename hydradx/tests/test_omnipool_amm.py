--- conflicted
+++ resolved
@@ -519,7 +519,6 @@
         raise AssertionError('Agent did not get exactly the amount they specified.')
 
 
-<<<<<<< HEAD
 @given(omnipool_config(token_count=3, sub_pools={'stableswap': {}}))
 def test_sell_omnipool_for_stable_swap(initial_state: oamm.OmnipoolState):
     stable_pool: oamm.StableSwapPoolState = initial_state.sub_pools['stableswap']
@@ -646,7 +645,6 @@
         raise AssertionError('Agent did not get exactly the amount they specified.')
 
 
-@given(omnipool_config(token_count=3, sub_pools={'stableswap': {}}))
 def test_sell_LRNA_for_stableswap(initial_state: oamm.OmnipoolState):
     stable_pool: oamm.StableSwapPoolState = initial_state.sub_pools['stableswap']
     stable_shares = stable_pool.unique_id
@@ -717,7 +715,8 @@
     new_sub_pool: StableSwapPoolState = new_state.sub_pools[s]
     if new_state.shares[s] != new_sub_pool.shares:
         raise AssertionError("Subpool and Omnipool shares aren't equal.")
-=======
+
+
 @given(omnipool_config(token_count=4), st.floats(min_value=0.1, max_value=1), st.floats(min_value=0.1, max_value=1))
 def test_slip_fees(initial_state: oamm.OmnipoolState, lrna_slip_rate: float, asset_slip_rate: float):
     initial_state.lrna_fee = oamm.OmnipoolState.slip_fee(lrna_slip_rate, minimum_fee=0.0001)
@@ -767,16 +766,4 @@
          + initial_state.liquidity[tkn_sell] + initial_state.liquidity[tkn_buy])
             != pytest.approx(split_buy_agent.holdings[tkn_sell] + split_buy_agent.holdings[tkn_buy]
                              + split_buy_state.liquidity[tkn_sell] + split_buy_state.liquidity[tkn_buy])):
-        raise AssertionError('Asset quantity is not constant after trade (two-part)')
-
-
-if __name__ == '__main__':
-    test_swap_lrna_delta_Ri_respects_invariant()
-    test_swap_lrna_delta_Qi_respects_invariant()
-    test_swap_lrna()
-    test_weights()
-    test_prices()
-    test_add_liquidity()
-    test_remove_liquidity()
-    test_swap_assets()
->>>>>>> 8fbd8b18
+        raise AssertionError('Asset quantity is not constant after trade (two-part)')