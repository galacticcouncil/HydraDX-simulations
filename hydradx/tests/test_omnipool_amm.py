import copy
import math

import pytest
from hypothesis import given, strategies as st, assume, settings, reproduce_failure
import mpmath
from mpmath import mp, mpf
import os
os.chdir('../..')

from hydradx.model import run, processing
from hydradx.model.amm import omnipool_amm as oamm
from hydradx.model.amm.agents import Agent
from hydradx.model.amm.global_state import GlobalState
from hydradx.model.amm.omnipool_amm import DynamicFee, OmnipoolState, OmnipoolLiquidityPosition
from hydradx.model.amm.trade_strategies import constant_swaps, omnipool_arbitrage
from hydradx.tests.strategies_omnipool import omnipool_reasonable_config, omnipool_config, assets_config

mp.dps = 50

asset_price_strategy = st.floats(min_value=0.0001, max_value=100000)
asset_price_bounded_strategy = st.floats(min_value=0.1, max_value=10)
asset_number_strategy = st.integers(min_value=3, max_value=5)
asset_quantity_strategy = st.floats(min_value=100, max_value=10000000)
asset_quantity_bounded_strategy = st.floats(min_value=1000000, max_value=10000000)
fee_strategy = st.floats(min_value=0.0001, max_value=0.1, allow_nan=False, allow_infinity=False)


@given(omnipool_config(asset_fee=0, lrna_fee=0, token_count=3), asset_quantity_strategy)
def test_swap_lrna_delta_Qi_respects_invariant(d: oamm.OmnipoolState, delta_ri: float):
    i = d.asset_list[-1]
    assume(i in d.asset_list)
    assume(d.liquidity[i] > delta_ri > -d.liquidity[i])
    d2 = copy.deepcopy(d)
    delta_Qi = oamm.swap_lrna_delta_Qi(d, delta_ri, i)
    d2.liquidity[i] += delta_ri
    d2.lrna[i] += delta_Qi

    # Test basics
    for j in d2.asset_list:
        assert d2.liquidity[j] > 0
        assert d2.lrna[j] > 0
    assert not (delta_ri > 0 and delta_Qi > 0)
    assert not (delta_ri < 0 and delta_Qi < 0)

    # Test that the pool invariant is respected
    assert oamm.asset_invariant(d2, i) == pytest.approx(oamm.asset_invariant(d, i))


@given(omnipool_config(asset_fee=0, lrna_fee=0, token_count=3), asset_quantity_strategy)
def test_swap_lrna_delta_Ri_respects_invariant(d: oamm.OmnipoolState, delta_qi: float):
    i = d.asset_list[-1]
    assume(i in d.asset_list)
    assume(d.lrna[i] > delta_qi > -d.lrna[i])
    d2 = copy.deepcopy(d)
    delta_Ri = oamm.swap_lrna_delta_Ri(d, delta_qi, i)
    d2.lrna[i] += delta_qi
    d2.liquidity[i] += delta_Ri

    # Test basics
    for j in d.asset_list:
        assert d2.liquidity[j] > 0
        assert d2.lrna[j] > 0
    assert not (delta_Ri > 0 and delta_qi > 0)
    assert not (delta_Ri < 0 and delta_qi < 0)

    # Test that the pool invariant is respected
    assert oamm.asset_invariant(d2, i) == pytest.approx(oamm.asset_invariant(d, i))


@given(omnipool_config())
def test_sell_accuracy(initial_state):
    # Test that the sell function is exactly accurate
    initial_agent = Agent(
        holdings=initial_state.liquidity.copy()
    )
    tkn_sell = initial_state.asset_list[0]
    tkn_buy = initial_state.asset_list[1]
    sell_quantity = initial_state.liquidity[tkn_sell] / 10
    swap_state, swap_agent = oamm.simulate_swap(
        initial_state, initial_agent,
        tkn_buy, tkn_sell,
        sell_quantity=sell_quantity
    )
    asset_sold = initial_agent.holdings[tkn_sell] - swap_agent.holdings[tkn_sell]
    if asset_sold != pytest.approx(sell_quantity, rel=1e40):
        raise AssertionError('Asset sold is wrong.')


@given(omnipool_config(asset_fee=0, lrna_fee=0))
def test_weights(initial_state: oamm.OmnipoolState):
    old_state = initial_state
    for i in old_state.asset_list:
        assert oamm.weight_i(old_state, i) >= 0
    assert sum([oamm.weight_i(old_state, i) for i in old_state.asset_list]) == pytest.approx(1.0)


@given(omnipool_config())
def test_prices(market_state: oamm.OmnipoolState):
    for i in market_state.asset_list:
        assert market_state.lrna_price(i) > 0


@given(omnipool_config(token_count=3, lrna_fee=0, asset_fee=0))
def test_add_liquidity(initial_state: oamm.OmnipoolState):
    old_state = initial_state
    old_agent = Agent(
        holdings={i: 1000 for i in old_state.asset_list}
    )
    i = old_state.asset_list[-1]
    delta_R = 1000

    new_state, new_agents = oamm.simulate_add_liquidity(old_state, old_agent, delta_R, i)
    for j in initial_state.asset_list:
        assert old_state.lrna_price(j) == pytest.approx(new_state.lrna_price(j))
    if old_state.liquidity[i] / old_state.shares[i] != pytest.approx(new_state.liquidity[i] / new_state.shares[i]):
        raise AssertionError(f'Price change in {i}'
                             f'({old_state.liquidity[i] / old_state.shares[i]}) -->'
                             f'({pytest.approx(new_state.liquidity[i] / new_state.shares[i])})'
                             )

    # check enforcement of weight caps
    # first assign some weight caps
    for i in initial_state.asset_list:
        initial_state.weight_cap[i] = min(initial_state.lrna[i] / initial_state.lrna_total * 1.1, 1)

    if old_state.weight_cap[i] < 1:
        # calculate what should be the maximum allowable liquidity provision
        max_amount = ((old_state.weight_cap[i] / (1 - old_state.weight_cap[i])
                       * old_state.lrna_total - old_state.lrna[i] / (1 - old_state.weight_cap[i]))
                      / old_state.lrna_price(i))

        if max_amount < 0:
            raise AssertionError('This calculation makes no sense.')  # but actually, it works :)

        # make sure agent has enough funds
        old_agent.holdings[i] = max_amount * 2
        # eliminate general tvl cap, so we can test just the weight cap
        old_state.tvl_cap = float('inf')

        # try one just above and just below the maximum allowable amount
        illegal_state, illegal_agents = oamm.simulate_add_liquidity(old_state, old_agent, max_amount * 1.0000001, i)
        if not illegal_state.fail:
            raise AssertionError(f'illegal transaction passed against weight limit in {i}')
        legal_state, legal_agents = oamm.simulate_add_liquidity(old_state, old_agent, max_amount * 0.9999999, i)
        if legal_state.fail:
            raise AssertionError(f'legal transaction failed against weight limit in {i} ({new_state.fail})')


@settings(max_examples=1)
@given(omnipool_config(token_count=3, lrna_fee=0, asset_fee=0))
def test_add_liquidity_with_existing_position_fails(initial_state: oamm.OmnipoolState):
    old_state = initial_state
    tkn = old_state.asset_list[0]
    old_agent = Agent(
        holdings={tkn: old_state.liquidity[tkn] / 10, (old_state.unique_id, tkn): old_state.shares[tkn] / 10}
    )

    delta_R = old_agent.holdings[tkn]

    new_state, new_agents = oamm.simulate_add_liquidity(old_state, old_agent, delta_R, tkn)

    if not new_state.fail:
        raise AssertionError(f'Adding liquidity to an existing position should fail.')


@settings(max_examples=1)
@given(omnipool_config(token_count=3, lrna_fee=0, asset_fee=0))
def test_add_liquidity_with_existing_position_succeeds(initial_state: oamm.OmnipoolState):
    old_state = initial_state
    tkn = old_state.asset_list[0]
    old_agent = Agent(
        holdings={tkn: old_state.liquidity[tkn], (old_state.unique_id, tkn): old_state.shares[tkn] / 10}
    )

    delta_R = old_agent.holdings[tkn] / 10

    nft_id = "first_position"
    new_state, new_agent = oamm.simulate_add_liquidity(old_state, old_agent, delta_R, tkn, nft_id)

    if new_state.fail:
        raise AssertionError(f'Adding liquidity to an existing position should not fail.')
    if nft_id not in new_agent.nfts:
        raise AssertionError(f'LP position not added to agent NFTs.')
    if len(new_agent.holdings) != len(old_agent.holdings):
        raise AssertionError(f'Agent holdings have wrong length.')

    nft_id2 = "second_position"
    new_state2, new_agent2 = oamm.simulate_add_liquidity(new_state, new_agent, delta_R, tkn, nft_id2)
    if new_state2.fail:
        raise AssertionError(f'Adding liquidity to an existing position should not fail.')
    if nft_id2 not in new_agent2.nfts:
        raise AssertionError(f'LP position not added to agent NFTs.')
    if len(new_agent2.holdings) != len(old_agent.holdings):
        raise AssertionError(f'Agent holdings have wrong length.')


@given(st.integers(min_value=1, max_value=10))
def test_compare_several_lp_adds_to_single(n):
    liquidity = {'HDX': mpf(10000000), 'USD': mpf(1000000), 'DOT': mpf(100000)}
    lrna = {'HDX': mpf(1000000), 'USD': mpf(1000000), 'DOT': mpf(1000000)}
    initial_state = oamm.OmnipoolState(
        tokens={
            tkn: {'liquidity': liquidity[tkn], 'LRNA': lrna[tkn]} for tkn in lrna
        }
    )
    tkn = initial_state.asset_list[0]
    init_agent = Agent(holdings={tkn: initial_state.liquidity[tkn]})
    delta_R = init_agent.holdings[tkn] / 2

    single_add_state_1, single_add_agent_1 = oamm.simulate_add_liquidity(initial_state, init_agent, delta_R, tkn)
    single_add_state_2, single_add_agent_2 = oamm.simulate_add_liquidity(initial_state, init_agent, delta_R, tkn,
                                                                         nft_id="id001")
    multi_add_state, multi_add_agent = initial_state, init_agent
    for i in range(n):
        nft_id = str(i)
        multi_add_state, multi_add_agent = oamm.simulate_add_liquidity(multi_add_state, multi_add_agent, delta_R / n,
                                                                       tkn, nft_id=nft_id)

    if single_add_state_1.liquidity[tkn] != pytest.approx(multi_add_state.liquidity[tkn], rel=1e-20):
        raise AssertionError(f'Adding liquidity in one go should be equivalent to adding it in {n} steps.')
    if single_add_state_1.shares[tkn] != pytest.approx(multi_add_state.shares[tkn], rel=1e-20):
        raise AssertionError(f'Adding liquidity in one go should be equivalent to adding it in {n} steps.')
    if single_add_state_1.lrna[tkn] != pytest.approx(multi_add_state.lrna[tkn], rel=1e-20):
        raise AssertionError(f'Adding liquidity in one go should be equivalent to adding it in {n} steps.')
    total_multi_shares = sum([multi_add_agent.nfts[nft_id].shares for nft_id in multi_add_agent.nfts])
    shares_1 = single_add_agent_1.holdings[(single_add_state_1.unique_id, tkn)]
    if total_multi_shares != pytest.approx(shares_1, rel=1e-20):
        raise AssertionError(f'Adding liquidity in one go should be equivalent to adding it in {n} steps.')

    if single_add_state_2.liquidity[tkn] != pytest.approx(multi_add_state.liquidity[tkn], rel=1e-20):
        raise AssertionError(f'Adding liquidity in one go should be equivalent to adding it in {n} steps.')
    if single_add_state_2.shares[tkn] != pytest.approx(multi_add_state.shares[tkn], rel=1e-20):
        raise AssertionError(f'Adding liquidity in one go should be equivalent to adding it in {n} steps.')
    if single_add_state_2.lrna[tkn] != pytest.approx(multi_add_state.lrna[tkn], rel=1e-20):
        raise AssertionError(f'Adding liquidity in one go should be equivalent to adding it in {n} steps.')
    shares_2 = single_add_agent_2.nfts["id001"].shares
    if shares_1 != pytest.approx(shares_2, rel=1e-20):
        raise AssertionError(f'Adding liquidity in one go should be equivalent to adding it in {n} steps.')


@settings(max_examples=1)
@given(omnipool_config(token_count=3, lrna_fee=0, asset_fee=0))
def test_add_liquidity_with_quantity_zero_should_fail(initial_state: oamm.OmnipoolState):
    old_state = initial_state
    tkn = old_state.asset_list[0]
    old_agent = Agent(
        holdings={tkn: old_state.liquidity[tkn] / 10, (old_state.unique_id, tkn): old_state.shares[tkn] / 10}
    )

    delta_R = 0

    new_state, new_agents = oamm.simulate_add_liquidity(old_state, old_agent, delta_R, tkn)

    if not new_state.fail:
        raise AssertionError(f'Adding liquidity with quantity zero should fail.')


def test_remove_liquidity_exact():
    liquidity = {'HDX': mpf(10000000), 'USD': mpf(1000000), 'DOT': mpf(100000)}
    lrna = {'HDX': mpf(1000000), 'USD': mpf(1000000), 'DOT': mpf(1000000)}
    initial_state = oamm.OmnipoolState(
        tokens={
            tkn: {'liquidity': liquidity[tkn], 'LRNA': lrna[tkn]} for tkn in lrna
        }
    )
    tkn = 'DOT'

    p = initial_state.price(tkn, 'LRNA')
    s = initial_state.shares[tkn] / 10
    expected_r = initial_state.liquidity[tkn] / 10 * (1 - initial_state.min_withdrawal_fee)
    position = OmnipoolLiquidityPosition(tkn, p, s, 0, initial_state.unique_id)
    init_agent = Agent(nfts={'position': position})
    new_state, new_agent = oamm.simulate_remove_liquidity(initial_state, init_agent, s, tkn, 'position')
    delta_r = initial_state.liquidity[tkn] - new_state.liquidity[tkn]
    if delta_r != pytest.approx(expected_r, rel=1e-20):
        raise AssertionError(f'Removed liquidity should be equal to initial liquidity minus final liquidity.')

    p = initial_state.price(tkn, 'LRNA') / 2
    s = initial_state.shares[tkn] / 10
    position = OmnipoolLiquidityPosition(tkn, p, s, 0, initial_state.unique_id)
    init_agent = Agent(nfts={'position': position})
    new_state, new_agent = oamm.simulate_remove_liquidity(initial_state, init_agent, s, tkn, 'position')

    expected_dq_pct = mpf(1) / 10 * (1 - initial_state.min_withdrawal_fee)
    expected_agent_dq_pct = mpf(1) / 30 * (1 - initial_state.min_withdrawal_fee)
    expected_dr_pct = mpf(1) / 10 * (1 - initial_state.min_withdrawal_fee)
    expected_ds_pct = mpf(1) / 10

    actual_dq_pct = (initial_state.lrna[tkn] - new_state.lrna[tkn]) / initial_state.lrna[tkn]
    actual_agent_dq_pct = new_agent.holdings['LRNA'] / initial_state.lrna[tkn]
    actual_dr_pct = (initial_state.liquidity[tkn] - new_state.liquidity[tkn]) / initial_state.liquidity[tkn]
    actual_ds_pct = (initial_state.shares[tkn] - new_state.shares[tkn]) / initial_state.shares[tkn]
    actual_db = initial_state.protocol_shares[tkn] - new_state.protocol_shares[tkn]

    if actual_dq_pct != pytest.approx(expected_dq_pct, rel=1e-20):
        raise AssertionError(f'LRNA change incorrect')
    if actual_agent_dq_pct != pytest.approx(expected_agent_dq_pct, rel=1e-20):
        raise AssertionError(f'LRNA given to agent incorrect')
    if actual_dr_pct != pytest.approx(expected_dr_pct, rel=1e-20):
        raise AssertionError(f'Liquidity change incorrect')
    if actual_ds_pct != pytest.approx(expected_ds_pct, rel=1e-20):
        raise AssertionError(f'Shares change incorrect')
    if actual_db != 0:
        raise AssertionError(f'Protocol should not earn shares')

    p = initial_state.price(tkn, 'LRNA') * 2
    s = initial_state.shares[tkn] / 10
    position = OmnipoolLiquidityPosition(tkn, p, s, 0, initial_state.unique_id)
    init_agent = Agent(nfts={'position': position})
    new_state, new_agent = oamm.simulate_remove_liquidity(initial_state, init_agent, s, tkn, 'position')

    expected_dq_pct = mpf(2) / 30 * (1 - initial_state.min_withdrawal_fee)
    expected_dr_pct = mpf(2) / 30 * (1 - initial_state.min_withdrawal_fee)
    expected_ds_pct = mpf(2) / 30
    expected_db_pct = mpf(1) / 30

    actual_dq_pct = (initial_state.lrna[tkn] - new_state.lrna[tkn]) / initial_state.lrna[tkn]
    actual_agent_dq = new_agent.holdings['LRNA'] if 'LRNA' in new_agent.holdings else 0
    actual_dr_pct = (initial_state.liquidity[tkn] - new_state.liquidity[tkn]) / initial_state.liquidity[tkn]
    actual_ds_pct = (initial_state.shares[tkn] - new_state.shares[tkn]) / initial_state.shares[tkn]
    actual_db_pct = (new_state.protocol_shares[tkn] - initial_state.protocol_shares[tkn]) / initial_state.shares[tkn]

    if actual_dq_pct != pytest.approx(expected_dq_pct, rel=1e-20):
        raise AssertionError(f'LRNA change incorrect')
    if actual_agent_dq != pytest.approx(0, rel=1e-20):
        raise AssertionError(f'LRNA given to agent incorrect')
    if actual_dr_pct != pytest.approx(expected_dr_pct, rel=1e-20):
        raise AssertionError(f'Liquidity change incorrect')
    if actual_ds_pct != pytest.approx(expected_ds_pct, rel=1e-20):
        raise AssertionError(f'Shares change incorrect')
    if actual_db_pct != pytest.approx(expected_db_pct, rel=1e-20):
        raise AssertionError(f'Protocol shares incorrect')


@given(st.floats(min_value=0.1, max_value=10))
def test_remove_liquidity_specified_quantity_unspecified_nft(price_mult: float):
    liquidity = {'HDX': mpf(10000000), 'USD': mpf(1000000), 'DOT': mpf(100000)}
    lrna = {'HDX': mpf(1000000), 'USD': mpf(1000000), 'DOT': mpf(1000000)}
    initial_state = oamm.OmnipoolState(
        tokens={
            tkn: {'liquidity': liquidity[tkn], 'LRNA': lrna[tkn]} for tkn in lrna
        }
    )
    tkn = 'DOT'

    p = price_mult * initial_state.price(tkn, 'LRNA')
    s = initial_state.shares[tkn] / 10
    holdings = {(initial_state.unique_id, tkn): s}
    share_prices = {(initial_state.unique_id, tkn): p}
    init_agent = Agent(holdings=holdings, share_prices=share_prices)

    position = OmnipoolLiquidityPosition(tkn, p, s, 0, initial_state.unique_id)
    base_agent = Agent(nfts={'position': position})

    quantity = s
    new_state, new_agent = oamm.simulate_remove_liquidity(initial_state, init_agent, quantity, tkn)
    comp_state, comp_agent = oamm.simulate_remove_liquidity(initial_state, base_agent, quantity, tkn, 'position')
    if new_state.liquidity[tkn] != pytest.approx(comp_state.liquidity[tkn], rel=1e-20):
        raise AssertionError(f'Remaining liquidity doesn\'t match.')
    if new_state.shares[tkn] != pytest.approx(comp_state.shares[tkn], rel=1e-20):
        raise AssertionError(f'Remaining shares doesn\'t match.')
    if new_state.lrna[tkn] != pytest.approx(comp_state.lrna[tkn], rel=1e-20):
        raise AssertionError(f'Remaining LRNA doesn\'t match.')
    if new_state.protocol_shares[tkn] != pytest.approx(comp_state.protocol_shares[tkn], rel=1e-20):
        raise AssertionError(f'Remaining protocol shares doesn\'t match.')

    quantity = s / 2
    new_state, new_agent = oamm.simulate_remove_liquidity(initial_state, init_agent, quantity, tkn)
    comp_state, comp_agent = oamm.simulate_remove_liquidity(initial_state, base_agent, quantity, tkn, 'position')
    if new_state.liquidity[tkn] != pytest.approx(comp_state.liquidity[tkn], rel=1e-20):
        raise AssertionError(f'Remaining liquidity doesn\'t match.')
    if new_state.shares[tkn] != pytest.approx(comp_state.shares[tkn], rel=1e-20):
        raise AssertionError(f'Remaining shares doesn\'t match.')
    if new_state.lrna[tkn] != pytest.approx(comp_state.lrna[tkn], rel=1e-20):
        raise AssertionError(f'Remaining LRNA doesn\'t match.')
    if new_state.protocol_shares[tkn] != pytest.approx(comp_state.protocol_shares[tkn], rel=1e-20):
        raise AssertionError(f'Remaining protocol shares doesn\'t match.')

    quantity = s * 2
    new_state, new_agent = oamm.simulate_remove_liquidity(initial_state, init_agent, quantity, tkn)
    if not new_state.fail:
        raise AssertionError(f'Removing liquidity with quantity greater than holdings should fail.')


@given(st.floats(min_value=0.1, max_value=10))
def test_remove_liquidity_unspecified_quantity_specified_nft(price_mult: float):
    liquidity = {'HDX': mpf(10000000), 'USD': mpf(1000000), 'DOT': mpf(100000)}
    lrna = {'HDX': mpf(1000000), 'USD': mpf(1000000), 'DOT': mpf(1000000)}
    initial_state = oamm.OmnipoolState(
        tokens={
            tkn: {'liquidity': liquidity[tkn], 'LRNA': lrna[tkn]} for tkn in lrna
        }
    )
    tkn = 'DOT'

    p = price_mult * initial_state.price(tkn, 'LRNA')
    s = initial_state.shares[tkn] / 10
    position = OmnipoolLiquidityPosition(tkn, p, s, 0, initial_state.unique_id)
    init_agent = Agent(nfts={'position': position})

    new_state, new_agent = oamm.simulate_remove_liquidity(initial_state, init_agent, tkn_remove=tkn, nft_id='position')
    comp_state, comp_agent = oamm.simulate_remove_liquidity(initial_state, init_agent, s, tkn, 'position')
    if new_state.liquidity[tkn] != pytest.approx(comp_state.liquidity[tkn], rel=1e-20):
        raise AssertionError(f'Remaining liquidity doesn\'t match.')
    if new_state.shares[tkn] != pytest.approx(comp_state.shares[tkn], rel=1e-20):
        raise AssertionError(f'Remaining shares doesn\'t match.')
    if new_state.lrna[tkn] != pytest.approx(comp_state.lrna[tkn], rel=1e-20):
        raise AssertionError(f'Remaining LRNA doesn\'t match.')
    if new_state.protocol_shares[tkn] != pytest.approx(comp_state.protocol_shares[tkn], rel=1e-20):
        raise AssertionError(f'Remaining protocol shares doesn\'t match.')


@given(st.floats(min_value=0.1, max_value=10))
def test_remove_liquidity_unspecified_quantity_unspecified_nft(price_mult: float):
    liquidity = {'HDX': mpf(10000000), 'USD': mpf(1000000), 'DOT': mpf(100000)}
    lrna = {'HDX': mpf(1000000), 'USD': mpf(1000000), 'DOT': mpf(1000000)}
    initial_state = oamm.OmnipoolState(
        tokens={
            tkn: {'liquidity': liquidity[tkn], 'LRNA': lrna[tkn]} for tkn in lrna
        }
    )
    tkn = 'DOT'

    p = price_mult * initial_state.price(tkn, 'LRNA')
    s = initial_state.shares[tkn] / 10
    holdings = {(initial_state.unique_id, tkn): s / 2}
    share_prices = {(initial_state.unique_id, tkn): p}
    position = OmnipoolLiquidityPosition(tkn, p, s / 2, 0, initial_state.unique_id)
    init_agent = Agent(holdings=holdings, share_prices=share_prices, nfts={'position': position})

    position = OmnipoolLiquidityPosition(tkn, p, s, 0, initial_state.unique_id)
    base_agent = Agent(nfts={'position': position})

    new_state, new_agent = oamm.simulate_remove_liquidity(initial_state, init_agent, tkn_remove=tkn)
    comp_state, comp_agent = oamm.simulate_remove_liquidity(initial_state, base_agent, s, tkn, 'position')
    if new_state.liquidity[tkn] != pytest.approx(comp_state.liquidity[tkn], rel=1e-20):
        raise AssertionError(f'Remaining liquidity doesn\'t match.')
    if new_state.shares[tkn] != pytest.approx(comp_state.shares[tkn], rel=1e-20):
        raise AssertionError(f'Remaining shares doesn\'t match.')
    if new_state.lrna[tkn] != pytest.approx(comp_state.lrna[tkn], rel=1e-20):
        raise AssertionError(f'Remaining LRNA doesn\'t match.')
    if new_state.protocol_shares[tkn] != pytest.approx(comp_state.protocol_shares[tkn], rel=1e-20):
        raise AssertionError(f'Remaining protocol shares doesn\'t match.')


@given(omnipool_config(token_count=3, withdrawal_fee=False))
def test_remove_liquidity_no_fee(initial_state: oamm.OmnipoolState):
    i = initial_state.asset_list[2]
    initial_agent = Agent(
        holdings={token: 1000 for token in initial_state.asset_list + ['LRNA']},
    )
    # add LP shares to the pool
    old_state, old_agent = oamm.simulate_add_liquidity(
        old_agent=initial_agent,
        old_state=initial_state,
        tkn_add=i,
        quantity=1000
    )

    p_init = old_state.lrna_price(i)
    delta_S = -old_agent.holdings[('omnipool', i)]

    new_state, new_agent = oamm.simulate_remove_liquidity(old_state, old_agent, delta_S, i)
    for j in new_state.asset_list:
        if old_state.price(j) != pytest.approx(new_state.price(j)):
            raise AssertionError(f'Price change in asset {j}')
    if old_state.liquidity[i] / old_state.shares[i] != pytest.approx(new_state.liquidity[i] / new_state.shares[i]):
        raise AssertionError('Ratio of liquidity to shares changed')
    delta_r = new_agent.holdings[i] - old_agent.holdings[i]
    delta_q = new_agent.holdings['LRNA'] - old_agent.holdings['LRNA']
    if delta_q <= 0 and delta_q != pytest.approx(0):
        raise AssertionError('Delta Q < 0')
    if delta_r <= 0 and delta_r != pytest.approx(0):
        raise AssertionError('Delta R < 0')
    if initial_agent.holdings[i] != pytest.approx(new_agent.holdings[i], rel=1e-20):
        raise AssertionError('Agent did not get correct shares back.')

    piq = old_state.lrna_price(i)
    val_withdrawn = piq * delta_r + delta_q
    if (-2 * piq / (piq + p_init) * delta_S / old_state.shares[i] * piq
            * old_state.liquidity[i] != pytest.approx(val_withdrawn)
            and not new_state.fail):
        raise AssertionError('something is wrong')


@given(omnipool_config(token_count=3))
def test_remove_liquidity_min_fee(initial_state: oamm.OmnipoolState):
    min_fee = 0.0001
    i = initial_state.asset_list[2]
    initial_agent = Agent(
        holdings={token: 1000 for token in initial_state.asset_list + ['LRNA']},
    )
    # add LP shares to the pool
    old_state, old_agent = oamm.simulate_add_liquidity(initial_state, initial_agent, 1000, i)
    p_init = old_state.lrna_price(i)

    delta_S = -old_agent.holdings[('omnipool', i)]

    new_state, new_agent = oamm.simulate_remove_liquidity(old_state, old_agent, delta_S, i)
    for j in new_state.asset_list:
        if old_state.price(j) != pytest.approx(new_state.price(j)):
            raise AssertionError(f'Price change in asset {j}')
    if old_state.liquidity[i] / old_state.shares[i] >= new_state.liquidity[i] / new_state.shares[i]:
        raise AssertionError('Ratio of liquidity to shares decreased')
    delta_r = new_agent.holdings[i] - old_agent.holdings[i]
    delta_q = new_agent.holdings['LRNA'] - old_agent.holdings['LRNA']
    if delta_q <= 0 and delta_q != pytest.approx(0):
        raise AssertionError('Delta Q < 0')
    if delta_r <= 0 and delta_r != pytest.approx(0):
        raise AssertionError('Delta R < 0')

    piq = old_state.lrna_price(i)
    val_withdrawn = piq * delta_r + delta_q
    if (-2 * piq / (piq + p_init) * delta_S / old_state.shares[i] * piq
            * old_state.liquidity[i] * (1 - min_fee) != pytest.approx(val_withdrawn)
            and not new_state.fail):
        raise AssertionError('something is wrong')


@given(
    st.floats(min_value=0.0002, max_value=0.05),
    assets_config(token_count=3)
)
def test_remove_liquidity_dynamic_fee(price_diff: float, asset_dict: dict):
    i = list(asset_dict.keys())[2]

    test_state = oamm.OmnipoolState(
        tokens=asset_dict,
        asset_fee=0.0025,
        lrna_fee=0.0005,
        withdrawal_fee=True,
    )

    test_state.oracles['price'].price[i] /= (1 + price_diff)

    initial_agent = Agent(
        holdings={token: 1000 for token in test_state.asset_list + ['LRNA']},
    )
    # add LP shares to the pool
    old_state, old_agent = oamm.simulate_add_liquidity(test_state, initial_agent, 1000, i)
    p_init = old_state.lrna_price(i)

    delta_S = -old_agent.holdings[('omnipool', i)]

    new_state, new_agent = oamm.simulate_remove_liquidity(old_state, old_agent, delta_S, i)
    for j in new_state.asset_list:
        if old_state.price(j) != pytest.approx(new_state.price(j)):
            raise AssertionError(f'Price change in asset {j}')
    if old_state.liquidity[i] / old_state.shares[i] >= new_state.liquidity[i] / new_state.shares[i]:
        raise AssertionError('Ratio of liquidity to shares decreased')
    delta_r = new_agent.holdings[i] - old_agent.holdings[i]
    delta_q = new_agent.holdings['LRNA'] - old_agent.holdings['LRNA']
    if delta_q <= 0 and delta_q != pytest.approx(0):
        raise AssertionError('Delta Q < 0')
    if delta_r <= 0 and delta_r != pytest.approx(0):
        raise AssertionError('Delta R < 0')

    piq = old_state.lrna_price(i)
    val_withdrawn = piq * delta_r + delta_q

    x = -2 * piq / (piq + p_init)
    share_ratio = delta_S / old_state.shares[i]
    feeless_val = x * share_ratio * piq * old_state.liquidity[i]
    theoretical_val = feeless_val * (1 - price_diff)
    if theoretical_val != pytest.approx(val_withdrawn) and not new_state.fail:
        raise AssertionError('something is wrong')


@given(omnipool_config(token_count=3, withdrawal_fee=False),
       st.floats(min_value=0.001, max_value=0.2))
def test_remove_liquidity_no_fee_different_price(initial_state: oamm.OmnipoolState, trade_size_ratio: float):
    i = initial_state.asset_list[2]
    initial_agent = Agent(
        holdings={token: 1000 for token in initial_state.asset_list + ['LRNA']},
    )
    # add LP shares to the pool
    init_contrib = 1000
    old_state, old_agent = oamm.simulate_add_liquidity(initial_state, initial_agent, init_contrib, i)
    p_init = old_state.lrna_price(i)

    trader_agent = Agent(
        holdings={token: 1000 for token in initial_state.asset_list + ['LRNA']},
    )
    tkn2 = initial_state.asset_list[1]
    trade_state, _ = oamm.simulate_swap(old_state, trader_agent, tkn_buy=tkn2, tkn_sell=i,
                                        sell_quantity=initial_state.liquidity[i] * trade_size_ratio)

    delta_S = -old_agent.holdings[('omnipool', i)]

    new_state, new_agent = oamm.simulate_remove_liquidity(trade_state, old_agent, delta_S, i)
    for j in new_state.asset_list:
        if trade_state.price(j) != pytest.approx(new_state.price(j)):
            raise AssertionError(f'Price change in asset {j}')
    if trade_state.liquidity[i] / trade_state.shares[i] != pytest.approx(new_state.liquidity[i] / new_state.shares[i]):
        raise AssertionError('Ratio of liquidity to shares changed')
    delta_r = new_agent.holdings[i] - old_agent.holdings[i]
    delta_q = new_agent.holdings['LRNA'] - old_agent.holdings['LRNA']
    if delta_q <= 0 and delta_q != pytest.approx(0):
        raise AssertionError('Delta Q < 0')
    if delta_r <= 0 and delta_r != pytest.approx(0):
        raise AssertionError('Delta R < 0')

    piq = trade_state.lrna_price(i)
    val_withdrawn = piq * delta_r + delta_q
    value_percent = 2 * piq / (piq + p_init) * math.sqrt(piq / p_init)
    theoretical_val = value_percent * p_init * init_contrib
    if theoretical_val != pytest.approx(val_withdrawn) and not new_state.fail:
        raise AssertionError('something is wrong')


@given(st.floats(min_value=1, max_value=100),
       st.floats(min_value=0.1, max_value=0.9))
def test_remove_liquidity_split(price: float, split: float):
    liquidity = {'HDX': mpf(10000000), 'USD': mpf(1000000), 'DOT': mpf(100000)}
    lrna = {'HDX': mpf(1000000), 'USD': mpf(1000000), 'DOT': mpf(1000000)}
    initial_state = oamm.OmnipoolState(
        tokens={
            tkn: {'liquidity': liquidity[tkn], 'LRNA': lrna[tkn]} for tkn in lrna
        },
        withdrawal_fee=False
    )
    tkn = 'DOT'
    amt1 = initial_state.shares[tkn] / 5
    amt2 = amt1 * split
    amt3 = amt1 - amt2
    holdings1 = {(initial_state.unique_id, tkn): amt1}
    prices1 = {(initial_state.unique_id, tkn): price}
    agent1 = Agent(holdings=holdings1, share_prices=prices1)

    nft1 = OmnipoolLiquidityPosition(tkn, price, amt2, 0, initial_state.unique_id)
    nft2 = OmnipoolLiquidityPosition(tkn, price, amt3, 0, initial_state.unique_id)
    nfts = {'nft001': nft1, 'nft002': nft2}
    agent2 = Agent(nfts=nfts)

    state1 = initial_state.copy()
    state2 = initial_state.copy()
    state1.remove_liquidity(agent1, tkn_remove=tkn)
    state2.remove_liquidity(agent2, tkn_remove=tkn)

    if state1.liquidity[tkn] != pytest.approx(state2.liquidity[tkn], rel=1e-20):
        raise AssertionError('liquidity should match')
    if state1.shares[tkn] != pytest.approx(state2.shares[tkn], rel=1e-20):
        raise AssertionError('shares should match')
    if agent1.holdings[tkn] != pytest.approx(agent2.holdings[tkn], rel=1e-20):
        raise AssertionError('holdings should match')
    if agent1.holdings[(initial_state.unique_id, tkn)] != 0:
        raise AssertionError('holdings of shares should be zero')
    if len(agent2.nfts) != 0:
        raise AssertionError('LP positions should be removed')


@given(omnipool_config(token_count=3))
@settings(print_blob=True)
def test_swap_lrna(initial_state: oamm.OmnipoolState):
    old_state = initial_state
    old_agent = Agent(
        holdings={token: 1000 for token in initial_state.asset_list + ['LRNA']}
    )
    delta_ra = 1000
    delta_qa = -1000
    i = old_state.asset_list[2]

    # Test with trader buying asset i
    feeless_state = initial_state.copy()
    feeless_state.lrna_fee = 0
    feeless_state.asset_fee = 0
    for asset in feeless_state.asset_list:
        feeless_state.last_lrna_fee[asset] = 0
        feeless_state.last_fee[asset] = 0

    # Test with trader selling LRNA
    new_state, new_agent = oamm.simulate_swap(
        old_state, old_agent,
        sell_quantity=-delta_qa,
        tkn_buy=i,
        tkn_sell='LRNA'
    )
    feeless_swap_state, feeless_swap_agent = oamm.simulate_swap(
        feeless_state, old_agent,
        sell_quantity=-delta_qa,
        tkn_buy=i,
        tkn_sell='LRNA'
    )
    if oamm.asset_invariant(feeless_swap_state, i) != pytest.approx(oamm.asset_invariant(old_state, i)):
        raise AssertionError('Invariant not respected in feeless trade.')
    for j in old_state.asset_list:
        if min(new_state.liquidity[j] - feeless_swap_state.liquidity[j], 0) != pytest.approx(0):
            raise AssertionError('Liquidity decreased.')
    if min(oamm.asset_invariant(new_state, i) / oamm.asset_invariant(old_state, i), 1) != pytest.approx(1):
        raise AssertionError('Invariant decreased.')

    delta_qi = new_state.lrna[i] - old_state.lrna[i]
    qi_arb = old_state.lrna[i] + delta_qi * old_state.lrna[i] / old_state.lrna_total
    ri_arb = old_state.liquidity[i] * old_state.lrna_total / new_state.lrna_total

    if new_state.liquidity[i] + new_agent.holdings[i] != pytest.approx(old_state.liquidity[i] + old_agent.holdings[i]):
        raise AssertionError('System-wide asset total is wrong.')
    if new_state.lrna[i] + new_agent.holdings['LRNA'] < old_state.lrna[i] + old_agent.holdings['LRNA']:
        raise AssertionError('System-wide LRNA decreased.')

    # try swapping into LRNA and back to see if that's equivalent
    reverse_state, reverse_agent = oamm.simulate_swap(
        old_state=feeless_swap_state,
        old_agent=feeless_swap_agent,
        buy_quantity=-delta_qa,
        tkn_sell=i,
        tkn_buy='LRNA'
    )

    if reverse_agent.holdings[i] != pytest.approx(old_agent.holdings[i]):
        raise AssertionError('Agent holdings are wrong.')


@given(st.floats(min_value=10000, max_value=10000000),
       st.floats(min_value=10000, max_value=10000000),
       st.floats(min_value=10000, max_value=10000000),
       st.floats(min_value=10000, max_value=10000000),
       st.floats(min_value=10000, max_value=10000000),
       st.floats(min_value=10000, max_value=10000000),
       st.floats(min_value=0.0001, max_value=0.01),
       st.floats(min_value=0.0001, max_value=0.01))
def test_lrna_swap_buy_with_lrna_mint(
        hdx_liquidity: float,
        dot_liquidity: float,
        usd_liquidity: float,
        hdx_lrna: float,
        dot_lrna: float,
        usd_lrna: float,
        asset_fee: float,
        lrna_fee: float
):
    asset_dict = {
        'HDX': {'liquidity': hdx_liquidity, 'LRNA': hdx_lrna},
        'DOT': {'liquidity': dot_liquidity, 'LRNA': dot_lrna},
        'USD': {'liquidity': usd_liquidity, 'LRNA': usd_lrna},
    }

    initial_state = oamm.OmnipoolState(
        tokens=asset_dict,
        tvl_cap=float('inf'),
        asset_fee=asset_fee,
        lrna_fee=lrna_fee,
        lrna_mint_pct=1.0
    )

    old_agent = Agent(
        holdings={token: 10000 for token in initial_state.asset_list + ['LRNA']}
    )

    i = 'DOT'

    delta_ra = 1000
    delta_ra_feeless = delta_ra / (1 - asset_fee)

    feeless_state = initial_state.copy()
    feeless_state.asset_fee = 0
    for asset in feeless_state.asset_list:
        feeless_state.last_fee[asset] = 0

    # Test with trader buying asset i
    swap_state = initial_state.copy().swap(
        old_agent.copy(),
        tkn_buy=i,
        tkn_sell='LRNA',
        buy_quantity=delta_ra
    )
    feeless_swap_state = feeless_state.copy().swap(
        old_agent.copy(),
        tkn_buy=i,
        tkn_sell='LRNA',
        buy_quantity=delta_ra_feeless
    )
    feeless_spot_price = feeless_swap_state.price(i)
    spot_price = swap_state.price(i)
    if feeless_swap_state.fail == '' and swap_state.fail == '':
        if feeless_spot_price != pytest.approx(spot_price, rel=1e-16):
            raise AssertionError('Spot price is wrong.')


@given(st.floats(min_value=10000, max_value=10000000),
       st.floats(min_value=10000, max_value=10000000),
       st.floats(min_value=10000, max_value=10000000),
       st.floats(min_value=10000, max_value=10000000),
       st.floats(min_value=10000, max_value=10000000),
       st.floats(min_value=10000, max_value=10000000),
       st.floats(min_value=0.0001, max_value=0.01),
       st.floats(min_value=0.0001, max_value=0.01))
def test_lrna_swap_sell_with_lrna_mint(
        hdx_liquidity: float,
        dot_liquidity: float,
        usd_liquidity: float,
        hdx_lrna: float,
        dot_lrna: float,
        usd_lrna: float,
        asset_fee: float,
        lrna_fee: float
):
    asset_dict = {
        'HDX': {'liquidity': hdx_liquidity, 'LRNA': hdx_lrna},
        'DOT': {'liquidity': dot_liquidity, 'LRNA': dot_lrna},
        'USD': {'liquidity': usd_liquidity, 'LRNA': usd_lrna},
    }

    initial_state = oamm.OmnipoolState(
        tokens=asset_dict,
        tvl_cap=float('inf'),
        asset_fee=asset_fee,
        lrna_fee=lrna_fee,
        lrna_mint_pct=1.0
    )

    old_agent = Agent(
        holdings={token: 10000 for token in initial_state.asset_list + ['LRNA']}
    )

    i = 'DOT'

    delta_qa = -1000

    feeless_state = initial_state.copy()
    feeless_state.asset_fee = 0
    for asset in feeless_state.asset_list:
        feeless_state.last_fee[asset] = 0

    # Test with trader buying asset i
    swap_state, swap_agent = oamm.simulate_swap(
        initial_state, old_agent,
        tkn_buy=i,
        tkn_sell='LRNA',
        sell_quantity=delta_qa
    )
    feeless_swap_state, feeless_swap_agent = oamm.simulate_swap(
        feeless_state, old_agent,
        tkn_buy=i,
        tkn_sell='LRNA',
        sell_quantity=delta_qa
    )
    feeless_spot_price = feeless_swap_state.price(i)
    spot_price = swap_state.price(i)
    if feeless_swap_state.fail == '' and swap_state.fail == '':
        if feeless_spot_price != pytest.approx(spot_price, rel=1e-16):
            raise AssertionError('Spot price is wrong.')


@given(st.floats(min_value=10000, max_value=10000000),
       st.floats(min_value=10000, max_value=10000000),
       st.floats(min_value=10000, max_value=10000000),
       st.floats(min_value=10000, max_value=10000000),
       st.floats(min_value=10000, max_value=10000000),
       st.floats(min_value=10000, max_value=10000000),
       st.floats(min_value=0.0001, max_value=0.01),
       st.floats(min_value=0.0001, max_value=0.01), )
def test_sell_with_lrna_mint(
        hdx_liquidity: float,
        dot_liquidity: float,
        usd_liquidity: float,
        hdx_lrna: float,
        dot_lrna: float,
        usd_lrna: float,
        asset_fee: float,
        lrna_fee: float,
):
    asset_dict = {
        'HDX': {'liquidity': hdx_liquidity, 'LRNA': hdx_lrna},
        'DOT': {'liquidity': dot_liquidity, 'LRNA': dot_lrna},
        'USD': {'liquidity': usd_liquidity, 'LRNA': usd_lrna},
    }

    initial_state = oamm.OmnipoolState(
        tokens=asset_dict,
        tvl_cap=float('inf'),
        asset_fee=asset_fee,
        lrna_fee=lrna_fee,
        lrna_mint_pct=1.0
    )

    old_agent = Agent(
        holdings={token: 10000 for token in initial_state.asset_list + ['LRNA']}
    )

    i = 'DOT'
    j = 'USD'

    delta_ri = 1000

    feeless_state = initial_state.copy()
    feeless_state.asset_fee = 0
    for asset in feeless_state.asset_list:
        feeless_state.last_fee[asset] = 0

    # Test with trader buying asset i
    swap_state, swap_agent = oamm.simulate_swap(initial_state, old_agent, j, i, 0, delta_ri)
    feeless_swap_state, feeless_swap_agent = oamm.simulate_swap(feeless_state, old_agent, j, i, 0, delta_ri)
    feeless_spot_price = feeless_swap_state.price(j)
    spot_price = swap_state.price(j)
    if feeless_swap_state.fail == '' and swap_state.fail == '':
        if feeless_spot_price != pytest.approx(spot_price, rel=1e-16):
            raise AssertionError('Spot price is wrong.')


@given(st.floats(min_value=10000, max_value=10000000),
       st.floats(min_value=10000, max_value=10000000),
       st.floats(min_value=10000, max_value=10000000),
       st.floats(min_value=10000, max_value=10000000),
       st.floats(min_value=10000, max_value=10000000),
       st.floats(min_value=10000, max_value=10000000),
       st.floats(min_value=0.0001, max_value=0.01), )
def test_buy_with_lrna_mint(
        hdx_liquidity: float,
        dot_liquidity: float,
        usd_liquidity: float,
        hdx_lrna: float,
        dot_lrna: float,
        usd_lrna: float,
        asset_fee: float
):
    asset_dict = {
        'HDX': {'liquidity': mpf(hdx_liquidity), 'LRNA': mpf(hdx_lrna)},
        'DOT': {'liquidity': mpf(dot_liquidity), 'LRNA': mpf(dot_lrna)},
        'USD': {'liquidity': mpf(usd_liquidity), 'LRNA': mpf(usd_lrna)},
    }

    initial_state = oamm.OmnipoolState(
        tokens=asset_dict,
        tvl_cap=float('inf'),
        asset_fee=asset_fee,
        lrna_fee=0.0,
        lrna_mint_pct=1.0
    )

    old_agent = Agent(
        holdings={token: 10000 for token in initial_state.asset_list + ['LRNA']}
    )

    i = 'DOT'
    j = 'USD'

    delta_rj = 1000
    delta_rj_feeless = delta_rj / (1 - asset_fee)

    feeless_state = initial_state.copy()
    feeless_state.asset_fee = 0
    for asset in feeless_state.asset_list:
        feeless_state.last_fee[asset] = 0

    # Test with trader buying asset i
    swap_state, swap_agent = oamm.simulate_swap(initial_state, old_agent, j, i, delta_rj, 0)
    feeless_swap_state, feeless_swap_agent = oamm.simulate_swap(feeless_state, old_agent, j, i, delta_rj_feeless, 0)
    feeless_spot_price = feeless_swap_state.price(j)
    spot_price = swap_state.price(j)
    if feeless_swap_state.fail == '' and swap_state.fail == '':
        if feeless_spot_price != pytest.approx(spot_price, rel=1e-16):
            raise AssertionError('Spot price is wrong.')


@given(st.floats(min_value=10000, max_value=10000000),
       st.floats(min_value=10000, max_value=10000000),
       st.floats(min_value=10000, max_value=10000000),
       st.floats(min_value=10000, max_value=10000000),
       st.floats(min_value=10000, max_value=10000000),
       st.floats(min_value=10000, max_value=10000000),
       st.floats(min_value=0.0001, max_value=0.01),
       st.floats(min_value=0.0001, max_value=0.01), )
def test_sell_with_partial_lrna_mint(
        hdx_liquidity: float,
        dot_liquidity: float,
        usd_liquidity: float,
        hdx_lrna: float,
        dot_lrna: float,
        usd_lrna: float,
        asset_fee: float,
        lrna_fee: float,
):
    asset_dict = {
        'HDX': {'liquidity': hdx_liquidity, 'LRNA': hdx_lrna},
        'DOT': {'liquidity': dot_liquidity, 'LRNA': dot_lrna},
        'USD': {'liquidity': usd_liquidity, 'LRNA': usd_lrna},
    }

    initial_state_0 = oamm.OmnipoolState(
        tokens=asset_dict,
        tvl_cap=float('inf'),
        asset_fee=asset_fee,
        lrna_fee=lrna_fee,
        lrna_mint_pct=0.0
    )

    initial_state_50 = oamm.OmnipoolState(
        tokens=asset_dict,
        tvl_cap=float('inf'),
        asset_fee=asset_fee,
        lrna_fee=lrna_fee,
        lrna_mint_pct=0.5
    )

    initial_state_100 = oamm.OmnipoolState(
        tokens=asset_dict,
        tvl_cap=float('inf'),
        asset_fee=asset_fee,
        lrna_fee=lrna_fee,
        lrna_mint_pct=1.0
    )

    old_agent = Agent(
        holdings={token: 10000 for token in initial_state_0.asset_list + ['LRNA']}
    )

    i = 'DOT'
    j = 'USD'

    delta_ri = 1000

    # Test with trader buying asset i
    swap_state_100, swap_agent_100 = oamm.simulate_swap(
        initial_state_100, copy.deepcopy(old_agent), j, i, 0, delta_ri
    )
    swap_state_50, swap_agent_50 = oamm.simulate_swap(
        initial_state_50, copy.deepcopy(old_agent), j, i, 0, delta_ri
    )
    swap_state_0, swap_agent_0 = oamm.simulate_swap(
        initial_state_0, copy.deepcopy(old_agent), j, i, 0, delta_ri
    )

    spot_price_100 = swap_state_100.price(j)
    spot_price_50 = swap_state_50.price(j)
    spot_price_0 = swap_state_0.price(j)

    if swap_state_100.fail == '' and swap_state_50.fail == '' and swap_state_0.fail == '':
        if spot_price_100 <= spot_price_50:
            raise AssertionError('Spot price is wrong.')
        if spot_price_50 <= spot_price_0:
            raise AssertionError('Spot price is wrong.')


@given(omnipool_reasonable_config(token_count=3, lrna_fee=0.0005, asset_fee=0.0025))
def test_lrna_buy_nonzero_fee(initial_state: oamm.OmnipoolState):
    initial_state.lrna_fee_burn = 0
    old_state = initial_state
    old_agent = Agent(
        holdings={token: 1000000 for token in initial_state.asset_list + ['LRNA']}
    )
    delta_qa = 10
    i = old_state.asset_list[2]

    # Test with trader selling asset i
    new_state, new_agent = oamm.simulate_swap(
        old_state, old_agent,
        tkn_sell=i,
        tkn_buy='LRNA',
        buy_quantity=delta_qa
    )

    expected_delta_qi = -delta_qa / (1 - initial_state.lrna_fee(i))
    expected_lrna_fee = -(delta_qa + expected_delta_qi)

    if old_state.lrna[i] - new_state.lrna[i] != pytest.approx(
            new_agent.holdings['LRNA'] - old_agent.holdings['LRNA'] + expected_lrna_fee):
        raise AssertionError('Delta Qi is wrong.')

    if old_state.lrna_total - new_state.lrna_total != pytest.approx(
            new_agent.holdings['LRNA'] - old_agent.holdings['LRNA'] + expected_lrna_fee):
        raise AssertionError('Some LRNA is being incorrectly burned or minted.')


@given(omnipool_config(token_count=3), st.integers(min_value=1, max_value=2))
def test_swap_assets(initial_state: oamm.OmnipoolState, i):
    i_buy = initial_state.asset_list[i]
    old_state = initial_state

    old_agent = Agent(
        holdings={token: 10000 for token in initial_state.asset_list + ['LRNA']}
    )
    sellable_tokens = len(old_state.asset_list) - 1
    i_sell = old_state.asset_list[i % sellable_tokens + 1]
    delta_R = min(1000, old_state.liquidity[i_sell] / 2, old_state.liquidity[i_buy] / 2)

    # Test with trader selling asset i, no LRNA fee... price should match feeless
    new_state, new_agent = \
        oamm.simulate_swap(old_state, old_agent, i_buy, i_sell, sell_quantity=delta_R)

    # create copies of the old state with fees removed
    asset_fee_only_state = old_state.copy()
    asset_fee_only_state.lrna_fee = 0
    feeless_state = asset_fee_only_state.copy()
    feeless_state.asset_fee = 0
    for asset in feeless_state.asset_list:
        feeless_state.last_lrna_fee[asset] = 0
        feeless_state.last_fee[asset] = 0

    asset_fee_only_state, asset_fee_only_agent = \
        oamm.simulate_swap(asset_fee_only_state, old_agent, i_buy, i_sell, sell_quantity=delta_R)
    feeless_state, feeless_agent = \
        oamm.simulate_swap(feeless_state, old_agent, i_buy, i_sell, sell_quantity=delta_R)

    for j in old_state.asset_list:
        # assets in pools only go up compared to asset_fee_only_state
        if min(asset_fee_only_state.liquidity[j] - feeless_state.liquidity[j], 0) != pytest.approx(0):
            raise AssertionError("asset in pool {j} is lesser when compared with no-fee case")
        # asset in pool goes up from asset_fee_only_state -> new_state (i.e. introduction of LRNA fee)
        if min(new_state.liquidity[j] - asset_fee_only_state.liquidity[j], 0) != pytest.approx(0):
            raise AssertionError("asset in pool {j} is lesser when LRNA fee is added vs only asset fee")
        # invariant does not decrease
        if min(oamm.asset_invariant(new_state, j) / oamm.asset_invariant(old_state, j), 1) != pytest.approx(1):
            raise AssertionError("invariant ratio less than zero")
        # total quantity of R_i remains unchanged
        if (old_state.liquidity[j] + old_agent.holdings[j]
                != pytest.approx(new_state.liquidity[j] + new_agent.holdings[j])):
            raise AssertionError("total quantity of R[{j}] changed")

    # test that no LRNA is lost
    delta_Qi = new_state.lrna[i_sell] - old_state.lrna[i_sell]
    delta_Qj = new_state.lrna[i_buy] - old_state.lrna[i_buy]
    delta_Qh = new_state.lrna['HDX'] - old_state.lrna['HDX']
    if delta_Qj + delta_Qi + delta_Qh != pytest.approx(0, abs=1e10):
        raise AssertionError('Some LRNA was lost along the way.')

    delta_out_new = feeless_agent.holdings[i_buy] - old_agent.holdings[i_buy]

    # Test with trader buying asset i, no LRNA fee... price should match feeless
    buy_state = old_state.copy()
    buy_state.lrna_fee = 0
    buy_state.asset_fee = 0
    for asset in buy_state.asset_list:
        buy_state.last_lrna_fee[asset] = 0
        buy_state.last_fee[asset] = 0
    buy_state, buy_agent = oamm.simulate_swap(
        buy_state, old_agent, i_buy, i_sell, buy_quantity=delta_out_new
    )

    for j in old_state.asset_list:
        if not buy_state.liquidity[j] == pytest.approx(feeless_state.liquidity[j]):
            raise AssertionError(f'Liquidity mismatch in {j}')
        if not buy_state.lrna[j] == pytest.approx(feeless_state.lrna[j]):
            raise AssertionError(f'LRNA mismatch in {j}')
        if not (
                old_state.liquidity[j] + old_agent.holdings[j] ==
                pytest.approx(buy_state.liquidity[j] + buy_agent.holdings[j])
        ):
            raise AssertionError('Change in the total quantity of {j}.')
        # assert buy_agent.holdings[j] == pytest.approx(feeless_agent.holdings[j])
        # assert buy_agent.holdings['LRNA'] == pytest.approx(feeless_agent.holdings['LRNA'])


# @given(omnipool_config(token_count=4), st.floats(min_value=0.1, max_value=1), st.floats(min_value=0.1, max_value=1))
# def test_slip_fees(initial_state: oamm.OmnipoolState, lrna_slip_rate: float, asset_slip_rate: float):
#     initial_state.lrna_fee = oamm.slip_fee(lrna_slip_rate, minimum_fee=0.0001)
#     initial_state.asset_fee = oamm.slip_fee(asset_slip_rate, minimum_fee=0.0001)
#     initial_state.withdrawal_fee = False
#     initial_agent = Agent(holdings={tkn: 10000000 for tkn in initial_state.asset_list})
#     tkn_buy = initial_state.asset_list[2]
#     tkn_sell = initial_state.asset_list[3]
#     sell_quantity = 1
#     sell_state, sell_agent = oamm.swap(initial_state, initial_agent, tkn_buy, tkn_sell, sell_quantity=sell_quantity)
#     split_sell_state, split_sell_agent = initial_state.copy(), initial_agent.copy()
#     next_state, next_agent = {}, {}
#     for i in range(2):
#         next_state[i], next_agent[i] = oamm.swap(
#             old_state=split_sell_state,
#             old_agent=split_sell_agent,
#             tkn_sell=tkn_sell,
#             tkn_buy=tkn_buy,
#             sell_quantity=sell_quantity / 2
#         )
#         split_sell_state, split_sell_agent = next_state[i], next_agent[i]
#     if split_sell_agent.holdings[tkn_buy] < sell_agent.holdings[tkn_buy]:
#         raise AssertionError('Agent failed to save money by splitting the sell order.')
#
#     buy_quantity = 1
#     buy_state, buy_agent = oamm.swap(initial_state, initial_agent, tkn_buy, tkn_sell, buy_quantity=buy_quantity)
#     split_buy_state, split_buy_agent = initial_state.copy(), initial_agent.copy()
#     next_state, next_agent = {}, {}
#     for i in range(2):
#         next_state[i], next_agent[i] = oamm.swap(
#             old_state=split_buy_state,
#             old_agent=split_buy_agent,
#             tkn_sell=tkn_sell,
#             tkn_buy=tkn_buy,
#             buy_quantity=buy_quantity / 2
#         )
#         split_buy_state, split_buy_agent = next_state[i], next_agent[i]
#     if split_buy_agent.holdings[tkn_sell] < buy_agent.holdings[tkn_sell]:
#         raise AssertionError('Agent failed to save money by splitting the buy order.')
#
#     if ((initial_agent.holdings[tkn_sell] + initial_agent.holdings[tkn_buy]
#          + initial_state.liquidity[tkn_sell] + initial_state.liquidity[tkn_buy])
#             != pytest.approx(buy_agent.holdings[tkn_sell] + buy_agent.holdings[tkn_buy]
#                              + buy_state.liquidity[tkn_sell] + buy_state.liquidity[tkn_buy])):
#         raise AssertionError('Asset quantity is not constant after trade (one-part)')
#
#     if ((initial_agent.holdings[tkn_sell] + initial_agent.holdings[tkn_buy]
#          + initial_state.liquidity[tkn_sell] + initial_state.liquidity[tkn_buy])
#             != pytest.approx(split_buy_agent.holdings[tkn_sell] + split_buy_agent.holdings[tkn_buy]
#                              + split_buy_state.liquidity[tkn_sell] + split_buy_state.liquidity[tkn_buy])):
#         raise AssertionError('Asset quantity is not constant after trade (two-part)')
#

def test_trade_limit():
    initial_state = oamm.OmnipoolState(
        tokens={
            'HDX': {'liquidity': 1000000, 'LRNA': 1000000},
            'USD': {'liquidity': 1000000, 'LRNA': 1000000},
            'R1': {'liquidity': 1000000, 'LRNA': 1000000},
        },
        trade_limit_per_block=0.25
    )
    agent = Agent(
        holdings={'HDX': 1000000, 'USD': 1000000, 'R1': 1000000, 'LRNA': 1000000}
    )
    new_state = initial_state.copy()
    trades_allowed = 0
    while not new_state.fail:
        new_state, new_agent = oamm.simulate_swap(
            new_state, agent, 'USD', 'R1', sell_quantity=100000
        )
        if new_state.fail:
            break
        trades_allowed += 1

    assert trades_allowed == 2

    new_state = initial_state.copy()
    for i in range(26):
        if new_state.fail:
            raise AssertionError('Not enough trades allowed')
        new_state, new_agent = oamm.simulate_swap(
            new_state, agent, 'R1', 'USD', buy_quantity=1000
        )
        new_state, new_agent = oamm.simulate_swap(
            new_state, agent, 'USD', 'R1', sell_quantity=11000
        )

    if not new_state.fail:
        raise AssertionError('Too many trades allowed')


@given(
    st.floats(min_value=1e-5, max_value=1e5),
)
def test_dynamic_fees(hdx_price: float):
    initial_state = oamm.OmnipoolState(
        tokens={
            'HDX': {'liquidity': 100000 / hdx_price, 'LRNA': 100000},
            'USD': {'liquidity': 100000, 'LRNA': 100000},
            'R1': {'liquidity': 100000, 'LRNA': 100000},
        },
        asset_fee=DynamicFee(
            minimum=0.0025,
            amplification=10,
            decay=0.0005,
            maximum=0.40,
            current={'R1': 0.1, 'HDX': 0.0025, 'USD': 0.0025}
        ),
        lrna_fee=DynamicFee(
            minimum=0.0005,
            amplification=10,
            decay=0.0001,
            maximum=0.10,
            current={'R1': 0.1, 'HDX': 0.0005, 'USD': 0.0005}
        )
    )
    initial_hdx_fee = initial_state.asset_fee('HDX')
    initial_usd_fee = initial_state.asset_fee('USD')
    initial_usd_lrna_fee = initial_state.lrna_fee('USD')
    initial_hdx_lrna_fee = initial_state.lrna_fee('HDX')
    initial_R1_fee = initial_state.asset_fee('R1')
    initial_R1_lrna_fee = initial_state.lrna_fee('R1')
    test_agent = Agent(
        holdings={tkn: initial_state.liquidity[tkn] / 100 for tkn in initial_state.asset_list}
    )
    test_state = initial_state.copy()
    test_state.swap(
        agent=test_agent,
        tkn_sell='USD',
        tkn_buy='HDX',
        sell_quantity=test_agent.holdings['USD']
    )
    test_state.update()

    if test_state.asset_fee('R1') >= initial_R1_fee:
        raise AssertionError('R1 fee should be decreasing due to decay.')
    if test_state.lrna_fee('R1') >= initial_R1_lrna_fee:
        raise AssertionError('R1 LRNA fee should be decreasing due to decay.')

    test_state.update()
    intermediate_hdx_fee = test_state.asset_fee('HDX')
    intermediate_usd_fee = test_state.asset_fee('USD')
    intermediate_usd_lrna_fee = test_state.lrna_fee('USD')
    intermediate_hdx_lrna_fee = test_state.lrna_fee('HDX')
    if not intermediate_hdx_fee > initial_hdx_fee:
        raise AssertionError('Fee should increase when price increases.')
    if not intermediate_usd_lrna_fee > initial_usd_lrna_fee:
        raise AssertionError('LRNA fee should increase when price decreases.')
    if not intermediate_usd_fee == initial_usd_fee:
        raise AssertionError('Asset fee should not change.')
    if not intermediate_hdx_lrna_fee == initial_hdx_lrna_fee:
        raise AssertionError('LRNA fee should not change.')

    test_state.swap(
        agent=test_agent,
        tkn_sell='HDX',
        tkn_buy='USD',
        sell_quantity=test_agent.holdings['HDX']
    )
    test_state.update()
    final_hdx_fee = test_state.asset_fee('HDX')
    final_usd_fee = test_state.asset_fee('USD')
    final_usd_lrna_fee = test_state.lrna_fee('USD')
    final_hdx_lrna_fee = test_state.lrna_fee('HDX')
    if not final_usd_fee > intermediate_usd_fee:
        raise AssertionError('Fee should increase when price increases.')
    if not final_hdx_lrna_fee > intermediate_hdx_lrna_fee:
        raise AssertionError('LRNA fee should increase when price decreases.')
    if not final_hdx_fee < intermediate_hdx_fee:
        raise AssertionError('Asset fee should decrease with time.')
    if not final_usd_lrna_fee < intermediate_usd_lrna_fee:
        raise AssertionError('LRNA fee should decrease with time.')


def test_dynamic_fee_multiple_block_update():
    init_vol_out = mpf(100)
    init_vol_in = 0
    W = mpf(0.2)
    amplification = 1
    decay = 1 / mpf(100000)
    init_liq = mpf(10000)
    init_liq_oracle = mpf(10000)
    R = init_liq - init_vol_out
    num_blocks = 1000
    init_fee = mpf(0.0025)
    fee_min = mpf(0.0025)
    fee_max = mpf(0.1)
    fee = init_fee
    vol_out_oracle = init_vol_out
    vol_in_oracle = init_vol_in
    liquidity_oracle = W * (init_liq - init_vol_out) + (1-W) * init_liq_oracle
    for j in range(num_blocks):
        x = (vol_out_oracle - vol_in_oracle) / liquidity_oracle
        delta_fee = amplification * x - decay
        fee = min(max(fee + delta_fee, fee_min), fee_max)
        # oracle updates
        vol_out_oracle = vol_out_oracle * (1 - W)
        vol_in_oracle = vol_in_oracle * (1 - W)
        liquidity_oracle = W * R + (1 - W) * liquidity_oracle

    liquidity_oracle = W * (init_liq - init_vol_out) + (1-W) * init_liq_oracle
    decays = [mpmath.power(1-W, i) for i in range(num_blocks)]
    mult = sum([decays[j] / (1 + (liquidity_oracle - R)/R * decays[j]) for j in range(num_blocks)])
    delta_fee = amplification * (init_vol_out - init_vol_in) / R * mult - decay * num_blocks
    fee2 = min(max(init_fee + delta_fee, fee_min), fee_max)
    assert fee == pytest.approx(fee2, rel=1e-20)

    m = min(20, num_blocks)
    x = amplification * (init_vol_out - init_vol_in) / R
    j_sum = 0
    for j in range(m):
        block_decay = mpmath.power(1 - W, j)
        j_sum += block_decay / (
            1 + (liquidity_oracle - R) / R * block_decay
        )
    w_term = ((1 - W) * (mpmath.power(1 - W, m) - mpmath.power(1 - W, num_blocks))) /  W
    fee3 = init_fee + x * (j_sum + w_term) - num_blocks * decay
    # assert fee3 == pytest.approx(fee, rel=1e-08)
    test_state = OmnipoolState(
        tokens={
            'HDX': {'liquidity': 1, 'LRNA': 1},
            'R1':{'liquidity': R, 'LRNA': 1}
        },
        lrna_fee=DynamicFee(
            minimum=fee_min,
            amplification=amplification,
            decay=decay,
            maximum=fee_max,
            current={'R1': init_fee, 'HDX': 0},
            liquidity={'R1': liquidity_oracle, 'HDX': 0},
            net_volume={'R1': init_vol_out - init_vol_in, 'HDX': 0}
        )
    )
    test_state.time_step = num_blocks
    fee4 = test_state.lrna_fee('R1')
    assert fee4 == pytest.approx(fee3, rel=1e-08)


@given(
    st.lists(asset_quantity_strategy, min_size=3, max_size=3),
    st.lists(asset_quantity_bounded_strategy, min_size=3, max_size=3),
    st.lists(asset_quantity_strategy, min_size=3, max_size=3),
    st.lists(asset_quantity_strategy, min_size=3, max_size=3),
    st.lists(asset_quantity_strategy, min_size=3, max_size=3),
    st.lists(asset_price_strategy, min_size=2, max_size=2),
    st.integers(min_value=10, max_value=1000),
)
def test_oracle_one_empty_block(liquidity: list[float], lrna: list[float], oracle_liquidity: list[float],
                                oracle_volume_in: list[float], oracle_volume_out: list[float],
                                oracle_prices: list[float], n):
    alpha = 2 / (n + 1)

    init_liquidity = {
        'HDX': {'liquidity': liquidity[0], 'LRNA': lrna[0]},
        'USD': {'liquidity': liquidity[1], 'LRNA': lrna[1]},
        'DOT': {'liquidity': liquidity[2], 'LRNA': lrna[2]},
    }

    init_oracle = {
        'liquidity': {'HDX': oracle_liquidity[0], 'USD': oracle_liquidity[1], 'DOT': oracle_liquidity[2]},
        'volume_in': {'HDX': oracle_volume_in[0], 'USD': oracle_volume_in[1], 'DOT': oracle_volume_in[2]},
        'volume_out': {'HDX': oracle_volume_out[0], 'USD': oracle_volume_out[1], 'DOT': oracle_volume_out[2]},
        'price': {'HDX': oracle_prices[0], 'USD': 1, 'DOT': oracle_prices[1]},
    }

    initial_omnipool = oamm.OmnipoolState(
        tokens=copy.deepcopy(init_liquidity),
        oracles={
            'price': n
        },
        asset_fee=0.0025,
        lrna_fee=0.0005,
        last_oracle_values={
            'price': copy.deepcopy(init_oracle)
        }
    )

    initial_state = GlobalState(
        pools={'omnipool': initial_omnipool},
        agents={}
    )

    events = run.run(initial_state=initial_state, time_steps=1, silent=True)
    omnipool_oracle = events[0].pools['omnipool'].oracles['price']
    for tkn in ['HDX', 'USD', 'DOT']:
        expected_liquidity = init_oracle['liquidity'][tkn] * (1 - alpha) + alpha * init_liquidity[tkn]['liquidity']
        if omnipool_oracle.liquidity[tkn] != expected_liquidity:
            raise AssertionError('Liquidity is not correct.')

        expected_vol_in = init_oracle['volume_in'][tkn] * (1 - alpha)
        if omnipool_oracle.volume_in[tkn] != expected_vol_in:
            raise AssertionError('Volume is not correct.')

        expected_vol_out = init_oracle['volume_out'][tkn] * (1 - alpha)
        if omnipool_oracle.volume_out[tkn] != expected_vol_out:
            raise AssertionError('Volume is not correct.')

        init_price = init_liquidity[tkn]['LRNA'] / init_liquidity[tkn]['liquidity']
        expected_price = init_oracle['price'][tkn] * (1 - alpha) + alpha * init_price
        if omnipool_oracle.price[tkn] != expected_price:
            raise AssertionError('Price is not correct.')


@given(
    st.lists(asset_quantity_strategy, min_size=3, max_size=3),
    st.lists(asset_quantity_bounded_strategy, min_size=3, max_size=3),
    st.lists(asset_quantity_strategy, min_size=3, max_size=3),
    st.lists(asset_quantity_strategy, min_size=3, max_size=3),
    st.lists(asset_quantity_strategy, min_size=3, max_size=3),
    st.lists(asset_price_strategy, min_size=2, max_size=2),
    st.lists(st.floats(min_value=10, max_value=1000), min_size=2, max_size=2),
    st.integers(min_value=10, max_value=1000),
)
@settings(
    print_blob=True
)
def test_oracle_one_block_with_swaps(liquidity: list[float], lrna: list[float], oracle_liquidity: list[float],
                                     oracle_volume_in: list[float], oracle_volume_out: list[float],
                                     oracle_prices: list[float], trade_sizes: list[float], n):
    alpha = 2 / (n + 1)

    init_liquidity = {
        'HDX': {'liquidity': liquidity[0], 'LRNA': lrna[0]},
        'USD': {'liquidity': liquidity[1], 'LRNA': lrna[1]},
        'DOT': {'liquidity': liquidity[2], 'LRNA': lrna[2]},
    }

    init_oracle = {
        'liquidity': {'HDX': oracle_liquidity[0], 'USD': oracle_liquidity[1], 'DOT': oracle_liquidity[2]},
        'volume_in': {'HDX': oracle_volume_in[0], 'USD': oracle_volume_in[1], 'DOT': oracle_volume_in[2]},
        'volume_out': {'HDX': oracle_volume_out[0], 'USD': oracle_volume_out[1], 'DOT': oracle_volume_out[2]},
        'price': {'HDX': oracle_prices[0], 'USD': 1, 'DOT': oracle_prices[1]},
    }

    initial_omnipool = oamm.OmnipoolState(
        tokens=copy.deepcopy(init_liquidity),
        oracles={
            'price': n
        },
        asset_fee=0.0025,
        lrna_fee=0.0005,
        last_oracle_values={
            'price': copy.deepcopy(init_oracle)
        }
    )

    trader1_holdings = {'HDX': 1000000000, 'USD': 1000000000, 'LRNA': 1000000000, 'DOT': 1000000000}
    trader2_holdings = {'HDX': 1000000000, 'USD': 1000000000, 'LRNA': 1000000000, 'DOT': 1000000000}

    initial_state = GlobalState(
        pools={'omnipool': initial_omnipool},
        agents={
            'Trader1': Agent(
                holdings=trader1_holdings,
                trade_strategy=constant_swaps(
                    pool_id='omnipool',
                    sell_quantity=trade_sizes[0],
                    sell_asset='LRNA',
                    buy_asset='DOT'
                )
            ),
            'Trader2': Agent(
                holdings=trader2_holdings,
                trade_strategy=constant_swaps(
                    pool_id='omnipool',
                    sell_quantity=trade_sizes[1],
                    sell_asset='DOT',
                    buy_asset='LRNA'
                )
            ),
        }
    )

    events = run.run(initial_state=initial_state, time_steps=2, silent=True)
    omnipool_oracle_0 = events[0].pools['omnipool'].oracles['price']

    vol_in = {
        'HDX': 0,
        'USD': 0,
        'DOT': trader2_holdings['DOT'] - events[0].agents['Trader2'].holdings['DOT']
    }

    vol_out = {
        'HDX': 0,
        'USD': 0,
        'DOT': events[0].agents['Trader1'].holdings['DOT'] - trader1_holdings['DOT'],
    }

    for tkn in ['HDX', 'USD', 'DOT']:
        expected_liquidity = init_oracle['liquidity'][tkn] * (1 - alpha) + alpha * init_liquidity[tkn]['liquidity']
        if omnipool_oracle_0.liquidity[tkn] != expected_liquidity:
            raise AssertionError('Liquidity is not correct.')

        expected_vol_in = init_oracle['volume_in'][tkn] * (1 - alpha)
        if omnipool_oracle_0.volume_in[tkn] != expected_vol_in:
            raise AssertionError('Volume is not correct.')

        expected_vol_out = init_oracle['volume_out'][tkn] * (1 - alpha)
        if omnipool_oracle_0.volume_out[tkn] != expected_vol_out:
            raise AssertionError('Volume is not correct.')

        init_price = init_liquidity[tkn]['LRNA'] / init_liquidity[tkn]['liquidity']
        expected_price = init_oracle['price'][tkn] * (1 - alpha) + alpha * init_price
        if omnipool_oracle_0.price[tkn] != expected_price:
            raise AssertionError('Price is not correct.')

    omnipool_oracle_1 = events[1].pools['omnipool'].oracles['price']
    for tkn in ['HDX', 'USD', 'DOT']:
        expected_liquidity = omnipool_oracle_0.liquidity[tkn] * (1 - alpha) + alpha * init_liquidity[tkn]['liquidity']
        if omnipool_oracle_1.liquidity[tkn] != pytest.approx(expected_liquidity, 1e-10):
            raise AssertionError('Liquidity is not correct.')

        expected_vol_in = omnipool_oracle_0.volume_in[tkn] * (1 - alpha) + alpha * vol_in[tkn]
        if omnipool_oracle_1.volume_in[tkn] != pytest.approx(expected_vol_in, 1e-10):
            raise AssertionError('Volume is not correct.')

        expected_vol_out = omnipool_oracle_0.volume_out[tkn] * (1 - alpha) + alpha * vol_out[tkn]
        if omnipool_oracle_1.volume_out[tkn] != pytest.approx(expected_vol_out, 1e-9):
            raise AssertionError('Volume is not correct.')

        price_1 = events[0].pools['omnipool'].price(tkn)
        expected_price = omnipool_oracle_0.price[tkn] * (1 - alpha) + alpha * price_1
        if omnipool_oracle_1.price[tkn] != pytest.approx(expected_price, 1e-10):
            raise AssertionError('Price is not correct.')


@given(
    st.lists(asset_quantity_strategy, min_size=3, max_size=3),
    st.lists(asset_quantity_bounded_strategy, min_size=3, max_size=3),
    st.lists(asset_quantity_strategy, min_size=3, max_size=3),
    st.lists(asset_quantity_strategy, min_size=3, max_size=3),
    st.lists(asset_quantity_strategy, min_size=3, max_size=3),
    st.lists(asset_price_strategy, min_size=2, max_size=2),
    st.integers(min_value=10, max_value=1000),
)
def test_dynamic_fees_empty_block(liquidity: list[float], lrna: list[float], oracle_liquidity: list[float],
                                  oracle_volume_in: list[float], oracle_volume_out: list[float],
                                  oracle_prices: list[float], n):

    init_liquidity = {
        'HDX': {'liquidity': liquidity[0], 'LRNA': lrna[0]},
        'USD': {'liquidity': liquidity[1], 'LRNA': lrna[1]},
        'DOT': {'liquidity': liquidity[2], 'LRNA': lrna[2]},
    }

    init_oracle = {
        'liquidity': {'HDX': oracle_liquidity[0], 'USD': oracle_liquidity[1], 'DOT': oracle_liquidity[2]},
        'volume_in': {'HDX': oracle_volume_in[0], 'USD': oracle_volume_in[1], 'DOT': oracle_volume_in[2]},
        'volume_out': {'HDX': oracle_volume_out[0], 'USD': oracle_volume_out[1], 'DOT': oracle_volume_out[2]},
        'price': {'HDX': oracle_prices[0], 'USD': 1, 'DOT': oracle_prices[1]},
    }

    init_lrna_fees = {
        'HDX': 0.0005,
        'USD': 0.0010,
        'DOT': 0.0050,
    }

    init_asset_fees = {
        'HDX': 0.01,
        'USD': 0.0025,
        'DOT': 0.0040,
    }

    asset_fee_params = {
        'minimum': 0.0025,
        'amplification': 0.2,
        'decay': 0.00005,
        'fee_max': 0.4,
    }

    lrna_fee_params = {
        'minimum': 0.0005,
        'amplification': 0.04,
        'decay': 0.00001,
        'fee_max': 0.1,
    }

    initial_omnipool = oamm.OmnipoolState(
        tokens=copy.deepcopy(init_liquidity),
        oracles={
            'price': n
        },
        asset_fee=DynamicFee(
            minimum=asset_fee_params['minimum'],
            amplification=asset_fee_params['amplification'],
            decay=asset_fee_params['decay'],
            maximum=asset_fee_params['fee_max'],
            current=copy.deepcopy(init_asset_fees)
        ),
        lrna_fee=DynamicFee(
            minimum=lrna_fee_params['minimum'],
            amplification=lrna_fee_params['amplification'],
            decay=lrna_fee_params['decay'],
            maximum=lrna_fee_params['fee_max'],
            current=copy.deepcopy(init_lrna_fees)
        ),
        last_oracle_values={
            'price': copy.deepcopy(init_oracle)
        },
        update_function=lambda self: [self.lrna_fee(tkn) + self.asset_fee(tkn) for tkn in self.asset_list]
    )

    initial_state = GlobalState(
        pools={'omnipool': initial_omnipool},
        agents={}
    )

    events = run.run(initial_state=initial_state, time_steps=1, silent=True)
    omnipool = events[0].pools['omnipool']
    omnipool_oracle = omnipool.oracles['price']
    for tkn in ['HDX', 'USD', 'DOT']:
        x = (omnipool_oracle.volume_out[tkn] - omnipool_oracle.volume_in[tkn]) / omnipool_oracle.liquidity[tkn]

        df = -lrna_fee_params['amplification'] * x - lrna_fee_params['decay']
        expected_lrna_fee = min(max(init_lrna_fees[tkn] + df, lrna_fee_params['minimum']), lrna_fee_params['fee_max'])
        if omnipool.last_lrna_fee[tkn] != pytest.approx(expected_lrna_fee, rel=1e-15):
            raise AssertionError('LRNA fee is not correct.')

        df = asset_fee_params['amplification'] * x - asset_fee_params['decay']
        expected_asset_fee = min(max(init_asset_fees[tkn] + df, asset_fee_params['minimum']),
                                 asset_fee_params['fee_max'])
        if omnipool.last_fee[tkn] != pytest.approx(expected_asset_fee, rel=1e-15):
            raise AssertionError('Asset fee is not correct.')


@given(
    liquidity=st.lists(asset_quantity_strategy, min_size=3, max_size=3),
    lrna=st.lists(asset_quantity_bounded_strategy, min_size=3, max_size=3),
    oracle_liquidity=st.lists(asset_quantity_strategy, min_size=3, max_size=3),
    oracle_volume_in=st.lists(asset_quantity_strategy, min_size=3, max_size=3),
    oracle_volume_out=st.lists(asset_quantity_strategy, min_size=3, max_size=3),
    oracle_period=st.integers(min_value=10, max_value=1000),
    trade_size=st.floats(min_value=-1000, max_value=1000),
    lrna_fees=st.lists(st.floats(min_value=0.0005, max_value=0.10), min_size=3, max_size=3),
    asset_fees=st.lists(st.floats(min_value=0.0025, max_value=0.40), min_size=3, max_size=3),
    amp=st.lists(st.floats(min_value=0.001, max_value=100), min_size=2, max_size=2),
    decay=st.lists(st.floats(min_value=0.000001, max_value=0.0001), min_size=2, max_size=2),
)
def test_dynamic_fees_with_trade(liquidity: list[float], lrna: list[float], oracle_liquidity: list[float],
                                 oracle_volume_in: list[float], oracle_volume_out: list[float],
                                 oracle_period, trade_size: float, lrna_fees: list[float],
                                 asset_fees: list[float], amp: list[float], decay: list[float]):
    assume(trade_size != 0)
    init_liquidity = {
        'HDX': {'liquidity': liquidity[0], 'LRNA': lrna[0]},
        'USD': {'liquidity': liquidity[1], 'LRNA': lrna[1]},
        'DOT': {'liquidity': liquidity[2], 'LRNA': lrna[2]},
    }

    init_oracle = {
        'liquidity': {'HDX': oracle_liquidity[0], 'USD': oracle_liquidity[1], 'DOT': oracle_liquidity[2]},
        'volume_in': {'HDX': oracle_volume_in[0], 'USD': oracle_volume_in[1], 'DOT': oracle_volume_in[2]},
        'volume_out': {'HDX': oracle_volume_out[0], 'USD': oracle_volume_out[1], 'DOT': oracle_volume_out[2]},
        'price': {'HDX': 1, 'USD': 1, 'DOT': 1},  # this is not relevant to the fee calculation
    }

    init_lrna_fees = {
        'HDX': lrna_fees[0],
        'USD': lrna_fees[1],
        'DOT': lrna_fees[2],
    }

    init_asset_fees = {
        'HDX': asset_fees[0],
        'USD': asset_fees[1],
        'DOT': asset_fees[2],
    }

    asset_fee_params = {
        'minimum': 0.0025,
        'amplification': amp[0],
        'raise_oracle_name': 'price',
        'decay': decay[0],
        'fee_max': 0.4,
    }

    lrna_fee_params = {
        'minimum': 0.0005,
        'amplification': amp[1],
        'decay': decay[1],
        'fee_max': 0.1,
    }

    initial_omnipool = oamm.OmnipoolState(
        tokens=copy.deepcopy(init_liquidity),
        oracles={
            'price': oracle_period
        },
        asset_fee=DynamicFee(
            minimum=asset_fee_params['minimum'],
            amplification=asset_fee_params['amplification'],
            decay=asset_fee_params['decay'],
            maximum=asset_fee_params['fee_max'],
            current=copy.deepcopy(init_asset_fees)
        ),
        lrna_fee=DynamicFee(
            minimum=lrna_fee_params['minimum'],
            amplification=lrna_fee_params['amplification'],
            decay=lrna_fee_params['decay'],
            maximum=lrna_fee_params['fee_max'],
            current=copy.deepcopy(init_lrna_fees)
        ),
        last_oracle_values={
            'price': copy.deepcopy(init_oracle)
        },
        lrna_fee_burn=0,
        update_function=lambda self: [self.lrna_fee(tkn) + self.asset_fee(tkn) for tkn in self.asset_list]
    )

    trader_holdings = {'HDX': 1000000000, 'USD': 1000000000, 'LRNA': 1000000000, 'DOT': 1000000000}

    initial_state = GlobalState(
        pools={'omnipool': initial_omnipool},
        agents={
            'trader': Agent(
                holdings=trader_holdings,
                trade_strategy=constant_swaps(
                    pool_id='omnipool',
                    sell_quantity=trade_size,
                    sell_asset='USD',
                    buy_asset='DOT'
                )
            ),
        }
    )

    events = run.run(initial_state=initial_state, time_steps=3, silent=True)

    # test non-empty block fee dynamics

    omnipool = events[1].pools['omnipool']
    prev_lrna_fees = events[0].pools['omnipool'].last_lrna_fee
    prev_asset_fees = events[0].pools['omnipool'].last_fee
    omnipool_oracle = omnipool.oracles['price']
    for tkn in ['HDX', 'USD', 'DOT']:
        x = (omnipool_oracle.volume_out[tkn] - omnipool_oracle.volume_in[tkn]) / omnipool_oracle.liquidity[tkn]

        df = -lrna_fee_params['amplification'] * x - lrna_fee_params['decay']
        expected_lrna_fee = min(max(prev_lrna_fees[tkn] + df, lrna_fee_params['minimum']), lrna_fee_params['fee_max'])
        if omnipool.last_lrna_fee[tkn] != pytest.approx(expected_lrna_fee, rel=1e-15):
            raise AssertionError('LRNA fee is not correct.')

        df = asset_fee_params['amplification'] * x - asset_fee_params['decay']
        expected_asset_fee = min(max(prev_asset_fees[tkn] + df, asset_fee_params['minimum']),
                                 asset_fee_params['fee_max'])
        if omnipool.last_fee[tkn] != pytest.approx(expected_asset_fee, rel=1e-15):
            raise AssertionError('Asset fee is not correct.')


@given(asset_quantity_strategy, omnipool_config())
def test_LP_delta_r(lp_amount, omnipool: oamm.OmnipoolState):
    agent = Agent(
        holdings={
            tkn: 100000000 for tkn in omnipool.asset_list
        }
    )
    initial_asset_holdings = copy.deepcopy(agent.holdings)
    omnipool.add_liquidity(
        agent=agent,
        quantity=lp_amount,
        tkn_add='HDX'
    )
    if agent.holdings['HDX'] != initial_asset_holdings['HDX'] - agent.delta_r[('omnipool', 'HDX')]:
        raise AssertionError('Delta_r is not correct.')


@given(omnipool_reasonable_config(remove_liquidity_volatility_threshold=0.01, asset_fee=0, lrna_fee=0))
def test_volatility_limit(initial_state: oamm.OmnipoolState):
    agent = Agent(holdings={'HDX': 1000000000})
    omnipool=initial_state.copy()
    omnipool.add_liquidity(agent, quantity=1000, tkn_add='HDX')
    omnipool.swap(agent, tkn_sell='HDX', tkn_buy='LRNA', sell_quantity=mpf(omnipool.liquidity['HDX'] / 200))
    omnipool.remove_liquidity(agent, quantity=1000, tkn_remove='HDX')

    if not omnipool.fail:
        raise ValueError("Volatility limit should be exceeded")

    # go forward one block, which should be enough for the volatility to decay
    updated_pool = omnipool.copy().update()

    updated_pool.remove_liquidity(agent, agent.holdings[('omnipool', 'HDX')], tkn_remove='HDX')
    if updated_pool.fail:
        raise ValueError("Volatility limit should not be exceeded")


@given(omnipool_reasonable_config(), st.floats(min_value=0.01, max_value=0.1), st.floats(min_value=0.01, max_value=0.1))
def test_LP_limits(omnipool: oamm.OmnipoolState, max_withdrawal_per_block, max_lp_per_block):
    omnipool.max_withdrawal_per_block = max_withdrawal_per_block
    omnipool.max_lp_per_block = max_lp_per_block
    state = omnipool.copy()
    initial_agent = Agent(holdings={'HDX': 10000000000})
    agent = initial_agent.copy()
    state.add_liquidity(
        agent=agent,
        tkn_add='HDX',
        quantity=state.liquidity['HDX'] * max_lp_per_block
    )
    if state.fail:
        raise AssertionError('Valid LP operation failed.')
    state = omnipool.copy()
    agent = initial_agent.copy()
    state.add_liquidity(
        agent=agent,
        tkn_add='HDX',
        quantity=state.liquidity['HDX'] * max_lp_per_block + 1
    )
    if not state.fail:
        raise AssertionError('Invalid LP operation succeeded.')
    state = omnipool.copy()
    agent = initial_agent.copy()
    # add liquidity again to test remove liquidity
    state.add_liquidity(
        agent=agent,
        tkn_add='HDX',
        quantity=state.liquidity['HDX'] * max_lp_per_block
    )
    if state.fail:
        raise AssertionError('Second LP operation failed.')
    withdraw_quantity = agent.holdings[('omnipool', 'HDX')]
    total_shares = state.shares['HDX']
    state.remove_liquidity(
        agent=agent,
        tkn_remove='HDX',
        quantity=withdraw_quantity  # agent.holdings[('omnipool', 'HDX')]
    )
    if withdraw_quantity / total_shares > max_withdrawal_per_block and not state.fail:
        raise AssertionError('Agent was able to remove too much liquidity.')
    state.update()
    state.remove_liquidity(
        agent=agent,
        tkn_remove='HDX',
        quantity=state.shares['HDX'] * max_withdrawal_per_block
    )
    if agent.is_holding(('omnipool', 'HDX')) and state.fail:
        raise AssertionError('Agent was not able to remove liquidity.')


@given(
    st.floats(min_value=0.50, max_value=1.5)
)
def test_liquidity_operations_and_spot_prices(oracle_mult):
    tokens = {
        'HDX': {'liquidity': 44000000, 'LRNA': 275143},
        'WETH': {'liquidity': 1400, 'LRNA': 2276599},
        'DAI': {'liquidity': 2268262, 'LRNA': 2268262},
        'DOT': {'liquidity': 88000, 'LRNA': 546461},
        'WBTC': {'liquidity': 47, 'LRNA': 1145210},
    }

    prices = {tkn: tokens[tkn]['LRNA'] / tokens[tkn]['liquidity'] for tkn in tokens}

    init_oracle = {
        'liquidity': {tkn: tokens[tkn]['liquidity'] for tkn in tokens},
        'volume_in': {tkn: 0 for tkn in tokens},
        'volume_out': {tkn: 0 for tkn in tokens},
        'price': {tkn: oracle_mult * prices[tkn] for tkn in tokens},
    }

    omnipool: oamm.OmnipoolState = oamm.OmnipoolState(
        tokens={
            'HDX': {'liquidity': 44000000, 'LRNA': 275143},
            'WETH': {'liquidity': 1400, 'LRNA': 2276599},
            'DAI': {'liquidity': 2268262, 'LRNA': 2268262},
            'DOT': {'liquidity': 88000, 'LRNA': 546461},
            'WBTC': {'liquidity': 47, 'LRNA': 1145210},
        },
        preferred_stablecoin='DAI',
        oracles={'price': 19, 'volatility': 19},
        last_oracle_values={
            'price': copy.deepcopy(init_oracle),
            'volatility': copy.deepcopy(init_oracle),
        },
    )

    agent = Agent(holdings={'DOT': 10000})
    add_state, add_agent = oamm.simulate_add_liquidity(
        old_state=omnipool.copy(),
        old_agent=agent.copy(),
        tkn_add='DOT',
        quantity=agent.holdings['DOT']
    )

    remove_state, remove_agent = oamm.simulate_remove_liquidity(
        old_state=add_state.copy(),
        old_agent=add_agent.copy(),
        tkn_remove='DOT',
        quantity=add_agent.holdings[('omnipool', 'DOT')]
    )

    if add_agent.holdings[('omnipool', 'DOT')] == 0:
        raise

    for tkn in omnipool.asset_list:
        initial_price = omnipool.price(tkn)
        add_price = add_state.price(tkn)
        remove_price = remove_state.price(tkn)
        if initial_price != pytest.approx(add_price, rel=1e-15):
            raise AssertionError('Price is not correct after add liquidity.')

        if initial_price != pytest.approx(remove_price, rel=1e-15):
            raise AssertionError('Price is not correct after remove liquidity.')


# @settings(max_examples=10000)
@given(
    st.floats(min_value=0, max_value=0.1, exclude_min=True),
    st.floats(min_value=-0.02, max_value=0, exclude_max=True),
    st.floats(min_value=0.50, max_value=1.5)
)
def test_lowering_price(lp_multiplier, price_movement, oracle_mult):
    # def test_lowering_price(lp_multiplier, price_movement):
    # lp_multiplier = 0.1
    # price_movement = -0.1
    # mult = 0.99

    tokens = {
        'HDX': {'liquidity': 44000000, 'LRNA': 275143},
        'WETH': {'liquidity': 1400, 'LRNA': 2276599},
        'DAI': {'liquidity': 2268262, 'LRNA': 2268262},
        'DOT': {'liquidity': 88000, 'LRNA': 546461},
        'WBTC': {'liquidity': 47, 'LRNA': 1145210},
    }

    trade_size = tokens['DOT']['liquidity'] * 1 / math.sqrt(1 + price_movement) - tokens['DOT']['liquidity']

    prices = {tkn: tokens[tkn]['LRNA'] / tokens[tkn]['liquidity'] for tkn in tokens}

    init_oracle = {
        'liquidity': {tkn: tokens[tkn]['liquidity'] for tkn in tokens},
        'volume_in': {tkn: 0 for tkn in tokens},
        'volume_out': {tkn: 0 for tkn in tokens},
        'price': {tkn: oracle_mult * prices[tkn] for tkn in tokens},
    }

    omnipool: oamm.OmnipoolState = oamm.OmnipoolState(
        tokens=tokens,
        preferred_stablecoin='DAI',
        oracles={'price': 19, 'volatility': 19},
        last_oracle_values={
            'price': copy.deepcopy(init_oracle),
            'volatility': copy.deepcopy(init_oracle),
        },
        withdrawal_fee=True,
        min_withdrawal_fee=0.0001,
    )

    market_prices = {tkn: omnipool.usd_price(tkn) for tkn in omnipool.asset_list}

    holdings = {tkn: 1000000000 for tkn in omnipool.asset_list + ['LRNA']}
    agent = Agent(holdings=holdings)

    swap_state, swap_agent = oamm.simulate_swap(
        old_state=omnipool.copy(),
        old_agent=agent.copy(),
        tkn_sell='DOT',
        tkn_buy='DAI',
        sell_quantity=trade_size
    )

    add_state, add_agent = oamm.simulate_add_liquidity(
        old_state=swap_state.copy(),
        old_agent=swap_agent.copy(),
        tkn_add='DOT',
        quantity=swap_state.liquidity['DOT'] * lp_multiplier
    )

    global_state = GlobalState(
        pools={'omnipool': add_state},
        agents={'attacker': add_agent},
        external_market=market_prices
    )

    arb_state = omnipool_arbitrage('omnipool', 20).execute(
        state=global_state.copy(),
        agent_id='attacker'
    )

    arbed_pool = arb_state.pools['omnipool']
    arbed_agent = arb_state.agents['attacker']

    remove_state, remove_agent = oamm.simulate_remove_liquidity(
        old_state=arbed_pool.copy(),
        old_agent=arbed_agent.copy(),
        tkn_remove='DOT',
        quantity=arbed_agent.holdings[('omnipool', 'DOT')]
    )

    initial_value = omnipool.cash_out(agent, market_prices)
    final_value = remove_state.cash_out(remove_agent, market_prices)
    profit = final_value - initial_value
    if profit > 0:
        raise


def test_add_and_remove_liquidity():
    lp_multiplier = 0.1
    oracle_mult = 0.99

    tokens = {
        'HDX': {'liquidity': 44000000, 'LRNA': 275143},
        'WETH': {'liquidity': 1400, 'LRNA': 2276599},
        'DAI': {'liquidity': 2268262, 'LRNA': 2268262},
        'DOT': {'liquidity': 88000, 'LRNA': 546461},
        'WBTC': {'liquidity': 47, 'LRNA': 1145210},
    }

    prices = {tkn: tokens[tkn]['LRNA'] / tokens[tkn]['liquidity'] for tkn in tokens}

    init_oracle = {
        'liquidity': {tkn: tokens[tkn]['liquidity'] for tkn in tokens},
        'volume_in': {tkn: 0 for tkn in tokens},
        'volume_out': {tkn: 0 for tkn in tokens},
        'price': {tkn: oracle_mult * prices[tkn] for tkn in tokens},
    }

    omnipool: oamm.OmnipoolState = oamm.OmnipoolState(
        tokens=tokens,
        preferred_stablecoin='DAI',
        oracles={'price': 19, 'volatility': 19},
        last_oracle_values={
            'price': copy.deepcopy(init_oracle),
            'volatility': copy.deepcopy(init_oracle),
        },
    )

    market_prices = {tkn: omnipool.usd_price(tkn) for tkn in omnipool.asset_list}

    holdings = {tkn: 1000000000 for tkn in omnipool.asset_list}
    agent = Agent(holdings=holdings)

    add_state, add_agent = oamm.simulate_add_liquidity(
        old_state=omnipool.copy(),
        old_agent=agent.copy(),
        tkn_add='DOT',
        quantity=omnipool.liquidity['DOT'] * lp_multiplier
    )

    remove_state, remove_agent = oamm.simulate_remove_liquidity(
        old_state=add_state.copy(),
        old_agent=add_agent.copy(),
        tkn_remove='DOT',
        quantity=add_agent.holdings[('omnipool', 'DOT')]
    )

    initial_value = omnipool.cash_out(agent, market_prices)
    final_value = remove_state.cash_out(remove_agent, market_prices)

    profit = final_value - initial_value
    if profit > 0:
        raise


@given(tkn_lrna=st.floats(min_value=1000, max_value=10000000))
def test_calculate_sell_from_buy(tkn_lrna):
    omnipool = OmnipoolState(
        tokens={
            "HDX": {"liquidity": mpf(10000000), "LRNA": mpf(1000000)},
            "USDT": {"liquidity": mpf(1000000), "LRNA": mpf(1000000)},
            "TKN": {"liquidity": mpf(100000), "LRNA": mpf(tkn_lrna)}
        },
        lrna_fee=0.0005,
        asset_fee=0.0025,
    )
    buy_quantity = 1
    tkn_sell = 'TKN'
    tkn_buy = 'USDT'
    sell_quantity = omnipool.calculate_sell_from_buy(
        tkn_sell=tkn_sell,
        tkn_buy=tkn_buy,
        buy_quantity=1
    )
    buy_agent = Agent(holdings={tkn: 1000000 for tkn in omnipool.asset_list})
    omnipool.copy().swap(
        agent=buy_agent,
        tkn_sell=tkn_sell,
        tkn_buy=tkn_buy,
        buy_quantity=buy_quantity
    )
    actual_sell_quantity = buy_agent.initial_holdings[tkn_sell] - buy_agent.holdings[tkn_sell]
    if actual_sell_quantity != pytest.approx(sell_quantity, rel=1e-40):
        raise AssertionError(f'sell quantity {actual_sell_quantity} != calculated {sell_quantity}')


def test_calculate_sell_from_buy_low_liq_sell_asset():
    tokens = {
        "HDX": {"liquidity": mpf(10000000), "LRNA": mpf(1000000)},
        "USDT": {"liquidity": mpf(1000000), "LRNA": mpf(1000000)},
        "DOT": {"liquidity": mpf(100000), "LRNA": mpf(1000000)},
        "TKN": {"liquidity": mpf(100), "LRNA": mpf(100)}  # spot price of $1, TVL in Omnipool $100
    }
    omnipool = OmnipoolState(
        tokens=tokens,
        lrna_fee=0.0005,
        asset_fee=0.0025,
    )

    buy_amt = omnipool.calculate_sell_from_buy(tkn_sell='TKN', tkn_buy='USDT', buy_quantity=1000)
    if buy_amt != float('inf'):
        raise AssertionError(f'buy_amt {buy_amt} != inf')


@given(omnipool_config())
def test_calculate_buy_from_sell(omnipool: oamm.OmnipoolState):
    agent = Agent(holdings={tkn: 1000000000 for tkn in omnipool.asset_list})
    sell_quantity = 1
    tkn_sell = omnipool.asset_list[1]
    tkn_buy = omnipool.asset_list[2]
    test_state, test_agent = omnipool.copy(), agent.copy()
    buy_quantity = omnipool.calculate_buy_from_sell(
        tkn_sell=tkn_sell,
        tkn_buy=tkn_buy,
        sell_quantity=sell_quantity
    )
    test_state.swap(
        agent=test_agent,
        tkn_sell=tkn_sell,
        tkn_buy=tkn_buy,
        buy_quantity=buy_quantity
    )
    actual_sell_quantity = test_agent.initial_holdings[tkn_sell] - test_agent.holdings[tkn_sell]
    actual_buy_quantity = test_agent.holdings[tkn_buy] - test_agent.initial_holdings[tkn_buy]
    if buy_quantity != pytest.approx(actual_buy_quantity, rel=1e-40):
        raise AssertionError(f'buy_quantity {buy_quantity} != right_answer {actual_buy_quantity}')
    if sell_quantity != pytest.approx(actual_sell_quantity, rel=1e-40):
        raise AssertionError(f'sell_quantity {sell_quantity} != actual_sell_quantity {actual_sell_quantity}')
    # buy_quantity_2 = omnipool.calculate_buy_from_sell(


@given(
    hdx_lrna=st.floats(min_value=100000000, max_value=1000000000),
    usd_lrna=st.floats(min_value=100000000, max_value=1000000000),
    hdx_asset_fee=st.floats(min_value=0, max_value=0.1),
    hdx_lrna_fee=st.floats(min_value=0, max_value=0.1),
    usd_asset_fee=st.floats(min_value=0, max_value=0.1),
    usd_lrna_fee=st.floats(min_value=0, max_value=0.1)
)
def test_buy_sell_spot(
        hdx_lrna: float, usd_lrna: float, hdx_asset_fee: float, hdx_lrna_fee: float, usd_asset_fee: float,
        usd_lrna_fee: float
):
    tokens = {
        'HDX': {'liquidity': mpf(1000000000), 'LRNA': hdx_lrna},
        'USD': {'liquidity': mpf(1000000000), 'LRNA': usd_lrna},
    }
    initial_state = oamm.OmnipoolState(
        tokens=tokens,
        lrna_fee={'HDX': hdx_lrna_fee, 'USD': usd_lrna_fee},
        asset_fee={'HDX': hdx_asset_fee, 'USD': usd_asset_fee},
    )
    agent = Agent(holdings={tkn: mpf(1000) for tkn in initial_state.asset_list})
    test_state, test_agent = initial_state.copy(), agent.copy()
    buy_quantity = 0.001
    hdx_per_usd = initial_state.sell_spot(tkn_sell='USD', tkn_buy='HDX')
    usd_per_hdx = initial_state.buy_spot(tkn_buy='HDX', tkn_sell='USD')
    test_state.swap(
        agent=test_agent,
        tkn_sell='USD',
        tkn_buy='HDX',
        buy_quantity=buy_quantity
    )
    actual_sell_quantity = test_agent.initial_holdings['USD'] - test_agent.holdings['USD']
    actual_buy_quantity = test_agent.holdings['HDX'] - test_agent.initial_holdings['HDX']
    ex_price_hdx = actual_sell_quantity / actual_buy_quantity
    ex_price_usd = actual_buy_quantity / actual_sell_quantity
    if usd_per_hdx != pytest.approx(ex_price_hdx, rel=1e-08):
        raise AssertionError(f'sell_spot_hdx {usd_per_hdx} != ex_price_hdx {ex_price_hdx}')
    if hdx_per_usd != pytest.approx(ex_price_usd, rel=1e-08):
        raise AssertionError(f'sell_spot_usd {hdx_per_usd} != ex_price_usd {ex_price_usd}')


def test_LRNA_price_LRNA():
    '''Test that we can call lrna_price with input LRNA and get 1'''
    initial_state = oamm.OmnipoolState(
        tokens={
            'HDX': {'liquidity': mpf(10000000000), 'LRNA': mpf(5000000)},
            'USD': {'liquidity': mpf(1000000000), 'LRNA': mpf(3333333333)},
            'DOT': {'liquidity': mpf(100000000), 'LRNA': mpf(1111111111)},
        },
        lrna_fee=0.0005,
        asset_fee=0.0025,
        preferred_stablecoin='USD'
    )

    lrna_price = initial_state.lrna_price('LRNA')
    if lrna_price != pytest.approx(1, rel=1e-15):
        raise AssertionError(f'lrna_price {lrna_price} != 1')


@given(st.lists(asset_quantity_strategy, min_size=6, max_size=6),
       st.floats(min_value=0.0001, max_value=0.1, exclude_min=True))
def test_price_LRNA(amts: list, asset_fee: float):
    '''Tests the price function with LRNA as each input'''

    hdx_amt, usd_amt, dot_amt = mpf(amts[0]), mpf(amts[1]), mpf(amts[2])
    hdx_lrna, usd_lrna, dot_lrna = mpf(amts[3]), mpf(amts[4]), mpf(amts[5])

    initial_state = oamm.OmnipoolState(
        tokens={
            'HDX': {'liquidity': hdx_amt, 'LRNA': hdx_lrna},
            'USD': {'liquidity': usd_amt, 'LRNA': usd_lrna},
            'DOT': {'liquidity': dot_amt, 'LRNA': dot_lrna},
        },
        lrna_fee=0.0005,
        asset_fee=asset_fee,
        preferred_stablecoin='USD'
    )

    lrna_price = initial_state.price('LRNA', 'USD')
    usd_price = initial_state.price('USD', 'LRNA')
    if lrna_price != pytest.approx(usd_amt / usd_lrna, rel=1e-15):
        raise AssertionError(f'lrna_price {lrna_price} != {usd_amt / usd_lrna}')
    if usd_price != pytest.approx(usd_lrna / usd_amt, rel=1e-15):
        raise AssertionError(f'lrna_price {usd_price} != {usd_lrna / usd_amt}')


@given(st.lists(asset_quantity_strategy, min_size=6, max_size=6),
       st.floats(min_value=0.0001, max_value=0.1, exclude_min=True))
def test_sell_spot_LRNA(amts: list, asset_fee: float):
    '''Tests sell_spot with LRNA as the sell_tkn'''

    hdx_amt, usd_amt, dot_amt = mpf(amts[0]), mpf(amts[1]), mpf(amts[2])
    hdx_lrna, usd_lrna, dot_lrna = mpf(amts[3]), mpf(amts[4]), mpf(amts[5])

    initial_state = oamm.OmnipoolState(
        tokens={
            'HDX': {'liquidity': hdx_amt, 'LRNA': hdx_lrna},
            'USD': {'liquidity': usd_amt, 'LRNA': usd_lrna},
            'DOT': {'liquidity': dot_amt, 'LRNA': dot_lrna},
        },
        lrna_fee=0.0005,
        asset_fee=asset_fee,
        preferred_stablecoin='USD'
    )

    price = initial_state.sell_spot('LRNA', 'USD')
    if price != pytest.approx(usd_amt / usd_lrna * (1 - asset_fee), rel=1e-15):
        raise AssertionError(f'price {price} is incorrect')


@given(st.lists(asset_quantity_strategy, min_size=6, max_size=6),
       st.floats(min_value=0.0001, max_value=0.1, exclude_min=True))
def test_buy_spot_LRNA(amts: list, asset_fee: float):
    '''Tests buy_spot with LRNA as the sell_tkn'''

    hdx_amt, usd_amt, dot_amt = mpf(amts[0]), mpf(amts[1]), mpf(amts[2])
    hdx_lrna, usd_lrna, dot_lrna = mpf(amts[3]), mpf(amts[4]), mpf(amts[5])

    initial_state = oamm.OmnipoolState(
        tokens={
            'HDX': {'liquidity': hdx_amt, 'LRNA': hdx_lrna},
            'USD': {'liquidity': usd_amt, 'LRNA': usd_lrna},
            'DOT': {'liquidity': dot_amt, 'LRNA': dot_lrna},
        },
        lrna_fee=0.0005,
        asset_fee=asset_fee,
        preferred_stablecoin='USD'
    )

    price = initial_state.buy_spot('USD', 'LRNA')
    exp_price = usd_lrna / usd_amt
    if price != pytest.approx(exp_price / (1 - asset_fee), rel=1e-15):
        raise AssertionError(f'price {price} is incorrect')


def test_value_assets_without_equivalency_map():
    initial_state = oamm.OmnipoolState(
        tokens={
            'HDX': {'liquidity': mpf(1000000000), 'LRNA': mpf(100000000)},
            'USD': {'liquidity': mpf(1000000000), 'LRNA': mpf(1000000000)},
            'DOT': {'liquidity': mpf(1000000000), 'LRNA': mpf(10000000000)},
        },
        lrna_fee=0.0025,
        asset_fee=0.0005,
        preferred_stablecoin='USD'
    )

    assets = {'HDX': mpf(1000), 'USD': mpf(2000), 'DOT': mpf(3000), 'LRNA': mpf(4000)}
    val = initial_state.value_assets(assets, numeraire='USD')
    if val != 100 + 2000 + 30000 + 4000:
        raise AssertionError(f'val {val} is incorrect')


def test_no_preferred_stablecoin():
    '''Tests Omnipool initialization, as well as value_assets and usd_price, with no preferred_stablecoin'''
    initial_state = oamm.OmnipoolState(
        tokens={
            'HDX': {'liquidity': mpf(1000000000), 'LRNA': mpf(100000000)},
            'USD': {'liquidity': mpf(1000000000), 'LRNA': mpf(1000000000)},
            'DOT': {'liquidity': mpf(1000000000), 'LRNA': mpf(10000000000)},
        },
        lrna_fee=0.0025,
        asset_fee=0.0005,
    )

    # assets = {'HDX': mpf(1000), 'USD': mpf(2000), 'DOT': mpf(3000), 'LRNA': mpf(4000)}
    assets = {'HDX': mpf(1000), 'USD': mpf(2000), 'DOT': mpf(3000)}
    val = initial_state.value_assets(assets, numeraire='USD')
    # if val != 100 + 2000 + 30000 + 4000:
    if val != 100 + 2000 + 30000:
        raise AssertionError(f'val {val} is incorrect')

    usd_p = initial_state.usd_price('HDX', usd_asset='USD')
    if usd_p != pytest.approx(0.1, rel=1e-15):
        raise AssertionError(f'usd_p {usd_p} is incorrect')

    initial_state.__repr__()


def test_fee_application():
    initial_state = OmnipoolState(
        tokens={'HDX': {'liquidity': 1000000, 'LRNA': 1000}, 'USD': {'liquidity': 3000, 'LRNA': 150}},
        lrna_fee={'HDX': 0.0005, 'USD': 0.001},
        asset_fee={'HDX': 0.007, 'USD': 0.0025}
    )
    initial_agent = Agent(
        holdings={'HDX': 1000000}
    )
    sell_quantity = 1
    sell_agent = initial_agent.copy()
    initial_state.copy().swap(
        agent=sell_agent,
        tkn_sell='HDX',
        tkn_buy='USD',
        sell_quantity=sell_quantity
    )
    buy_quantity = sell_agent.holdings['USD']
    sell_lrna_agent = initial_agent.copy()
    sell_lrna_state = initial_state.copy()
    sell_lrna_state.asset_fee = 0
    sell_lrna_state.lrna_fee = 0
    sell_lrna_state.swap(
        agent=sell_lrna_agent,
        sell_quantity=sell_quantity,
        tkn_sell='HDX',
        tkn_buy='LRNA'
    )
    lrna_fee = sell_lrna_agent.holdings['LRNA'] * initial_state.lrna_fee('HDX')
    sell_lrna_state.lrna['HDX'] += lrna_fee
    sell_lrna_agent.holdings['LRNA'] -= lrna_fee
    sell_lrna_state.swap(
        agent=sell_lrna_agent,
        sell_quantity=sell_lrna_agent.holdings['LRNA'],
        tkn_buy='USD',
        tkn_sell='LRNA'
    )
    asset_fee = sell_lrna_agent.holdings['USD'] * initial_state.asset_fee('USD')
    sell_lrna_state.liquidity['USD'] += asset_fee
    sell_lrna_agent.holdings['USD'] -= asset_fee
    buy_quantity_2 = sell_lrna_agent.holdings['USD']
    if buy_quantity != pytest.approx(buy_quantity_2, rel=1e-12):
        raise AssertionError("Direct swap was not equivalent to LRNA swap with fees applied manually.")


@given(st.integers(min_value=1, max_value=10), st.integers(min_value=1, max_value=10))
def test_lrna_swap_equivalency(lrna_burn_rate, min_fee_fraction):
    initial_state = OmnipoolState(
        tokens={'HDX': {'liquidity': mpf(1000000), 'LRNA': mpf(1000)}, 'USD': {'liquidity': mpf(3000), 'LRNA': mpf(150)}},
        lrna_fee=DynamicFee(
            current={'HDX': mpf(1) / 2000, 'USD': mpf(1) / 1000},
            minimum=mpf(1) / 2000 / min_fee_fraction
        ),
        asset_fee=DynamicFee(
            current={'HDX': mpf(1) / 1000 * 7, 'USD': mpf(1) / 400}
        ),
        lrna_fee_burn=mpf(1) / lrna_burn_rate / min_fee_fraction / 2000
    )

    agent = Agent(holdings={'HDX': mpf(1000000), 'LRNA': mpf(0)})
    sell_quantity = 1000

    sell_agent = agent.copy()
    sell_state = initial_state.copy().swap(
        sell_quantity=sell_quantity,
        agent=sell_agent,
        tkn_sell='HDX',
        tkn_buy='LRNA'
    )
    mid_sell_agent = sell_agent.copy()
    sell_state.swap(
        sell_quantity=sell_agent.holdings['LRNA'],
        agent=sell_agent,
        tkn_buy='USD',
        tkn_sell='LRNA'
    )
    direct_sell_agent = agent.copy()
    direct_sell_state = initial_state.copy().swap(
        agent=direct_sell_agent,
        tkn_sell='HDX',
        tkn_buy='USD',
        sell_quantity=sell_quantity
    )
    buy_quantity = direct_sell_agent.holdings['USD']
    if sell_state.liquidity['USD'] != pytest.approx(direct_sell_state.liquidity['USD'], rel=1e-12):
        raise AssertionError("Direct sell was not equivalent to two LRNA swaps (USD liquidity).")
    elif sell_state.lrna['USD'] != pytest.approx(direct_sell_state.lrna['USD'], rel=1e-12):
        raise AssertionError("Direct sell was not equivalent to two LRNA swaps (USD LRNA).")
    elif sell_state.lrna['HDX'] != pytest.approx(direct_sell_state.lrna['HDX'], rel=1e-12):
        raise AssertionError("Direct sell was not equivalent to two LRNA swaps (HDX LRNA).")
    elif sell_state.liquidity['HDX'] != pytest.approx(direct_sell_state.liquidity['HDX'], rel=1e-12):
        raise AssertionError("Direct sell was not equivalent to two LRNA swaps (HDX liquidity).")
    elif sell_agent.holdings['USD'] != pytest.approx(direct_sell_agent.holdings['USD'], rel=1e-12):
        raise AssertionError("Direct sell was not equivalent to two LRNA swaps (agent USD).")
    elif sell_agent.holdings['HDX'] != pytest.approx(direct_sell_agent.holdings['HDX'], rel=1e-12):
        raise AssertionError("Direct sell was not equivalent to two LRNA swaps (agent HDX).")
    elif sell_agent.holdings['LRNA'] != pytest.approx(direct_sell_agent.holdings['LRNA'], rel=1e-12):
        raise AssertionError("Direct sell was not equivalent to two LRNA swaps (agent LRNA).")
    elif sell_state.lrna_fee_destination.holdings['LRNA'] != pytest.approx(
            direct_sell_state.lrna_fee_destination.holdings['LRNA'], rel=1e-12):
        raise AssertionError("Direct sell was not equivalent to two LRNA swaps (fee destination LRNA).")
    elif direct_sell_state.fail:
        raise AssertionError("Sell failed.")
    else:
        er = 'no problem'

    buy_agent = agent.copy()
    buy_state = initial_state.copy().swap(
        buy_quantity=mid_sell_agent.holdings['LRNA'],
        agent=buy_agent,
        tkn_sell='HDX',
        tkn_buy='LRNA'
    ).swap(
        buy_quantity=buy_quantity,
        agent=buy_agent,
        tkn_buy='USD',
        tkn_sell='LRNA'
    )
    buy_quantity = buy_agent.holdings['USD']
    direct_buy_agent = agent.copy()
    direct_buy_state = initial_state.copy().swap(
        agent=direct_buy_agent,
        tkn_sell='HDX',
        tkn_buy='USD',
        buy_quantity=buy_quantity
    )
    if buy_state.liquidity['USD'] != pytest.approx(direct_buy_state.liquidity['USD'], rel=1e-12):
        raise AssertionError("Direct buy was not equivalent to two LRNA swaps (USD liquidity).")
    elif buy_state.lrna['USD'] != pytest.approx(direct_buy_state.lrna['USD'], rel=1e-12):
        raise AssertionError("Direct buy was not equivalent to two LRNA swaps (USD LRNA).")
    elif buy_state.liquidity['HDX'] != pytest.approx(direct_buy_state.liquidity['HDX'], rel=1e-12):
        raise AssertionError("Direct buy was not equivalent to two LRNA swaps (HDX liquidity).")
    elif buy_state.lrna['HDX'] != pytest.approx(direct_buy_state.lrna['HDX'], rel=1e-12):
        raise AssertionError("Direct buy was not equivalent to two LRNA swaps (HDX lrna).")
    elif buy_agent.holdings['USD'] != pytest.approx(direct_buy_agent.holdings['USD'], rel=1e-12):
        raise AssertionError("Direct buy was not equivalent to two LRNA swaps (agent USD).")
    elif buy_agent.holdings['HDX'] != pytest.approx(direct_buy_agent.holdings['HDX'], rel=1e-12):
        raise AssertionError("Direct buy was not equivalent to two LRNA swaps (agent HDX).")
    elif buy_agent.holdings['LRNA'] != pytest.approx(direct_buy_agent.holdings['LRNA'], rel=1e-12):
        raise AssertionError("Direct buy was not equivalent to two LRNA swaps (agent LRNA).")
    elif buy_state.lrna_fee_destination.holdings['LRNA'] != pytest.approx(
            direct_buy_state.lrna_fee_destination.holdings['LRNA'], rel=1e-12):
        raise AssertionError("Direct buy was not equivalent to two LRNA swaps (fee destination LRNA).")
    elif direct_buy_state.fail:
        raise AssertionError("Buy failed.")
    else:
        er = 'no problem'


def test_cash_out_omnipool_exact():
    liquidity = {'HDX': mpf(10000000), 'USD': mpf(1000000), 'DOT': mpf(100000)}
    lrna = {'HDX': mpf(1000000), 'USD': mpf(1000000), 'DOT': mpf(1000000)}
    initial_state = oamm.OmnipoolState(
        tokens={
            tkn: {'liquidity': liquidity[tkn], 'LRNA': lrna[tkn]} for tkn in lrna
        }
    )
    tkn = 'DOT'

    p = initial_state.price(tkn, 'LRNA')
    s = initial_state.shares[tkn] / 10
    prices = {tkn: initial_state.price(tkn, 'USD') for tkn in initial_state.asset_list}
    expected_r = initial_state.liquidity[tkn] / 10 * (1 - initial_state.min_withdrawal_fee)
    expected_cash = expected_r * prices[tkn]
    position = OmnipoolLiquidityPosition(tkn, p, s, 0, initial_state.unique_id)
    init_agent = Agent(nfts={'position': position})
    cash = initial_state.cash_out(init_agent, prices)
    if cash != pytest.approx(expected_cash, rel=1e-20):
        raise AssertionError(f'Removed liquidity should be equal to initial liquidity minus final liquidity.')

    p = initial_state.price(tkn, 'LRNA') / 2
    s = initial_state.shares[tkn] / 10
    position = OmnipoolLiquidityPosition(tkn, p, s, 0, initial_state.unique_id)
    init_agent = Agent(nfts={'position': position})
    cash = initial_state.cash_out(init_agent, prices)

    expected_agent_dq_pct = mpf(1) / 30 * (1 - initial_state.min_withdrawal_fee)
    expected_agent_dq = expected_agent_dq_pct * initial_state.lrna[tkn]

    expected_dr_pct = mpf(1) / 10 * (1 - initial_state.min_withdrawal_fee)
    expected_dr = expected_dr_pct * initial_state.liquidity[tkn]
    expected_min_cash = expected_dr * prices[tkn]
    expected_max_cash = expected_min_cash + expected_agent_dq + initial_state.price('LRNA', 'USD')
    expected_cash_out_lrna = 32954

    if expected_agent_dq <= 0:
        raise AssertionError(f'LRNA change incorrect')
    if cash <= expected_min_cash:
        raise AssertionError(f'Cash out should be at least the minimum amount')
    if cash >= expected_max_cash:
        raise AssertionError(f'Cash out should be at most the maximum amount')
    if cash - expected_min_cash != pytest.approx(expected_cash_out_lrna, rel=1e-4):
        raise AssertionError(f'cash incorrect')

    p = initial_state.price(tkn, 'LRNA') * 2
    s = initial_state.shares[tkn] / 10
    position = OmnipoolLiquidityPosition(tkn, p, s, 0, initial_state.unique_id)
    init_agent = Agent(nfts={'position': position})
    cash = initial_state.cash_out(init_agent, prices)

    expected_dr_pct = mpf(2) / 30 * (1 - initial_state.min_withdrawal_fee)
    expected_dr = expected_dr_pct * initial_state.liquidity[tkn]
    expected_cash = expected_dr * prices[tkn]

    if cash != pytest.approx(expected_cash, rel=1e-20):
        raise AssertionError(f'cash incorrect')


@given(st.floats(min_value=10.1, max_value=100))
def test_cash_out_nft_position(price1: float):
    liquidity = {'HDX': mpf(10000000), 'USD': mpf(1000000), 'DOT': mpf(100000)}
    lrna = {'HDX': mpf(1000000), 'USD': mpf(1000000), 'DOT': mpf(1000000)}
    initial_state = oamm.OmnipoolState(
        tokens={
            tkn: {'liquidity': liquidity[tkn], 'LRNA': lrna[tkn]} for tkn in lrna
        },
        withdrawal_fee=False
    )
    dot_spot_price = initial_state.price('DOT', 'USD')
    tkn = 'DOT'
    amt1 = initial_state.shares[tkn] / 5
    delta_r = initial_state.liquidity[tkn] / 5
    nft = OmnipoolLiquidityPosition(tkn, price1, amt1, delta_r, initial_state.unique_id)
    agent = Agent(holdings={}, nfts={'pos1': nft})
    cash_out = initial_state.cash_out(agent, {'DOT': dot_spot_price})

    state = initial_state.copy()
    state.remove_liquidity(agent, tkn_remove=tkn)
    dot_value = agent.holdings['DOT'] * dot_spot_price
    assert cash_out == pytest.approx(dot_value, rel=1e-20)


@given(st.floats(min_value=10.1, max_value=100),
       st.floats(min_value=10.1, max_value=100),
       st.floats(min_value=0.1, max_value=0.9))
def test_cash_out_nft_position_with_holdings(price1: float, price2: float, r: float):
    liquidity = {'HDX': mpf(10000000), 'USD': mpf(1000000), 'DOT': mpf(100000)}
    lrna = {'HDX': mpf(1000000), 'USD': mpf(1000000), 'DOT': mpf(1000000)}
    initial_state = oamm.OmnipoolState(
        tokens={
            tkn: {'liquidity': liquidity[tkn], 'LRNA': lrna[tkn]} for tkn in lrna
        },
        withdrawal_fee=False
    )
    dot_spot_price = initial_state.price('DOT', 'USD')
    tkn = 'DOT'
    amt1 = r * initial_state.shares[tkn] / 5
    amt2 = initial_state.shares[tkn] / 5 - amt1
    holdings1 = {(initial_state.unique_id, tkn): amt1}
    prices1 = {(initial_state.unique_id, tkn): price1}
    nft = OmnipoolLiquidityPosition(tkn, price2, amt2, 0, initial_state.unique_id)
    agent = Agent(holdings=holdings1, share_prices=prices1, nfts={'pos1': nft})
    cash_out = initial_state.cash_out(agent, {'DOT': dot_spot_price})

    state = initial_state.copy()
    state.remove_liquidity(agent, tkn_remove=tkn)
    dot_value = agent.holdings['DOT'] * dot_spot_price
    assert cash_out == pytest.approx(dot_value, rel=1e-20)


@given(st.floats(min_value=0.1, max_value=9.9),
       st.floats(min_value=0.1, max_value=9.9),
       st.floats(min_value=0.1, max_value=0.9))
def test_cash_out_multiple_positions_works_with_lrna(price1: float, price2: float, r: float):
    liquidity = {'HDX': mpf(10000000), 'USD': mpf(1000000), 'DOT': mpf(100000)}
    lrna = {'HDX': mpf(1000000), 'USD': mpf(1000000), 'DOT': mpf(1000000)}
    initial_state = oamm.OmnipoolState(
        tokens={
            tkn: {'liquidity': liquidity[tkn], 'LRNA': lrna[tkn]} for tkn in lrna
        },
        withdrawal_fee=False
    )
    tkn = 'DOT'
    amt1 = r * initial_state.shares[tkn] / 5
    amt2 = initial_state.shares[tkn] / 5 - amt1
    holdings1 = {(initial_state.unique_id, tkn): amt1}
    prices1 = {(initial_state.unique_id, tkn): price1}
    nft = OmnipoolLiquidityPosition(tkn, price2, amt2, 0, initial_state.unique_id)
    agent = Agent(holdings=holdings1, share_prices=prices1, nfts={'pos1': nft})
    spot_prices = {tkn: initial_state.price(tkn, 'USD') for tkn in initial_state.asset_list}
    cash_out = initial_state.cash_out(agent, spot_prices)

    state = initial_state.copy()
    state.remove_liquidity(agent, tkn_remove=tkn)
    dot_value = agent.holdings['DOT'] * spot_prices['DOT']
    lrna_value = agent.holdings['LRNA'] * initial_state.price('LRNA', 'USD')
    assert dot_value < cash_out < dot_value + lrna_value  # cash_out will be less than dot + lrna due to slippage


@given(st.lists(st.floats(min_value=-100000, max_value=100000), min_size=3, max_size=3))
def test_cash_out_multiple_positions(trade_sizes: list[float]):
    liquidity = {'HDX': mpf(1000000), 'USD': mpf(1000000), 'DOT': mpf(100000)}
    lrna = {'HDX': mpf(1000000), 'USD': mpf(1000000), 'DOT': mpf(1000000)}
    initial_state = oamm.OmnipoolState(
        tokens={
            tkn: {'liquidity': liquidity[tkn], 'LRNA': lrna[tkn]} for tkn in lrna
        },
        withdrawal_fee=False
    )

    lp_quantity = mpf(10000)
    agent1 = Agent(holdings={'DOT': lp_quantity * len(trade_sizes)})
    agent2 = Agent(holdings={'DOT': mpf(10000000), 'HDX': mpf(10000000)})
    for i, trade in enumerate(trade_sizes):
        initial_state.add_liquidity(agent1, tkn_add='DOT', quantity=lp_quantity, nft_id=str(i))
        if trade > 0:
            initial_state.swap(agent2, tkn_buy='HDX', tkn_sell='DOT', sell_quantity=mpf(trade))
        elif trade < 0:
            initial_state.swap(agent2, tkn_buy='DOT', tkn_sell='HDX', sell_quantity=-mpf(trade))

    spot_prices = {tkn: initial_state.price(tkn, 'USD') for tkn in initial_state.asset_list}
    spot_prices['LRNA'] = initial_state.usd_price('LRNA')

    cash_out_value = initial_state.cash_out(agent1, spot_prices)
    cash_out_state = initial_state.copy()
    cash_out_agent = agent1.copy()
    cash_out_state.remove_liquidity(cash_out_agent, tkn_remove='DOT')
    reference_value = oamm.value_assets(spot_prices, cash_out_agent.holdings)
    if cash_out_value != pytest.approx(reference_value, 1e-20):
        raise AssertionError("Cash out not computed correctly.")


@given(
    lrna_fee=st.floats(min_value=0.0005, max_value=0.001),
    burn_rate=st.floats(min_value=0, max_value=1)
)
def test_lrna_fee_burn(lrna_fee, burn_rate):
    initial_state = OmnipoolState(
        tokens={
            'HDX': {'liquidity': mpf(1000000), 'LRNA': mpf(100000)},
            'USD': {'liquidity': mpf(1000000), 'LRNA': mpf(100000)},
            'DOT': {'liquidity': mpf(100000), 'LRNA': mpf(100000)}
        },
        lrna_fee=lrna_fee,
        asset_fee=0.0025,
        lrna_fee_burn=burn_rate,
        lrna_mint_pct=0
    )
    tkn_sell = 'USD'
    tkn_buy = 'DOT'
    sell_quantity = mpf(10)
    initial_agent = Agent(holdings={tkn_sell: sell_quantity * 2})
    sell_tkn_state, sell_tkn_agent = oamm.simulate_swap(
        old_state=initial_state,
        old_agent=initial_agent,
        tkn_sell=tkn_sell,
        tkn_buy='LRNA',
        sell_quantity=sell_quantity
    )
    lrna_received_1 = sell_tkn_agent.holdings['LRNA']
    lrna_deposited_1 = sell_tkn_state.lrna_fee_destination.holdings['LRNA']
    lrna_burned_1 = (
            sum(initial_state.lrna.values())
            - sum(sell_tkn_state.lrna.values())
            - sell_tkn_agent.holdings['LRNA']
            - lrna_deposited_1
    )
    lrna_paid_out_1 = initial_state.lrna[tkn_sell] - sell_tkn_state.lrna[tkn_sell]
    lrna_fee_total_1 = lrna_paid_out_1 * lrna_fee
    if lrna_received_1 + lrna_fee_total_1 != pytest.approx(lrna_paid_out_1, rel=1e-20):
        raise AssertionError(f'LRNA fee not calculated correctly.')
    if lrna_burned_1 / lrna_fee_total_1 != pytest.approx(burn_rate, rel=1e-20):
        raise AssertionError(f'LRNA burn rate not calculated correctly.')

    buy_lrna_state, buy_lrna_agent = oamm.simulate_swap(
        old_state=initial_state,
        old_agent=initial_agent,
        tkn_sell=tkn_sell,
        tkn_buy='LRNA',
        buy_quantity=lrna_received_1
    )
    if buy_lrna_state.fail:
        raise AssertionError('buy LRNA swap failed.')
    lrna_received_2 = buy_lrna_agent.holdings['LRNA']
    lrna_deposited_2 = buy_lrna_state.lrna_fee_destination.holdings['LRNA']
    lrna_burned_2 = (
            sum(initial_state.lrna.values())
            - sum(buy_lrna_state.lrna.values())
            - buy_lrna_agent.holdings['LRNA']
            - lrna_deposited_2
    )
    lrna_paid_out_2 = initial_state.lrna[tkn_sell] - buy_lrna_state.lrna[tkn_sell]
    lrna_fee_total_2 = lrna_paid_out_2 * lrna_fee
    if lrna_received_2 + lrna_fee_total_2 != pytest.approx(lrna_paid_out_2, rel=1e-20):
        raise AssertionError(f'LRNA fee not calculated correctly.')
    if lrna_burned_2 / lrna_fee_total_2 != pytest.approx(burn_rate, rel=1e-20):
        raise AssertionError(f'LRNA burn rate not calculated correctly.')

    buy_quantity = initial_state.calculate_buy_from_sell(
        tkn_buy=tkn_buy,
        tkn_sell=tkn_sell,
        sell_quantity=sell_quantity
    )
    buy_state, buy_agent = oamm.simulate_swap(
        old_state=initial_state,
        old_agent=initial_agent,
        tkn_sell=tkn_sell,
        tkn_buy=tkn_buy,
        buy_quantity=buy_quantity
    )
    lrna_deposited_3 = buy_state.lrna_fee_destination.holdings['LRNA']
    lrna_burned_3 = (
            sum(initial_state.lrna.values())
            - sum(buy_state.lrna.values())
            - lrna_deposited_3
    )
    lrna_paid_out_3 = initial_state.lrna[tkn_sell] - buy_state.lrna[tkn_sell]
    lrna_fee_total_3 = lrna_paid_out_3 * lrna_fee
    if buy_state.fail:
        raise AssertionError('buy swap failed.')
    if lrna_burned_3 / lrna_fee_total_3 != pytest.approx(burn_rate, rel=1e-20):
        raise AssertionError(f'LRNA burn rate not calculated correctly.')
    if lrna_received_1 + lrna_fee_total_3 != pytest.approx(lrna_paid_out_3, rel=1e-20):
        raise AssertionError(f'LRNA fee not calculated correctly.')


def test_price_after_trade():
    setup1 = OmnipoolState(
        tokens={
            'HDX': {'liquidity': mpf(2000000000000000), 'LRNA': mpf(2000000000000000)},
            'USD': {'liquidity': mpf(2000000000000000), 'LRNA': mpf(2000000000000000)}
        },
        lrna_mint_pct=1,
        asset_fee=0,
        lrna_fee=0.1
    )
    setup2 = setup1.copy()
    setup2.asset_fee = 0.1
    setup3 = setup2.copy()
    setup3.lrna_mint_pct = 0
    setup4 = setup2.copy()

    agent = Agent(
        holdings={'USD': mpf(58_823_529_411_766)}
    )
    print()
    print(setup1.usd_price('HDX'))
    print(setup2.usd_price('HDX'))
    setup1.swap(
        agent=agent.copy(),
        tkn_buy='HDX',
        tkn_sell='USD',
        sell_quantity=agent.holdings['USD']
    )
    setup2.swap(
        agent=agent.copy(),
        tkn_buy='HDX',
        tkn_sell='USD',
        sell_quantity=agent.holdings['USD']
    )
    sell_agent = agent.copy()
    setup3.swap(
        agent=sell_agent,
        tkn_buy='HDX',
        tkn_sell='USD',
        sell_quantity=agent.holdings['USD']
    )
    buy_agent = agent.copy()
    setup4.swap(
        agent=buy_agent,
        tkn_buy='HDX',
        tkn_sell='USD',
        buy_quantity=sell_agent.holdings['HDX']
    )
    print(setup1.liquidity['HDX'] / setup1.lrna['HDX'])
    print(setup2.liquidity['HDX'] / setup2.lrna['HDX'])
    print(setup3.liquidity['HDX'] / setup3.lrna['HDX'])
    print(setup4.liquidity['HDX'] / setup4.lrna['HDX'])
    lrna_minted = setup2.lrna['HDX'] - setup3.lrna['HDX']
    print(lrna_minted)
    print(f"agent4 sell quantity: {buy_agent.initial_holdings['USD'] - buy_agent.holdings['USD']}")


@given(
    sell_amt=st.floats(min_value=1, max_value=10000),
    asset_fee = st.floats(min_value=0.0, max_value=0.1)
)
@settings(print_blob=True)
<<<<<<< HEAD
def test_fee_against_invariant_spec(sell_amt, asset_fee):
=======
# @reproduce_failure('6.39.6', b'AAAAAAAAAAAAAAMEBP/6')
def test_fee_against_invariant_spec(sell_amt, asset_fee):
    fee_remove_pct = 0.0  # python implementation doesn't remove any fee
>>>>>>> 269124d7
    fA = asset_fee
    omnipool = OmnipoolState(
        tokens={
            'HDX': {'liquidity': mpf(1000000), 'LRNA': mpf(1000000)},
            'USD': {'liquidity': mpf(1000000), 'LRNA': mpf(1000000)}
        },
        lrna_mint_pct=1,
        asset_fee=fA,
        lrna_fee=0.0
    )

    q, r = omnipool.lrna['USD'], omnipool.liquidity['USD']

    delta_q = -sell_amt
    agent = Agent(holdings={'LRNA': -delta_q})

<<<<<<< HEAD
    F = 0  # python implementation doesn't remove any fee
=======
    # estimate amount out to get F
    inv = omnipool.liquidity['USD'] * omnipool.lrna['USD']
    q_plus_0 = q - delta_q
    r_plus_0 = inv / q_plus_0
    delta_r_0 = r - r_plus_0
    total_asset_fee = delta_r_0 * fA
    F = fee_remove_pct * total_asset_fee
>>>>>>> 269124d7

    omnipool.swap(agent, 'USD', 'LRNA', sell_quantity=-delta_q)

    q_plus, r_plus = omnipool.lrna['USD'], omnipool.liquidity['USD']
    rho = -delta_q / q
    lhs = q_plus * r_plus - q * r

    rhs = delta_q * (r / (1 + rho) * (1 - fA) + F / rho + r_plus * (-1 - fA * (1 + rho)))
    assert lhs == pytest.approx(rhs, rel=1e-12)

    lhs2 = (q_plus * r_plus + (F - r) * q) / delta_q
    rhs2 = r * q * (1 - fA) / (q - delta_q) - (1 + fA) * r_plus + fA * r_plus * delta_q / q
    assert lhs2 == pytest.approx(rhs2, rel=1e-12)<|MERGE_RESOLUTION|>--- conflicted
+++ resolved
@@ -2830,13 +2830,7 @@
     asset_fee = st.floats(min_value=0.0, max_value=0.1)
 )
 @settings(print_blob=True)
-<<<<<<< HEAD
 def test_fee_against_invariant_spec(sell_amt, asset_fee):
-=======
-# @reproduce_failure('6.39.6', b'AAAAAAAAAAAAAAMEBP/6')
-def test_fee_against_invariant_spec(sell_amt, asset_fee):
-    fee_remove_pct = 0.0  # python implementation doesn't remove any fee
->>>>>>> 269124d7
     fA = asset_fee
     omnipool = OmnipoolState(
         tokens={
@@ -2853,23 +2847,15 @@
     delta_q = -sell_amt
     agent = Agent(holdings={'LRNA': -delta_q})
 
-<<<<<<< HEAD
     F = 0  # python implementation doesn't remove any fee
-=======
-    # estimate amount out to get F
-    inv = omnipool.liquidity['USD'] * omnipool.lrna['USD']
-    q_plus_0 = q - delta_q
-    r_plus_0 = inv / q_plus_0
-    delta_r_0 = r - r_plus_0
-    total_asset_fee = delta_r_0 * fA
-    F = fee_remove_pct * total_asset_fee
->>>>>>> 269124d7
 
     omnipool.swap(agent, 'USD', 'LRNA', sell_quantity=-delta_q)
 
     q_plus, r_plus = omnipool.lrna['USD'], omnipool.liquidity['USD']
     rho = -delta_q / q
     lhs = q_plus * r_plus - q * r
+    rhs = - delta_q * (r / (1 + rho) * (1 - fA) - F * rho + r_plus * (-1 - fA * (1 + rho)))
+    assert lhs == pytest.approx(rhs, rel=1e-20)
 
     rhs = delta_q * (r / (1 + rho) * (1 - fA) + F / rho + r_plus * (-1 - fA * (1 + rho)))
     assert lhs == pytest.approx(rhs, rel=1e-12)
