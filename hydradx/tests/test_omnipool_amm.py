import copy
import math

import pytest
from hypothesis import given, strategies as st, assume, settings, Verbosity

from hydradx.model import run
from hydradx.model.amm import omnipool_amm as oamm
from hydradx.model.amm.agents import Agent
from hydradx.model.amm.global_state import GlobalState
from hydradx.model.amm.omnipool_amm import price, dynamicadd_asset_fee, dynamicadd_lrna_fee
from hydradx.model.amm.trade_strategies import constant_swaps, omnipool_arbitrage
from hydradx.tests.strategies_omnipool import omnipool_reasonable_config, omnipool_config, assets_config
from mpmath import mp, mpf
mp.dps = 50

asset_price_strategy = st.floats(min_value=0.0001, max_value=100000)
asset_price_bounded_strategy = st.floats(min_value=0.1, max_value=10)
asset_number_strategy = st.integers(min_value=3, max_value=5)
asset_quantity_strategy = st.floats(min_value=100, max_value=10000000)
asset_quantity_bounded_strategy = st.floats(min_value=1000000, max_value=10000000)
fee_strategy = st.floats(min_value=0.0001, max_value=0.1, allow_nan=False, allow_infinity=False)


@given(omnipool_config(asset_fee=0, lrna_fee=0, token_count=3), asset_quantity_strategy)
def test_swap_lrna_delta_Qi_respects_invariant(d: oamm.OmnipoolState, delta_ri: float):
    i = d.asset_list[-1]
    assume(i in d.asset_list)
    assume(d.liquidity[i] > delta_ri > -d.liquidity[i])
    d2 = copy.deepcopy(d)
    delta_Qi = oamm.swap_lrna_delta_Qi(d, delta_ri, i)
    d2.liquidity[i] += delta_ri
    d2.lrna[i] += delta_Qi

    # Test basics
    for j in d2.asset_list:
        assert d2.liquidity[j] > 0
        assert d2.lrna[j] > 0
    assert not (delta_ri > 0 and delta_Qi > 0)
    assert not (delta_ri < 0 and delta_Qi < 0)

    # Test that the pool invariant is respected
    assert oamm.asset_invariant(d2, i) == pytest.approx(oamm.asset_invariant(d, i))


@given(omnipool_config(asset_fee=0, lrna_fee=0, token_count=3), asset_quantity_strategy)
def test_swap_lrna_delta_Ri_respects_invariant(d: oamm.OmnipoolState, delta_qi: float):
    i = d.asset_list[-1]
    assume(i in d.asset_list)
    assume(d.lrna[i] > delta_qi > -d.lrna[i])
    d2 = copy.deepcopy(d)
    delta_Ri = oamm.swap_lrna_delta_Ri(d, delta_qi, i)
    d2.lrna[i] += delta_qi
    d2.liquidity[i] += delta_Ri

    # Test basics
    for j in d.asset_list:
        assert d2.liquidity[j] > 0
        assert d2.lrna[j] > 0
    assert not (delta_Ri > 0 and delta_qi > 0)
    assert not (delta_Ri < 0 and delta_qi < 0)

    # Test that the pool invariant is respected
    assert oamm.asset_invariant(d2, i) == pytest.approx(oamm.asset_invariant(d, i))


@given(omnipool_config(asset_fee=0, lrna_fee=0))
def test_weights(initial_state: oamm.OmnipoolState):
    old_state = initial_state
    for i in old_state.asset_list:
        assert oamm.weight_i(old_state, i) >= 0
    assert sum([oamm.weight_i(old_state, i) for i in old_state.asset_list]) == pytest.approx(1.0)


@given(omnipool_config())
def test_prices(market_state: oamm.OmnipoolState):
    for i in market_state.asset_list:
        assert oamm.lrna_price(market_state, i) > 0


@given(omnipool_config(token_count=3, lrna_fee=0, asset_fee=0))
def test_add_liquidity(initial_state: oamm.OmnipoolState):
    old_state = initial_state
    old_agent = Agent(
        holdings={i: 1000 for i in old_state.asset_list}
    )
    i = old_state.asset_list[-1]
    delta_R = 1000

    new_state, new_agents = oamm.simulate_add_liquidity(old_state, old_agent, delta_R, i)
    for j in initial_state.asset_list:
        assert oamm.lrna_price(old_state, j) == pytest.approx(oamm.lrna_price(new_state, j))
    if old_state.liquidity[i] / old_state.shares[i] != pytest.approx(new_state.liquidity[i] / new_state.shares[i]):
        raise AssertionError(f'Price change in {i}'
                             f'({old_state.liquidity[i] / old_state.shares[i]}) -->'
                             f'({pytest.approx(new_state.liquidity[i] / new_state.shares[i])})'
                             )

    if old_state.lrna_imbalance / old_state.lrna_total != \
            pytest.approx(new_state.lrna_imbalance / new_state.lrna_total):
        raise AssertionError(f'LRNA imbalance did not remain constant.')

    # check enforcement of weight caps
    # first assign some weight caps
    for i in initial_state.asset_list:
        initial_state.weight_cap[i] = min(initial_state.lrna[i] / initial_state.lrna_total * 1.1, 1)

    # calculate what should be the maximum allowable liquidity provision
    max_amount = ((old_state.weight_cap[i] / (1 - old_state.weight_cap[i])
                   * old_state.lrna_total - old_state.lrna[i] / (1 - old_state.weight_cap[i]))
                  / oamm.lrna_price(old_state, i))

    if max_amount < 0:
        raise AssertionError('This calculation makes no sense.')  # but actually, it works :)

    # make sure agent has enough funds
    old_agent.holdings[i] = max_amount * 2
    # eliminate general tvl cap, so we can test just the weight cap
    old_state.tvl_cap = float('inf')

    # try one just above and just below the maximum allowable amount
    illegal_state, illegal_agents = oamm.simulate_add_liquidity(old_state, old_agent, max_amount * 1.0000001, i)
    if not illegal_state.fail:
        raise AssertionError(f'illegal transaction passed against weight limit in {i}')
    legal_state, legal_agents = oamm.simulate_add_liquidity(old_state, old_agent, max_amount * 0.9999999, i)
    if legal_state.fail:
        raise AssertionError(f'legal transaction failed against weight limit in {i} ({new_state.fail})')


@settings(max_examples=1)
@given(omnipool_config(token_count=3, lrna_fee=0, asset_fee=0))
def test_add_liquidity_with_existing_position_fails(initial_state: oamm.OmnipoolState):
    old_state = initial_state
    tkn = old_state.asset_list[0]
    old_agent = Agent(
        holdings={tkn: old_state.liquidity[tkn] / 10, (old_state.unique_id, tkn): old_state.shares[tkn] / 10}
    )

    delta_R = old_agent.holdings[tkn]

    new_state, new_agents = oamm.simulate_add_liquidity(old_state, old_agent, delta_R, tkn)

    if not new_state.fail:
        raise AssertionError(f'Adding liquidity to an existing position should fail.')


@settings(max_examples=1)
@given(omnipool_config(token_count=3, lrna_fee=0, asset_fee=0))
def test_add_liquidity_with_quantity_zero_should_fail(initial_state: oamm.OmnipoolState):
    old_state = initial_state
    tkn = old_state.asset_list[0]
    old_agent = Agent(
        holdings={tkn: old_state.liquidity[tkn] / 10, (old_state.unique_id, tkn): old_state.shares[tkn] / 10}
    )

    delta_R = 0

    new_state, new_agents = oamm.simulate_add_liquidity(old_state, old_agent, delta_R, tkn)

    if not new_state.fail:
        raise AssertionError(f'Adding liquidity with quantity zero should fail.')


@given(omnipool_config(token_count=3, withdrawal_fee=False))
def test_remove_liquidity_no_fee(initial_state: oamm.OmnipoolState):
    i = initial_state.asset_list[2]
    initial_agent = Agent(
        holdings={token: 1000 for token in initial_state.asset_list + ['LRNA']},
    )
    # add LP shares to the pool
    old_state, old_agent = oamm.simulate_add_liquidity(initial_state, initial_agent, 1000, i)
    p_init = oamm.lrna_price(old_state, i)

    delta_S = -old_agent.holdings[('omnipool', i)]

    new_state, new_agent = oamm.simulate_remove_liquidity(old_state, old_agent, delta_S, i)
    for j in new_state.asset_list:
        if oamm.price(old_state, j) != pytest.approx(oamm.price(new_state, j)):
            raise AssertionError(f'Price change in asset {j}')
    if old_state.liquidity[i] / old_state.shares[i] != pytest.approx(new_state.liquidity[i] / new_state.shares[i]):
        raise AssertionError('Ratio of liquidity to shares changed')
    delta_r = new_agent.holdings[i] - old_agent.holdings[i]
    delta_q = new_agent.holdings['LRNA'] - old_agent.holdings['LRNA']
    if delta_q <= 0 and delta_q != pytest.approx(0):
        raise AssertionError('Delta Q < 0')
    if delta_r <= 0 and delta_r != pytest.approx(0):
        raise AssertionError('Delta R < 0')

    piq = oamm.lrna_price(old_state, i)
    val_withdrawn = piq * delta_r + delta_q
    if (-2 * piq / (piq + p_init) * delta_S / old_state.shares[i] * piq
            * old_state.liquidity[i] != pytest.approx(val_withdrawn)
            and not new_state.fail):
        raise AssertionError('something is wrong')

    if old_state.lrna_imbalance / old_state.lrna_total != \
            pytest.approx(new_state.lrna_imbalance / new_state.lrna_total):
        raise AssertionError(f'LRNA imbalance did not remain constant.')


@given(omnipool_config(token_count=3))
def test_remove_liquidity_min_fee(initial_state: oamm.OmnipoolState):
    min_fee = 0.0001
    i = initial_state.asset_list[2]
    initial_agent = Agent(
        holdings={token: 1000 for token in initial_state.asset_list + ['LRNA']},
    )
    # add LP shares to the pool
    old_state, old_agent = oamm.simulate_add_liquidity(initial_state, initial_agent, 1000, i)
    p_init = oamm.lrna_price(old_state, i)

    delta_S = -old_agent.holdings[('omnipool', i)]

    new_state, new_agent = oamm.simulate_remove_liquidity(old_state, old_agent, delta_S, i)
    for j in new_state.asset_list:
        if oamm.price(old_state, j) != pytest.approx(oamm.price(new_state, j)):
            raise AssertionError(f'Price change in asset {j}')
    if old_state.liquidity[i] / old_state.shares[i] >= new_state.liquidity[i] / new_state.shares[i]:
        raise AssertionError('Ratio of liquidity to shares decreased')
    delta_r = new_agent.holdings[i] - old_agent.holdings[i]
    delta_q = new_agent.holdings['LRNA'] - old_agent.holdings['LRNA']
    if delta_q <= 0 and delta_q != pytest.approx(0):
        raise AssertionError('Delta Q < 0')
    if delta_r <= 0 and delta_r != pytest.approx(0):
        raise AssertionError('Delta R < 0')

    piq = oamm.lrna_price(old_state, i)
    val_withdrawn = piq * delta_r + delta_q
    if (-2 * piq / (piq + p_init) * delta_S / old_state.shares[i] * piq
            * old_state.liquidity[i] * (1 - min_fee) != pytest.approx(val_withdrawn)
            and not new_state.fail):
        raise AssertionError('something is wrong')

    if old_state.lrna_imbalance / old_state.lrna_total != \
            pytest.approx(new_state.lrna_imbalance / new_state.lrna_total):
        raise AssertionError(f'LRNA imbalance did not remain constant.')


@given(
    st.floats(min_value=0.0002, max_value=0.05),
    assets_config(token_count=3)
)
def test_remove_liquidity_dynamic_fee(price_diff: float, asset_dict: dict):
    i = list(asset_dict.keys())[2]

    test_state = oamm.OmnipoolState(
        tokens=asset_dict,
        asset_fee=0.0025,
        lrna_fee=0.0005,
        withdrawal_fee=True,
    )

    test_state.oracles['price'].price[i] /= (1 + price_diff)

    initial_agent = Agent(
        holdings={token: 1000 for token in test_state.asset_list + ['LRNA']},
    )
    # add LP shares to the pool
    old_state, old_agent = oamm.simulate_add_liquidity(test_state, initial_agent, 1000, i)
    p_init = oamm.lrna_price(old_state, i)

    delta_S = -old_agent.holdings[('omnipool', i)]

    new_state, new_agent = oamm.simulate_remove_liquidity(old_state, old_agent, delta_S, i)
    for j in new_state.asset_list:
        if oamm.price(old_state, j) != pytest.approx(oamm.price(new_state, j)):
            raise AssertionError(f'Price change in asset {j}')
    if old_state.liquidity[i] / old_state.shares[i] >= new_state.liquidity[i] / new_state.shares[i]:
        raise AssertionError('Ratio of liquidity to shares decreased')
    delta_r = new_agent.holdings[i] - old_agent.holdings[i]
    delta_q = new_agent.holdings['LRNA'] - old_agent.holdings['LRNA']
    if delta_q <= 0 and delta_q != pytest.approx(0):
        raise AssertionError('Delta Q < 0')
    if delta_r <= 0 and delta_r != pytest.approx(0):
        raise AssertionError('Delta R < 0')

    piq = oamm.lrna_price(old_state, i)
    val_withdrawn = piq * delta_r + delta_q

    x = -2 * piq / (piq + p_init)
    share_ratio = delta_S / old_state.shares[i]
    feeless_val = x * share_ratio * piq * old_state.liquidity[i]
    theoretical_val = feeless_val * (1 - price_diff)
    if theoretical_val != pytest.approx(val_withdrawn) and not new_state.fail:
        raise AssertionError('something is wrong')

    if old_state.lrna_imbalance / old_state.lrna_total != \
            pytest.approx(new_state.lrna_imbalance / new_state.lrna_total):
        raise AssertionError(f'LRNA imbalance did not remain constant.')


@given(omnipool_config(token_count=3, withdrawal_fee=False),
       st.floats(min_value=0.001, max_value=0.2))
def test_remove_liquidity_no_fee_different_price(initial_state: oamm.OmnipoolState, trade_size_ratio: float):
    i = initial_state.asset_list[2]
    initial_agent = Agent(
        holdings={token: 1000 for token in initial_state.asset_list + ['LRNA']},
    )
    # add LP shares to the pool
    init_contrib = 1000
    old_state, old_agent = oamm.simulate_add_liquidity(initial_state, initial_agent, init_contrib, i)
    p_init = oamm.lrna_price(old_state, i)

    trader_agent = Agent(
        holdings={token: 1000 for token in initial_state.asset_list + ['LRNA']},
    )
    tkn2 = initial_state.asset_list[1]
    trade_state, _ = oamm.simulate_swap(old_state, trader_agent, tkn_buy=tkn2, tkn_sell=i,
                                        sell_quantity=initial_state.liquidity[i] * trade_size_ratio)

    delta_S = -old_agent.holdings[('omnipool', i)]

    new_state, new_agent = oamm.simulate_remove_liquidity(trade_state, old_agent, delta_S, i)
    for j in new_state.asset_list:
        if oamm.price(trade_state, j) != pytest.approx(oamm.price(new_state, j)):
            raise AssertionError(f'Price change in asset {j}')
    if trade_state.liquidity[i] / trade_state.shares[i] != pytest.approx(new_state.liquidity[i] / new_state.shares[i]):
        raise AssertionError('Ratio of liquidity to shares changed')
    delta_r = new_agent.holdings[i] - old_agent.holdings[i]
    delta_q = new_agent.holdings['LRNA'] - old_agent.holdings['LRNA']
    if delta_q <= 0 and delta_q != pytest.approx(0):
        raise AssertionError('Delta Q < 0')
    if delta_r <= 0 and delta_r != pytest.approx(0):
        raise AssertionError('Delta R < 0')

    piq = oamm.lrna_price(trade_state, i)
    val_withdrawn = piq * delta_r + delta_q
    value_percent = 2 * piq / (piq + p_init) * math.sqrt(piq / p_init)
    theoretical_val = value_percent * p_init * init_contrib
    if theoretical_val != pytest.approx(val_withdrawn) and not new_state.fail:
        raise AssertionError('something is wrong')

    if trade_state.lrna_imbalance / trade_state.lrna_total != \
            pytest.approx(new_state.lrna_imbalance / new_state.lrna_total):
        raise AssertionError(f'LRNA imbalance did not remain constant.')


@given(omnipool_config(token_count=3))
def test_swap_lrna(initial_state: oamm.OmnipoolState):
    old_state = initial_state
    old_agent = Agent(
        holdings={token: 1000 for token in initial_state.asset_list + ['LRNA']}
    )
    delta_ra = 1000
    delta_qa = -1000
    i = old_state.asset_list[2]

    # Test with trader buying asset i
    feeless_state = initial_state.copy()
    feeless_state.lrna_fee = 0
    feeless_state.asset_fee = 0
    for asset in feeless_state.asset_list:
        feeless_state.last_lrna_fee[asset] = 0
        feeless_state.last_fee[asset] = 0
    feeless_swap_state, feeless_swap_agent = oamm.simulate_swap_lrna(feeless_state, old_agent, delta_ra, 0, i)
    if oamm.asset_invariant(feeless_swap_state, i) != pytest.approx(oamm.asset_invariant(old_state, i)):
        raise

    # Test with trader selling LRNA
    new_state, new_agent = oamm.simulate_swap_lrna(old_state, old_agent, 0, delta_qa, i)
    feeless_swap_state, feeless_swap_agent = oamm.simulate_swap_lrna(feeless_state, old_agent, 0, delta_qa, i)
    if oamm.asset_invariant(feeless_swap_state, i) != pytest.approx(oamm.asset_invariant(old_state, i)):
        raise
    for j in old_state.asset_list:
        if min(new_state.liquidity[j] - feeless_swap_state.liquidity[j], 0) != pytest.approx(0):
            raise
    if min(oamm.asset_invariant(new_state, i) / oamm.asset_invariant(old_state, i), 1) != pytest.approx(1):
        raise

    delta_qi = new_state.lrna[i] - old_state.lrna[i]
    qi_arb = old_state.lrna[i] + delta_qi * old_state.lrna[i] / old_state.lrna_total
    ri_arb = old_state.liquidity[i] * old_state.lrna_total / new_state.lrna_total

    if ((old_state.lrna[i] + old_state.lrna_imbalance * (old_state.lrna[i] / old_state.lrna_total)) * ri_arb
    ) != pytest.approx(
        (qi_arb + new_state.lrna_imbalance * (qi_arb / new_state.lrna_total)) * old_state.liquidity[i]
    ):
        raise AssertionError(f'LRNA imbalance is wrong.')

    if new_state.liquidity[i] + new_agent.holdings[i] != pytest.approx(old_state.liquidity[i] + old_agent.holdings[i]):
        raise AssertionError('System-wide asset total is wrong.')
    if new_state.lrna[i] + new_agent.holdings['LRNA'] < old_state.lrna[i] + old_agent.holdings['LRNA']:
        raise AssertionError('System-wide LRNA decreased.')

    # try swapping into LRNA and back to see if that's equivalent
    reverse_state, reverse_agent = oamm.simulate_swap_lrna(
        old_state=feeless_swap_state,
        old_agent=feeless_swap_agent,
        delta_qa=-delta_qa,
        tkn=i
    )

    # We do not currently expect imbalance to be symmetric
    # if reverse_state.lrna_imbalance != pytest.approx(old_state.lrna_imbalance):
    #     raise AssertionError('LRNA imbalance is wrong.')

    if reverse_agent.holdings[i] != pytest.approx(old_agent.holdings[i]):
        print(reverse_agent.holdings[i])
        print(old_agent.holdings[i])
        raise AssertionError('Agent holdings are wrong.')


@given(st.floats(min_value=10000, max_value=10000000),
       st.floats(min_value=10000, max_value=10000000),
       st.floats(min_value=10000, max_value=10000000),
       st.floats(min_value=10000, max_value=10000000),
       st.floats(min_value=10000, max_value=10000000),
       st.floats(min_value=10000, max_value=10000000),
       st.floats(min_value=0.0001, max_value=0.01),
       st.floats(min_value=0.0001, max_value=0.01))
def test_lrna_swap_buy_with_lrna_mint(
        hdx_liquidity: float,
        dot_liquidity: float,
        usd_liquidity: float,
        hdx_lrna: float,
        dot_lrna: float,
        usd_lrna: float,
        asset_fee: float,
        lrna_fee: float
):
    asset_dict = {
        'HDX': {'liquidity': hdx_liquidity, 'LRNA': hdx_lrna},
        'DOT': {'liquidity': dot_liquidity, 'LRNA': dot_lrna},
        'USD': {'liquidity': usd_liquidity, 'LRNA': usd_lrna},
    }

    initial_state = oamm.OmnipoolState(
        tokens=asset_dict,
        tvl_cap=float('inf'),
        asset_fee=asset_fee,
        lrna_fee=lrna_fee,
        lrna_mint_pct=1.0
    )

    old_agent = Agent(
        holdings={token: 10000 for token in initial_state.asset_list + ['LRNA']}
    )

    i = 'DOT'

    delta_ra = 1000
    delta_ra_feeless = delta_ra / (1 - asset_fee)

    feeless_state = initial_state.copy()
    feeless_state.asset_fee = 0
    for asset in feeless_state.asset_list:
        feeless_state.last_fee[asset] = 0

    # Test with trader buying asset i
    swap_state = initial_state.copy().lrna_swap(old_agent.copy(), delta_ra, 0, i)
    feeless_swap_state = feeless_state.copy().lrna_swap(old_agent.copy(), delta_ra_feeless, 0, i)
    feeless_spot_price = oamm.price(feeless_swap_state, i)
    spot_price = swap_state.price(swap_state, i)
    if feeless_swap_state.fail == '' and swap_state.fail == '':
        if feeless_spot_price != pytest.approx(spot_price, rel=1e-16):
            raise AssertionError('Spot price is wrong.')


@given(st.floats(min_value=10000, max_value=10000000),
       st.floats(min_value=10000, max_value=10000000),
       st.floats(min_value=10000, max_value=10000000),
       st.floats(min_value=10000, max_value=10000000),
       st.floats(min_value=10000, max_value=10000000),
       st.floats(min_value=10000, max_value=10000000),
       st.floats(min_value=0.0001, max_value=0.01),
       st.floats(min_value=0.0001, max_value=0.01))
def test_lrna_swap_sell_with_lrna_mint(
        hdx_liquidity: float,
        dot_liquidity: float,
        usd_liquidity: float,
        hdx_lrna: float,
        dot_lrna: float,
        usd_lrna: float,
        asset_fee: float,
        lrna_fee: float
):
    asset_dict = {
        'HDX': {'liquidity': hdx_liquidity, 'LRNA': hdx_lrna},
        'DOT': {'liquidity': dot_liquidity, 'LRNA': dot_lrna},
        'USD': {'liquidity': usd_liquidity, 'LRNA': usd_lrna},
    }

    initial_state = oamm.OmnipoolState(
        tokens=asset_dict,
        tvl_cap=float('inf'),
        asset_fee=asset_fee,
        lrna_fee=lrna_fee,
        lrna_mint_pct=1.0
    )

    old_agent = Agent(
        holdings={token: 10000 for token in initial_state.asset_list + ['LRNA']}
    )

    i = 'DOT'

    delta_qa = -1000

    feeless_state = initial_state.copy()
    feeless_state.asset_fee = 0
    for asset in feeless_state.asset_list:
        feeless_state.last_fee[asset] = 0

    # Test with trader buying asset i
    swap_state, swap_agent = oamm.simulate_swap_lrna(initial_state, old_agent, 0, delta_qa, i)
    feeless_swap_state, feeless_swap_agent = oamm.simulate_swap_lrna(feeless_state, old_agent, 0, delta_qa, i)
    feeless_spot_price = feeless_swap_state.price(feeless_swap_state, i)
    spot_price = swap_state.price(swap_state, i)
    if feeless_swap_state.fail == '' and swap_state.fail == '':
        if feeless_spot_price != pytest.approx(spot_price, rel=1e-16):
            raise AssertionError('Spot price is wrong.')


@given(st.floats(min_value=10000, max_value=10000000),
       st.floats(min_value=10000, max_value=10000000),
       st.floats(min_value=10000, max_value=10000000),
       st.floats(min_value=10000, max_value=10000000),
       st.floats(min_value=10000, max_value=10000000),
       st.floats(min_value=10000, max_value=10000000),
       st.floats(min_value=0.0001, max_value=0.01),
       st.floats(min_value=0.0001, max_value=0.01), )
def test_sell_with_lrna_mint(
        hdx_liquidity: float,
        dot_liquidity: float,
        usd_liquidity: float,
        hdx_lrna: float,
        dot_lrna: float,
        usd_lrna: float,
        asset_fee: float,
        lrna_fee: float,
):
    asset_dict = {
        'HDX': {'liquidity': hdx_liquidity, 'LRNA': hdx_lrna},
        'DOT': {'liquidity': dot_liquidity, 'LRNA': dot_lrna},
        'USD': {'liquidity': usd_liquidity, 'LRNA': usd_lrna},
    }

    initial_state = oamm.OmnipoolState(
        tokens=asset_dict,
        tvl_cap=float('inf'),
        asset_fee=asset_fee,
        lrna_fee=lrna_fee,
        lrna_mint_pct=1.0
    )

    old_agent = Agent(
        holdings={token: 10000 for token in initial_state.asset_list + ['LRNA']}
    )

    i = 'DOT'
    j = 'USD'

    delta_ri = 1000

    feeless_state = initial_state.copy()
    feeless_state.asset_fee = 0
    for asset in feeless_state.asset_list:
        feeless_state.last_fee[asset] = 0

    # Test with trader buying asset i
    swap_state, swap_agent = oamm.simulate_swap(initial_state, old_agent, j, i, 0, delta_ri)
    feeless_swap_state, feeless_swap_agent = oamm.simulate_swap(feeless_state, old_agent, j, i, 0, delta_ri)
    feeless_spot_price = feeless_swap_state.price(feeless_swap_state, j)
    spot_price = swap_state.price(swap_state, j)
    if feeless_swap_state.fail == '' and swap_state.fail == '':
        if feeless_spot_price != pytest.approx(spot_price, rel=1e-16):
            raise AssertionError('Spot price is wrong.')


@given(st.floats(min_value=10000, max_value=10000000),
       st.floats(min_value=10000, max_value=10000000),
       st.floats(min_value=10000, max_value=10000000),
       st.floats(min_value=10000, max_value=10000000),
       st.floats(min_value=10000, max_value=10000000),
       st.floats(min_value=10000, max_value=10000000),
       st.floats(min_value=0.0001, max_value=0.01), )
def test_buy_with_lrna_mint(
        hdx_liquidity: float,
        dot_liquidity: float,
        usd_liquidity: float,
        hdx_lrna: float,
        dot_lrna: float,
        usd_lrna: float,
        asset_fee: float
):
    asset_dict = {
        'HDX': {'liquidity': hdx_liquidity, 'LRNA': hdx_lrna},
        'DOT': {'liquidity': dot_liquidity, 'LRNA': dot_lrna},
        'USD': {'liquidity': usd_liquidity, 'LRNA': usd_lrna},
    }

    initial_state = oamm.OmnipoolState(
        tokens=asset_dict,
        tvl_cap=float('inf'),
        asset_fee=asset_fee,
        lrna_fee=0.0,
        lrna_mint_pct=1.0
    )

    old_agent = Agent(
        holdings={token: 10000 for token in initial_state.asset_list + ['LRNA']}
    )

    i = 'DOT'
    j = 'USD'

    delta_rj = 1000
    delta_rj_feeless = delta_rj / (1 - asset_fee)

    feeless_state = initial_state.copy()
    feeless_state.asset_fee = 0
    for asset in feeless_state.asset_list:
        feeless_state.last_fee[asset] = 0

    # Test with trader buying asset i
    swap_state, swap_agent = oamm.simulate_swap(initial_state, old_agent, j, i, delta_rj, 0)
    feeless_swap_state, feeless_swap_agent = oamm.simulate_swap(feeless_state, old_agent, j, i, delta_rj_feeless, 0)
    feeless_spot_price = feeless_swap_state.price(feeless_swap_state, j)
    spot_price = swap_state.price(swap_state, j)
    if feeless_swap_state.fail == '' and swap_state.fail == '':
        if feeless_spot_price != pytest.approx(spot_price, rel=1e-16):
            raise AssertionError('Spot price is wrong.')


@given(st.floats(min_value=10000, max_value=10000000),
       st.floats(min_value=10000, max_value=10000000),
       st.floats(min_value=10000, max_value=10000000),
       st.floats(min_value=10000, max_value=10000000),
       st.floats(min_value=10000, max_value=10000000),
       st.floats(min_value=10000, max_value=10000000),
       st.floats(min_value=0.0001, max_value=0.01),
       st.floats(min_value=0.0001, max_value=0.01), )
def test_sell_with_partial_lrna_mint(
        hdx_liquidity: float,
        dot_liquidity: float,
        usd_liquidity: float,
        hdx_lrna: float,
        dot_lrna: float,
        usd_lrna: float,
        asset_fee: float,
        lrna_fee: float,
):
    asset_dict = {
        'HDX': {'liquidity': hdx_liquidity, 'LRNA': hdx_lrna},
        'DOT': {'liquidity': dot_liquidity, 'LRNA': dot_lrna},
        'USD': {'liquidity': usd_liquidity, 'LRNA': usd_lrna},
    }

    initial_state_0 = oamm.OmnipoolState(
        tokens=asset_dict,
        tvl_cap=float('inf'),
        asset_fee=asset_fee,
        lrna_fee=lrna_fee,
        lrna_mint_pct=0.0
    )

    initial_state_50 = oamm.OmnipoolState(
        tokens=asset_dict,
        tvl_cap=float('inf'),
        asset_fee=asset_fee,
        lrna_fee=lrna_fee,
        lrna_mint_pct=0.5
    )

    initial_state_100 = oamm.OmnipoolState(
        tokens=asset_dict,
        tvl_cap=float('inf'),
        asset_fee=asset_fee,
        lrna_fee=lrna_fee,
        lrna_mint_pct=1.0
    )

    old_agent = Agent(
        holdings={token: 10000 for token in initial_state_0.asset_list + ['LRNA']}
    )

    i = 'DOT'
    j = 'USD'

    delta_ri = 1000

    # Test with trader buying asset i
    swap_state_100, swap_agent_100 = oamm.simulate_swap(
        initial_state_100, copy.deepcopy(old_agent), j, i, 0, delta_ri
    )
    swap_state_50, swap_agent_50 = oamm.simulate_swap(
        initial_state_50, copy.deepcopy(old_agent), j, i, 0, delta_ri
    )
    swap_state_0, swap_agent_0 = oamm.simulate_swap(
        initial_state_0, copy.deepcopy(old_agent), j, i, 0, delta_ri
    )

    spot_price_100 = swap_state_100.price(swap_state_100, j)
    spot_price_50 = swap_state_50.price(swap_state_50, j)
    spot_price_0 = swap_state_0.price(swap_state_0, j)

    if swap_state_100.fail == '' and swap_state_50.fail == '' and swap_state_0.fail == '':
        if spot_price_100 <= spot_price_50:
            raise AssertionError('Spot price is wrong.')
        if spot_price_50 <= spot_price_0:
            raise AssertionError('Spot price is wrong.')


@given(omnipool_reasonable_config(token_count=3, lrna_fee=0.0005, asset_fee=0.0025, imbalance=-1000))
def test_lrna_buy_nonzero_fee_nonzero_imbalance(initial_state: oamm.OmnipoolState):
    old_state = initial_state
    old_agent = Agent(
        holdings={token: 1000000 for token in initial_state.asset_list + ['LRNA']}
    )
    delta_qa = 10
    i = old_state.asset_list[2]

    # Test with trader selling asset i
    new_state, new_agent = oamm.simulate_swap_lrna(old_state, old_agent, 0, delta_qa, i, modify_imbalance=False)

    expected_delta_qi = -delta_qa / (1 - 0.0005)
    expected_fee = -(delta_qa + expected_delta_qi)

    if old_state.lrna_total - new_state.lrna_total != pytest.approx(
            new_agent.holdings['LRNA'] - old_agent.holdings['LRNA'] + expected_fee):
        raise AssertionError('LRNA total is wrong.')


@given(omnipool_reasonable_config(token_count=3, lrna_fee=0.0005, asset_fee=0.0025, imbalance=0))
def test_lrna_buy_nonzero_fee_zero_imbalance(initial_state: oamm.OmnipoolState):
    old_state = initial_state
    old_agent = Agent(
        holdings={token: 1000000 for token in initial_state.asset_list + ['LRNA']}
    )
    delta_qa = 10
    i = old_state.asset_list[2]

    # Test with trader selling asset i
    new_state, new_agent = oamm.simulate_swap_lrna(old_state, old_agent, 0, delta_qa, i, modify_imbalance=False)

    expected_delta_qi = -delta_qa / (1 - 0.0005)
    expected_fee = -(delta_qa + expected_delta_qi)

    if expected_fee != pytest.approx(new_state.lrna['HDX'] - old_state.lrna['HDX']):
        raise AssertionError('Fee to HDX pool is wrong.')

    if old_state.lrna[i] - new_state.lrna[i] != pytest.approx(
            new_agent.holdings['LRNA'] - old_agent.holdings['LRNA'] + expected_fee):
        raise AssertionError('Delta Qi is wrong.')

    if old_state.lrna_total - new_state.lrna_total != pytest.approx(
            new_agent.holdings['LRNA'] - old_agent.holdings['LRNA']):
        raise AssertionError('Some LRNA is being incorrectly burned or minted.')


@given(omnipool_config(token_count=3), st.integers(min_value=1, max_value=2))
def test_swap_assets(initial_state: oamm.OmnipoolState, i):
    i_buy = initial_state.asset_list[i]
    old_state = initial_state

    old_agent = Agent(
        holdings={token: 10000 for token in initial_state.asset_list + ['LRNA']}
    )
    sellable_tokens = len(old_state.asset_list) - 1
    i_sell = old_state.asset_list[i % sellable_tokens + 1]
    delta_R = min(1000, old_state.liquidity[i_sell] / 2, old_state.liquidity[i_buy] / 2)

    # Test with trader selling asset i, no LRNA fee... price should match feeless
    new_state, new_agent = \
        oamm.simulate_swap(old_state, old_agent, i_buy, i_sell, sell_quantity=delta_R)

    # create copies of the old state with fees removed
    asset_fee_only_state = old_state.copy()
    asset_fee_only_state.lrna_fee = 0
    feeless_state = asset_fee_only_state.copy()
    feeless_state.asset_fee = 0
    for asset in feeless_state.asset_list:
        feeless_state.last_lrna_fee[asset] = 0
        feeless_state.last_fee[asset] = 0

    asset_fee_only_state, asset_fee_only_agent = \
        oamm.simulate_swap(asset_fee_only_state, old_agent, i_buy, i_sell, sell_quantity=delta_R)
    feeless_state, feeless_agent = \
        oamm.simulate_swap(feeless_state, old_agent, i_buy, i_sell, sell_quantity=delta_R)

    for j in old_state.asset_list:
        # assets in pools only go up compared to asset_fee_only_state
        if min(asset_fee_only_state.liquidity[j] - feeless_state.liquidity[j], 0) != pytest.approx(0):
            raise AssertionError("asset in pool {j} is lesser when compared with no-fee case")
        # asset in pool goes up from asset_fee_only_state -> new_state (i.e. introduction of LRNA fee)
        if min(new_state.liquidity[j] - asset_fee_only_state.liquidity[j], 0) != pytest.approx(0):
            raise AssertionError("asset in pool {j} is lesser when LRNA fee is added vs only asset fee")
        # invariant does not decrease
        if min(oamm.asset_invariant(new_state, j) / oamm.asset_invariant(old_state, j), 1) != pytest.approx(1):
            raise AssertionError("invariant ratio less than zero")
        # total quantity of R_i remains unchanged
        if (old_state.liquidity[j] + old_agent.holdings[j]
                != pytest.approx(new_state.liquidity[j] + new_agent.holdings[j])):
            raise AssertionError("total quantity of R[{j}] changed")

    # test that no LRNA is lost
    delta_Qi = new_state.lrna[i_sell] - old_state.lrna[i_sell]
    delta_Qj = new_state.lrna[i_buy] - old_state.lrna[i_buy]
    delta_Qh = new_state.lrna['HDX'] - old_state.lrna['HDX']
    delta_L = new_state.lrna_imbalance - old_state.lrna_imbalance
    if delta_L + delta_Qj + delta_Qi + delta_Qh != pytest.approx(0, abs=1e10):
        raise AssertionError('Some LRNA was lost along the way.')

    delta_out_new = feeless_agent.holdings[i_buy] - old_agent.holdings[i_buy]

    # Test with trader buying asset i, no LRNA fee... price should match feeless
    buy_state = old_state.copy()
    buy_state.lrna_fee = 0
    buy_state.asset_fee = 0
    for asset in buy_state.asset_list:
        buy_state.last_lrna_fee[asset] = 0
        buy_state.last_fee[asset] = 0
    buy_state, buy_agent = oamm.simulate_swap(
        buy_state, old_agent, i_buy, i_sell, buy_quantity=delta_out_new
    )

    for j in old_state.asset_list:
        if not buy_state.liquidity[j] == pytest.approx(feeless_state.liquidity[j]):
            raise AssertionError(f'Liquidity mismatch in {j}')
        if not buy_state.lrna[j] == pytest.approx(feeless_state.lrna[j]):
            raise AssertionError(f'LRNA mismatch in {j}')
        if not (
                old_state.liquidity[j] + old_agent.holdings[j] ==
                pytest.approx(buy_state.liquidity[j] + buy_agent.holdings[j])
        ):
            raise AssertionError('Change in the total quantity of {j}.')
        # assert buy_agent.holdings[j] == pytest.approx(feeless_agent.holdings[j])
        # assert buy_agent.holdings['LRNA'] == pytest.approx(feeless_agent.holdings['LRNA'])


# @given(omnipool_config(token_count=4), st.floats(min_value=0.1, max_value=1), st.floats(min_value=0.1, max_value=1))
# def test_slip_fees(initial_state: oamm.OmnipoolState, lrna_slip_rate: float, asset_slip_rate: float):
#     initial_state.lrna_fee = oamm.slip_fee(lrna_slip_rate, minimum_fee=0.0001)
#     initial_state.asset_fee = oamm.slip_fee(asset_slip_rate, minimum_fee=0.0001)
#     initial_state.withdrawal_fee = False
#     initial_agent = Agent(holdings={tkn: 10000000 for tkn in initial_state.asset_list})
#     tkn_buy = initial_state.asset_list[2]
#     tkn_sell = initial_state.asset_list[3]
#     sell_quantity = 1
#     sell_state, sell_agent = oamm.swap(initial_state, initial_agent, tkn_buy, tkn_sell, sell_quantity=sell_quantity)
#     split_sell_state, split_sell_agent = initial_state.copy(), initial_agent.copy()
#     next_state, next_agent = {}, {}
#     for i in range(2):
#         next_state[i], next_agent[i] = oamm.swap(
#             old_state=split_sell_state,
#             old_agent=split_sell_agent,
#             tkn_sell=tkn_sell,
#             tkn_buy=tkn_buy,
#             sell_quantity=sell_quantity / 2
#         )
#         split_sell_state, split_sell_agent = next_state[i], next_agent[i]
#     if split_sell_agent.holdings[tkn_buy] < sell_agent.holdings[tkn_buy]:
#         raise AssertionError('Agent failed to save money by splitting the sell order.')
#
#     buy_quantity = 1
#     buy_state, buy_agent = oamm.swap(initial_state, initial_agent, tkn_buy, tkn_sell, buy_quantity=buy_quantity)
#     split_buy_state, split_buy_agent = initial_state.copy(), initial_agent.copy()
#     next_state, next_agent = {}, {}
#     for i in range(2):
#         next_state[i], next_agent[i] = oamm.swap(
#             old_state=split_buy_state,
#             old_agent=split_buy_agent,
#             tkn_sell=tkn_sell,
#             tkn_buy=tkn_buy,
#             buy_quantity=buy_quantity / 2
#         )
#         split_buy_state, split_buy_agent = next_state[i], next_agent[i]
#     if split_buy_agent.holdings[tkn_sell] < buy_agent.holdings[tkn_sell]:
#         raise AssertionError('Agent failed to save money by splitting the buy order.')
#
#     if ((initial_agent.holdings[tkn_sell] + initial_agent.holdings[tkn_buy]
#          + initial_state.liquidity[tkn_sell] + initial_state.liquidity[tkn_buy])
#             != pytest.approx(buy_agent.holdings[tkn_sell] + buy_agent.holdings[tkn_buy]
#                              + buy_state.liquidity[tkn_sell] + buy_state.liquidity[tkn_buy])):
#         raise AssertionError('Asset quantity is not constant after trade (one-part)')
#
#     if ((initial_agent.holdings[tkn_sell] + initial_agent.holdings[tkn_buy]
#          + initial_state.liquidity[tkn_sell] + initial_state.liquidity[tkn_buy])
#             != pytest.approx(split_buy_agent.holdings[tkn_sell] + split_buy_agent.holdings[tkn_buy]
#                              + split_buy_state.liquidity[tkn_sell] + split_buy_state.liquidity[tkn_buy])):
#         raise AssertionError('Asset quantity is not constant after trade (two-part)')
#

def test_arbitrage():
    import sys
    sys.path.append('../..')

    from hydradx.model import run
    from hydradx.model.amm.omnipool_amm import OmnipoolState
    from hydradx.model.amm.agents import Agent
    from hydradx.model.amm.trade_strategies import omnipool_arbitrage
    from hydradx.model.amm.global_state import GlobalState, fluctuate_prices

    assets = {
        'HDX': {'usd price': 0.05, 'weight': 0.10},
        'USD': {'usd price': 1, 'weight': 0.20},
        'AUSD': {'usd price': 1, 'weight': 0.10},
        'ETH': {'usd price': 2500, 'weight': 0.40},
        'DOT': {'usd price': 5.37, 'weight': 0.20}
    }

    lrna_price_usd = 0.07
    initial_omnipool_tvl = 10000000
    liquidity = {}
    lrna = {}

    for tkn, info in assets.items():
        liquidity[tkn] = initial_omnipool_tvl * info['weight'] / info['usd price']
        lrna[tkn] = initial_omnipool_tvl * info['weight'] / lrna_price_usd

    initial_state = GlobalState(
        pools={
            'Omnipool': OmnipoolState(
                tokens={
                    tkn: {'liquidity': liquidity[tkn], 'LRNA': lrna[tkn]} for tkn in assets
                },
                lrna_fee=0,
                asset_fee=0,
                preferred_stablecoin='USD'
            )
        },
        agents={
            # 'Attacker': Agent(
            #     holdings={'USD': 0, 'AUSD': 1000000000},
            #     trade_strategy=toxic_asset_attack(
            #         pool_id='omnipool',
            #         asset_name='AUSD',
            #         trade_size=10000
            #     )
            # ),
            'Arbitrageur': Agent(
                holdings={tkn: float('inf') for tkn in list(assets.keys()) + ['LRNA']},
                trade_strategy=omnipool_arbitrage('Omnipool')
            )
        },
        evolve_function=fluctuate_prices(volatility={tkn: 0.1 for tkn in assets}),
        external_market={tkn: assets[tkn]['usd price'] for tkn in assets}
    )
    # print(initial_state)
    time_steps = 1000  # len(price_list) - 1
    events = run.run(initial_state, time_steps=time_steps, silent=True)


def test_trade_limit():
    initial_state = oamm.OmnipoolState(
        tokens={
            'HDX': {'liquidity': 1000000, 'LRNA': 1000000},
            'USD': {'liquidity': 1000000, 'LRNA': 1000000},
            'R1': {'liquidity': 1000000, 'LRNA': 1000000},
        },
        trade_limit_per_block=0.25
    )
    agent = Agent(
        holdings={'HDX': 1000000, 'USD': 1000000, 'R1': 1000000, 'LRNA': 1000000}
    )
    new_state = initial_state.copy()
    trades_allowed = 0
    while not new_state.fail:
        new_state, new_agent = oamm.simulate_swap(
            new_state, agent, 'USD', 'R1', sell_quantity=100000
        )
        if new_state.fail:
            break
        trades_allowed += 1

    assert trades_allowed == 2

    new_state = initial_state.copy()
    for i in range(26):
        if new_state.fail:
            raise AssertionError('Not enough trades allowed')
        new_state, new_agent = oamm.simulate_swap(
            new_state, agent, 'R1', 'USD', buy_quantity=1000
        )
        new_state, new_agent = oamm.simulate_swap(
            new_state, agent, 'USD', 'R1', sell_quantity=11000
        )

    if not new_state.fail:
        raise AssertionError('Too many trades allowed')


@given(
    st.floats(min_value=1e-5, max_value=1e5),
)
def test_dynamic_fees(hdx_price: float):
    initial_state = oamm.OmnipoolState(
        tokens={
            'HDX': {'liquidity': 100000 / hdx_price, 'LRNA': 100000},
            'USD': {'liquidity': 100000, 'LRNA': 100000},
            'R1': {'liquidity': 100000, 'LRNA': 100000},
        },
        oracles={
            'mid': 100
        },
        asset_fee=oamm.dynamicadd_asset_fee(
            minimum=0.0025,
            amplification=10,
            raise_oracle_name='mid',
            decay=0.0005,
            fee_max=0.40
        ),
        lrna_fee=oamm.dynamicadd_lrna_fee(
            minimum=0.0005,
            amplification=10,
            raise_oracle_name='mid',
            decay=0.0001,
            fee_max=0.10
        ), last_asset_fee={'R1': 0.1}, last_lrna_fee={'R1': 0.1}
    )
    initial_hdx_fee = initial_state.asset_fee['HDX'].compute('HDX', 10000)
    initial_usd_fee = initial_state.asset_fee['USD'].compute('USD', 10000)
    initial_usd_lrna_fee = initial_state.lrna_fee['USD'].compute('USD', 10000)
    initial_hdx_lrna_fee = initial_state.lrna_fee['HDX'].compute('HDX', 10000)
    initial_R1_fee = initial_state.asset_fee['R1'].compute('R1', 10000)
    initial_R1_lrna_fee = initial_state.lrna_fee['R1'].compute('R1', 10000)
    test_agent = Agent(
        holdings={tkn: initial_state.liquidity[tkn] / 100 for tkn in initial_state.asset_list}
    )
    test_state = initial_state.copy()
    test_state.swap(
        agent=test_agent,
        tkn_sell='USD',
        tkn_buy='HDX',
        sell_quantity=test_agent.holdings['USD']
    )
    test_state.update()
    if test_state.last_fee['R1'] >= initial_R1_fee:
        raise AssertionError('R1 fee should be decreasing due to decay.')
    if test_state.last_lrna_fee['R1'] >= initial_R1_lrna_fee:
        raise AssertionError('R1 LRNA fee should be decreasing due to decay.')
    intermediate_hdx_fee = test_state.asset_fee['HDX'].compute('HDX', 10000)
    intermediate_usd_fee = test_state.asset_fee['USD'].compute('USD', 10000)
    intermediate_usd_lrna_fee = test_state.lrna_fee['USD'].compute('USD', 10000)
    intermediate_hdx_lrna_fee = test_state.lrna_fee['HDX'].compute('HDX', 10000)
    if not intermediate_hdx_fee > initial_hdx_fee:
        raise AssertionError('Fee should increase when price increases.')
    if not intermediate_usd_lrna_fee > initial_usd_lrna_fee:
        raise AssertionError('LRNA fee should increase when price decreases.')
    if not intermediate_usd_fee == initial_usd_fee:
        raise AssertionError('Asset fee should not change.')
    if not intermediate_hdx_lrna_fee == initial_hdx_lrna_fee:
        raise AssertionError('LRNA fee should not change.')

    test_state.swap(
        agent=test_agent,
        tkn_sell='HDX',
        tkn_buy='USD',
        sell_quantity=test_agent.holdings['HDX']
    )
    test_state.update()
    final_hdx_fee = test_state.asset_fee['HDX'].compute('HDX', 10000)
    final_usd_fee = test_state.asset_fee['USD'].compute('USD', 10000)
    final_usd_lrna_fee = test_state.lrna_fee['USD'].compute('USD', 10000)
    final_hdx_lrna_fee = test_state.lrna_fee['HDX'].compute('HDX', 10000)
    if not final_usd_fee > intermediate_usd_fee:
        raise AssertionError('Fee should increase when price increases.')
    if not final_hdx_lrna_fee > intermediate_hdx_lrna_fee:
        raise AssertionError('LRNA fee should increase when price decreases.')
    if not final_hdx_fee < intermediate_hdx_fee:
        raise AssertionError('Asset fee should decrease with time.')
    if not final_usd_lrna_fee < intermediate_usd_lrna_fee:
        raise AssertionError('LRNA fee should decrease with time.')


@given(
    st.lists(asset_quantity_strategy, min_size=3, max_size=3),
    st.lists(asset_quantity_bounded_strategy, min_size=3, max_size=3),
    st.lists(asset_quantity_strategy, min_size=3, max_size=3),
    st.lists(asset_quantity_strategy, min_size=3, max_size=3),
    st.lists(asset_quantity_strategy, min_size=3, max_size=3),
    st.lists(asset_price_strategy, min_size=2, max_size=2),
    st.integers(min_value=10, max_value=1000),
)
def test_oracle_one_empty_block(liquidity: list[float], lrna: list[float], oracle_liquidity: list[float],
                                oracle_volume_in: list[float], oracle_volume_out: list[float],
                                oracle_prices: list[float], n):
    alpha = 2 / (n + 1)

    init_liquidity = {
        'HDX': {'liquidity': liquidity[0], 'LRNA': lrna[0]},
        'USD': {'liquidity': liquidity[1], 'LRNA': lrna[1]},
        'DOT': {'liquidity': liquidity[2], 'LRNA': lrna[2]},
    }

    init_oracle = {
        'liquidity': {'HDX': oracle_liquidity[0], 'USD': oracle_liquidity[1], 'DOT': oracle_liquidity[2]},
        'volume_in': {'HDX': oracle_volume_in[0], 'USD': oracle_volume_in[1], 'DOT': oracle_volume_in[2]},
        'volume_out': {'HDX': oracle_volume_out[0], 'USD': oracle_volume_out[1], 'DOT': oracle_volume_out[2]},
        'price': {'HDX': oracle_prices[0], 'USD': 1, 'DOT': oracle_prices[1]},
    }

    initial_omnipool = oamm.OmnipoolState(
        tokens=copy.deepcopy(init_liquidity),
        oracles={
            'oracle': n
        },
        asset_fee=0.0025,
        lrna_fee=0.0005,
        last_oracle_values={
            'oracle': copy.deepcopy(init_oracle)
        }
    )

    initial_state = GlobalState(
        pools={'omnipool': initial_omnipool},
        agents={}
    )

    events = run.run(initial_state=initial_state, time_steps=1, silent=True)
    omnipool_oracle = events[0].pools['omnipool'].oracles['oracle']
    for tkn in ['HDX', 'USD', 'DOT']:
        expected_liquidity = init_oracle['liquidity'][tkn] * (1 - alpha) + alpha * init_liquidity[tkn]['liquidity']
        if omnipool_oracle.liquidity[tkn] != expected_liquidity:
            raise AssertionError('Liquidity is not correct.')

        expected_vol_in = init_oracle['volume_in'][tkn] * (1 - alpha)
        if omnipool_oracle.volume_in[tkn] != expected_vol_in:
            raise AssertionError('Volume is not correct.')

        expected_vol_out = init_oracle['volume_out'][tkn] * (1 - alpha)
        if omnipool_oracle.volume_out[tkn] != expected_vol_out:
            raise AssertionError('Volume is not correct.')

        init_price = init_liquidity[tkn]['LRNA'] / init_liquidity[tkn]['liquidity']
        expected_price = init_oracle['price'][tkn] * (1 - alpha) + alpha * init_price
        if omnipool_oracle.price[tkn] != expected_price:
            raise AssertionError('Price is not correct.')


@given(
    st.lists(asset_quantity_strategy, min_size=3, max_size=3),
    st.lists(asset_quantity_bounded_strategy, min_size=3, max_size=3),
    st.lists(asset_quantity_strategy, min_size=3, max_size=3),
    st.lists(asset_quantity_strategy, min_size=3, max_size=3),
    st.lists(asset_quantity_strategy, min_size=3, max_size=3),
    st.lists(asset_price_strategy, min_size=2, max_size=2),
    st.lists(st.floats(min_value=10, max_value=1000), min_size=2, max_size=2),
    st.integers(min_value=10, max_value=1000),
)
def test_oracle_one_block_with_swaps(liquidity: list[float], lrna: list[float], oracle_liquidity: list[float],
                                     oracle_volume_in: list[float], oracle_volume_out: list[float],
                                     oracle_prices: list[float], trade_sizes: list[float], n):
    alpha = 2 / (n + 1)

    init_liquidity = {
        'HDX': {'liquidity': liquidity[0], 'LRNA': lrna[0]},
        'USD': {'liquidity': liquidity[1], 'LRNA': lrna[1]},
        'DOT': {'liquidity': liquidity[2], 'LRNA': lrna[2]},
    }

    init_oracle = {
        'liquidity': {'HDX': oracle_liquidity[0], 'USD': oracle_liquidity[1], 'DOT': oracle_liquidity[2]},
        'volume_in': {'HDX': oracle_volume_in[0], 'USD': oracle_volume_in[1], 'DOT': oracle_volume_in[2]},
        'volume_out': {'HDX': oracle_volume_out[0], 'USD': oracle_volume_out[1], 'DOT': oracle_volume_out[2]},
        'price': {'HDX': oracle_prices[0], 'USD': 1, 'DOT': oracle_prices[1]},
    }

    initial_omnipool = oamm.OmnipoolState(
        tokens=copy.deepcopy(init_liquidity),
        oracles={
            'oracle': n
        },
        asset_fee=0.0025,
        lrna_fee=0.0005,
        last_oracle_values={
            'oracle': copy.deepcopy(init_oracle)
        }
    )

    trader1_holdings = {'HDX': 1000000000, 'USD': 1000000000, 'LRNA': 1000000000, 'DOT': 1000000000}
    trader2_holdings = {'HDX': 1000000000, 'USD': 1000000000, 'LRNA': 1000000000, 'DOT': 1000000000}

    initial_state = GlobalState(
        pools={'omnipool': initial_omnipool},
        agents={
            'Trader1': Agent(
                holdings=trader1_holdings,
                trade_strategy=constant_swaps(
                    pool_id='omnipool',
                    sell_quantity=trade_sizes[0],
                    sell_asset='LRNA',
                    buy_asset='DOT'
                )
            ),
            'Trader2': Agent(
                holdings=trader2_holdings,
                trade_strategy=constant_swaps(
                    pool_id='omnipool',
                    sell_quantity=trade_sizes[1],
                    sell_asset='DOT',
                    buy_asset='LRNA'
                )
            ),
        }
    )

    events = run.run(initial_state=initial_state, time_steps=2, silent=True)
    omnipool_oracle_0 = events[0].pools['omnipool'].oracles['oracle']

    vol_in = {
        'HDX': 0,
        'USD': 0,
        'DOT': trader2_holdings['DOT'] - events[0].agents['Trader2'].holdings['DOT'],
    }

    vol_out = {
        'HDX': 0,
        'USD': 0,
        'DOT': events[0].agents['Trader1'].holdings['DOT'] - trader1_holdings['DOT'],
    }

    for tkn in ['HDX', 'USD', 'DOT']:
        expected_liquidity = init_oracle['liquidity'][tkn] * (1 - alpha) + alpha * init_liquidity[tkn]['liquidity']
        if omnipool_oracle_0.liquidity[tkn] != expected_liquidity:
            raise AssertionError('Liquidity is not correct.')

        expected_vol_in = init_oracle['volume_in'][tkn] * (1 - alpha)
        if omnipool_oracle_0.volume_in[tkn] != expected_vol_in:
            raise AssertionError('Volume is not correct.')

        expected_vol_out = init_oracle['volume_out'][tkn] * (1 - alpha)
        if omnipool_oracle_0.volume_out[tkn] != expected_vol_out:
            raise AssertionError('Volume is not correct.')

        init_price = init_liquidity[tkn]['LRNA'] / init_liquidity[tkn]['liquidity']
        expected_price = init_oracle['price'][tkn] * (1 - alpha) + alpha * init_price
        if omnipool_oracle_0.price[tkn] != expected_price:
            raise AssertionError('Price is not correct.')

    omnipool_oracle_1 = events[1].pools['omnipool'].oracles['oracle']
    for tkn in ['HDX', 'USD', 'DOT']:
        expected_liquidity = omnipool_oracle_0.liquidity[tkn] * (1 - alpha) + alpha * init_liquidity[tkn]['liquidity']
        if omnipool_oracle_1.liquidity[tkn] != pytest.approx(expected_liquidity, 1e-10):
            raise AssertionError('Liquidity is not correct.')

        expected_vol_in = omnipool_oracle_0.volume_in[tkn] * (1 - alpha) + alpha * vol_in[tkn]
        if omnipool_oracle_1.volume_in[tkn] != pytest.approx(expected_vol_in, 1e-10):
            raise AssertionError('Volume is not correct.')

        expected_vol_out = omnipool_oracle_0.volume_out[tkn] * (1 - alpha) + alpha * vol_out[tkn]
        if omnipool_oracle_1.volume_out[tkn] != pytest.approx(expected_vol_out, 1e-9):
            raise AssertionError('Volume is not correct.')

        price_1 = price(events[0].pools['omnipool'], tkn)
        expected_price = omnipool_oracle_0.price[tkn] * (1 - alpha) + alpha * price_1
        if omnipool_oracle_1.price[tkn] != pytest.approx(expected_price, 1e-10):
            raise AssertionError('Price is not correct.')


@given(
    st.lists(asset_quantity_strategy, min_size=3, max_size=3),
    st.lists(asset_quantity_bounded_strategy, min_size=3, max_size=3),
    st.lists(asset_quantity_strategy, min_size=3, max_size=3),
    st.lists(asset_quantity_strategy, min_size=3, max_size=3),
    st.lists(asset_quantity_strategy, min_size=3, max_size=3),
    st.lists(asset_price_strategy, min_size=2, max_size=2),
    st.integers(min_value=10, max_value=1000),
)
def test_dynamic_fees_empty_block(liquidity: list[float], lrna: list[float], oracle_liquidity: list[float],
                                  oracle_volume_in: list[float], oracle_volume_out: list[float],
                                  oracle_prices: list[float], n):
    lrna_fees = [0.0005, 0.0010, 0.0050]
    asset_fees = [0.01, 0.0025, 0.0040]

    init_liquidity = {
        'HDX': {'liquidity': liquidity[0], 'LRNA': lrna[0]},
        'USD': {'liquidity': liquidity[1], 'LRNA': lrna[1]},
        'DOT': {'liquidity': liquidity[2], 'LRNA': lrna[2]},
    }

    init_oracle = {
        'liquidity': {'HDX': oracle_liquidity[0], 'USD': oracle_liquidity[1], 'DOT': oracle_liquidity[2]},
        'volume_in': {'HDX': oracle_volume_in[0], 'USD': oracle_volume_in[1], 'DOT': oracle_volume_in[2]},
        'volume_out': {'HDX': oracle_volume_out[0], 'USD': oracle_volume_out[1], 'DOT': oracle_volume_out[2]},
        'price': {'HDX': oracle_prices[0], 'USD': 1, 'DOT': oracle_prices[1]},
    }

    init_lrna_fees = {
        'HDX': lrna_fees[0],
        'USD': lrna_fees[1],
        'DOT': lrna_fees[2],
    }

    init_asset_fees = {
        'HDX': asset_fees[0],
        'USD': asset_fees[1],
        'DOT': asset_fees[2],
    }

    asset_fee_params = {
        'minimum': 0.0025,
        'amplification': 0.2,
        'raise_oracle_name': 'oracle',
        'decay': 0.00005,
        'fee_max': 0.4,
    }

    lrna_fee_params = {
        'minimum': 0.0005,
        'amplification': 0.04,
        'raise_oracle_name': 'oracle',
        'decay': 0.00001,
        'fee_max': 0.1,
    }

    initial_omnipool = oamm.OmnipoolState(
        tokens=copy.deepcopy(init_liquidity),
        oracles={
            'oracle': n
        },
        asset_fee={
            'HDX': dynamicadd_asset_fee(
                minimum=asset_fee_params['minimum'],
                amplification=asset_fee_params['amplification'],
                raise_oracle_name=asset_fee_params['raise_oracle_name'],
                decay=asset_fee_params['decay'],
                fee_max=asset_fee_params['fee_max'],
            ),
            'USD': dynamicadd_asset_fee(
                minimum=asset_fee_params['minimum'],
                amplification=asset_fee_params['amplification'],
                raise_oracle_name=asset_fee_params['raise_oracle_name'],
                decay=asset_fee_params['decay'],
                fee_max=asset_fee_params['fee_max'],
            ),
            'DOT': dynamicadd_asset_fee(
                minimum=asset_fee_params['minimum'],
                amplification=asset_fee_params['amplification'],
                raise_oracle_name=asset_fee_params['raise_oracle_name'],
                decay=asset_fee_params['decay'],
                fee_max=asset_fee_params['fee_max'],
            ),
        },
        lrna_fee={
            'HDX': dynamicadd_lrna_fee(
                minimum=lrna_fee_params['minimum'],
                amplification=lrna_fee_params['amplification'],
                raise_oracle_name=lrna_fee_params['raise_oracle_name'],
                decay=lrna_fee_params['decay'],
                fee_max=lrna_fee_params['fee_max'],
            ),
            'USD': dynamicadd_lrna_fee(
                minimum=lrna_fee_params['minimum'],
                amplification=lrna_fee_params['amplification'],
                raise_oracle_name=lrna_fee_params['raise_oracle_name'],
                decay=lrna_fee_params['decay'],
                fee_max=lrna_fee_params['fee_max'],
            ),
            'DOT': dynamicadd_lrna_fee(
                minimum=lrna_fee_params['minimum'],
                amplification=lrna_fee_params['amplification'],
                raise_oracle_name=lrna_fee_params['raise_oracle_name'],
                decay=lrna_fee_params['decay'],
                fee_max=lrna_fee_params['fee_max'],
            ),
        },
        last_oracle_values={
            'oracle': copy.deepcopy(init_oracle)
        },
        last_lrna_fee=copy.deepcopy(init_lrna_fees),
        last_asset_fee=copy.deepcopy(init_asset_fees),
    )

    initial_state = GlobalState(
        pools={'omnipool': initial_omnipool},
        agents={}
    )

    events = run.run(initial_state=initial_state, time_steps=1, silent=True)
    omnipool = events[0].pools['omnipool']
    omnipool_oracle = omnipool.oracles['oracle']
    for tkn in ['HDX', 'USD', 'DOT']:
        x = (omnipool_oracle.volume_out[tkn] - omnipool_oracle.volume_in[tkn]) / omnipool_oracle.liquidity[tkn]

        df = -lrna_fee_params['amplification'] * x - lrna_fee_params['decay']
        expected_lrna_fee = min(max(init_lrna_fees[tkn] + df, lrna_fee_params['minimum']), lrna_fee_params['fee_max'])
        if omnipool.last_lrna_fee[tkn] != pytest.approx(expected_lrna_fee, rel=1e-15):
            raise AssertionError('LRNA fee is not correct.')

        df = asset_fee_params['amplification'] * x - asset_fee_params['decay']
        expected_asset_fee = min(max(init_asset_fees[tkn] + df, asset_fee_params['minimum']),
                                 asset_fee_params['fee_max'])
        if omnipool.last_fee[tkn] != pytest.approx(expected_asset_fee, rel=1e-15):
            raise AssertionError('Asset fee is not correct.')


@given(
    st.lists(asset_quantity_strategy, min_size=3, max_size=3),
    st.lists(asset_quantity_bounded_strategy, min_size=3, max_size=3),
    st.lists(asset_quantity_strategy, min_size=3, max_size=3),
    st.lists(asset_quantity_strategy, min_size=3, max_size=3),
    st.lists(asset_quantity_strategy, min_size=3, max_size=3),
    st.lists(asset_price_strategy, min_size=2, max_size=2),
    st.integers(min_value=10, max_value=1000),
    st.floats(min_value=-1000, max_value=1000),
    st.lists(st.floats(min_value=0.0005, max_value=0.10), min_size=3, max_size=3),
    st.lists(st.floats(min_value=0.0025, max_value=0.40), min_size=3, max_size=3),
    st.lists(st.floats(min_value=0.001, max_value=100), min_size=2, max_size=2),
    st.lists(st.floats(min_value=0.000001, max_value=0.0001), min_size=2, max_size=2),
)
def test_dynamic_fees_with_trade(liquidity: list[float], lrna: list[float], oracle_liquidity: list[float],
                                 oracle_volume_in: list[float], oracle_volume_out: list[float],
                                 oracle_prices: list[float], n, trade_size: float, lrna_fees: list[float],
                                 asset_fees: list[float], amp: list[float], decay: list[float]):
    init_liquidity = {
        'HDX': {'liquidity': liquidity[0], 'LRNA': lrna[0]},
        'USD': {'liquidity': liquidity[1], 'LRNA': lrna[1]},
        'DOT': {'liquidity': liquidity[2], 'LRNA': lrna[2]},
    }

    init_oracle = {
        'liquidity': {'HDX': oracle_liquidity[0], 'USD': oracle_liquidity[1], 'DOT': oracle_liquidity[2]},
        'volume_in': {'HDX': oracle_volume_in[0], 'USD': oracle_volume_in[1], 'DOT': oracle_volume_in[2]},
        'volume_out': {'HDX': oracle_volume_out[0], 'USD': oracle_volume_out[1], 'DOT': oracle_volume_out[2]},
        'price': {'HDX': oracle_prices[0], 'USD': 1, 'DOT': oracle_prices[1]},
    }

    init_lrna_fees = {
        'HDX': lrna_fees[0],
        'USD': lrna_fees[1],
        'DOT': lrna_fees[2],
    }

    init_asset_fees = {
        'HDX': asset_fees[0],
        'USD': asset_fees[1],
        'DOT': asset_fees[2],
    }

    asset_fee_params = {
        'minimum': 0.0025,
        'amplification': amp[0],
        'raise_oracle_name': 'oracle',
        'decay': decay[0],
        'fee_max': 0.4,
    }

    lrna_fee_params = {
        'minimum': 0.0005,
        'amplification': amp[1],
        'raise_oracle_name': 'oracle',
        'decay': decay[1],
        'fee_max': 0.1,
    }

    initial_omnipool = oamm.OmnipoolState(
        tokens=copy.deepcopy(init_liquidity),
        oracles={
            'oracle': n
        },
        asset_fee={
            'HDX': dynamicadd_asset_fee(
                minimum=asset_fee_params['minimum'],
                amplification=asset_fee_params['amplification'],
                raise_oracle_name=asset_fee_params['raise_oracle_name'],
                decay=asset_fee_params['decay'],
                fee_max=asset_fee_params['fee_max'],
            ),
            'USD': dynamicadd_asset_fee(
                minimum=asset_fee_params['minimum'],
                amplification=asset_fee_params['amplification'],
                raise_oracle_name=asset_fee_params['raise_oracle_name'],
                decay=asset_fee_params['decay'],
                fee_max=asset_fee_params['fee_max'],
            ),
            'DOT': dynamicadd_asset_fee(
                minimum=asset_fee_params['minimum'],
                amplification=asset_fee_params['amplification'],
                raise_oracle_name=asset_fee_params['raise_oracle_name'],
                decay=asset_fee_params['decay'],
                fee_max=asset_fee_params['fee_max'],
            ),
        },
        lrna_fee={
            'HDX': dynamicadd_lrna_fee(
                minimum=lrna_fee_params['minimum'],
                amplification=lrna_fee_params['amplification'],
                raise_oracle_name=lrna_fee_params['raise_oracle_name'],
                decay=lrna_fee_params['decay'],
                fee_max=lrna_fee_params['fee_max'],
            ),
            'USD': dynamicadd_lrna_fee(
                minimum=lrna_fee_params['minimum'],
                amplification=lrna_fee_params['amplification'],
                raise_oracle_name=lrna_fee_params['raise_oracle_name'],
                decay=lrna_fee_params['decay'],
                fee_max=lrna_fee_params['fee_max'],
            ),
            'DOT': dynamicadd_lrna_fee(
                minimum=lrna_fee_params['minimum'],
                amplification=lrna_fee_params['amplification'],
                raise_oracle_name=lrna_fee_params['raise_oracle_name'],
                decay=lrna_fee_params['decay'],
                fee_max=lrna_fee_params['fee_max'],
            ),
        },
        last_oracle_values={
            'oracle': copy.deepcopy(init_oracle)
        },
        last_lrna_fee=copy.deepcopy(init_lrna_fees),
        last_asset_fee=copy.deepcopy(init_asset_fees),
    )

    trader_holdings = {'HDX': 1000000000, 'USD': 1000000000, 'LRNA': 1000000000, 'DOT': 1000000000}

    initial_state = GlobalState(
        pools={'omnipool': initial_omnipool},
        agents={
            'trader': Agent(
                holdings=trader_holdings,
                trade_strategy=constant_swaps(
                    pool_id='omnipool',
                    sell_quantity=trade_size,
                    sell_asset='USD',
                    buy_asset='DOT'
                )
            ),
        }
    )

    events = run.run(initial_state=initial_state, time_steps=2, silent=True)

    # test non-empty block fee dynamics

    omnipool = events[1].pools['omnipool']
    prev_lrna_fees = events[0].pools['omnipool'].last_lrna_fee
    prev_asset_fees = events[0].pools['omnipool'].last_fee
    omnipool_oracle = omnipool.oracles['oracle']
    for tkn in ['HDX', 'USD', 'DOT']:
        x = (omnipool_oracle.volume_out[tkn] - omnipool_oracle.volume_in[tkn]) / omnipool_oracle.liquidity[tkn]

        df = -lrna_fee_params['amplification'] * x - lrna_fee_params['decay']
        expected_lrna_fee = min(max(prev_lrna_fees[tkn] + df, lrna_fee_params['minimum']), lrna_fee_params['fee_max'])
        if omnipool.last_lrna_fee[tkn] != pytest.approx(expected_lrna_fee, rel=1e-15):
            raise AssertionError('LRNA fee is not correct.')

        df = asset_fee_params['amplification'] * x - asset_fee_params['decay']
        expected_asset_fee = min(max(prev_asset_fees[tkn] + df, asset_fee_params['minimum']),
                                 asset_fee_params['fee_max'])
        if omnipool.last_fee[tkn] != pytest.approx(expected_asset_fee, rel=1e-15):
            raise AssertionError('Asset fee is not correct.')


@given(asset_quantity_strategy, omnipool_config())
def test_LP_delta_r(lp_amount, omnipool: oamm.OmnipoolState):
    agent = Agent(
        holdings={
            tkn: 100000000 for tkn in omnipool.asset_list
        }
    )
    initial_asset_holdings = copy.deepcopy(agent.holdings)
    omnipool.add_liquidity(
        agent=agent,
        quantity=lp_amount,
        tkn_add='HDX'
    )
    if agent.holdings['HDX'] != initial_asset_holdings['HDX'] - agent.delta_r[('omnipool', 'HDX')]:
        raise AssertionError('Delta_r is not correct.')


@given(omnipool_reasonable_config(remove_liquidity_volatility_threshold=0.01))
def test_volatility_limit(omnipool: oamm.OmnipoolState):
    agent = Agent(holdings={'HDX': 1000000000})
    omnipool.add_liquidity(agent, quantity=1000, tkn_add='HDX')
    omnipool.swap(agent, tkn_sell='HDX', tkn_buy='LRNA', sell_quantity=omnipool.liquidity['HDX'] / 200)
    omnipool.remove_liquidity(agent, quantity=1000, tkn_remove='HDX')

    if not omnipool.fail:
        raise ValueError("Volatility limit should be exceeded")

    # go forward one block, which should be enough for the volatility to decay
    updated_pool = omnipool.copy().update()

    updated_pool.remove_liquidity(agent, agent.holdings[('omnipool', 'HDX')], tkn_remove='HDX')
    if updated_pool.fail:
        raise ValueError("Volatility limit should not be exceeded")


@given(omnipool_reasonable_config(), st.floats(min_value=0.01, max_value=0.1), st.floats(min_value=0.01, max_value=0.1))
def test_LP_limits(omnipool: oamm.OmnipoolState, max_withdrawal_per_block, max_lp_per_block):
    omnipool.max_withdrawal_per_block = max_withdrawal_per_block
    omnipool.max_lp_per_block = max_lp_per_block
    state = omnipool.copy()
    initial_agent = Agent(holdings={'HDX': 10000000000})
    agent = initial_agent.copy()
    state.add_liquidity(
        agent=agent,
        tkn_add='HDX',
        quantity=state.liquidity['HDX'] * max_lp_per_block
    )
    if state.fail:
        raise AssertionError('Valid LP operation failed.')
    state = omnipool.copy()
    agent = initial_agent.copy()
    state.add_liquidity(
        agent=agent,
        tkn_add='HDX',
        quantity=state.liquidity['HDX'] * max_lp_per_block + 1
    )
    if not state.fail:
        raise AssertionError('Invalid LP operation succeeded.')
    state = omnipool.copy()
    agent = initial_agent.copy()
    # add liquidity again to test remove liquidity
    state.add_liquidity(
        agent=agent,
        tkn_add='HDX',
        quantity=state.liquidity['HDX'] * max_lp_per_block
    )
    if state.fail:
        raise AssertionError('Second LP operation failed.')
    withdraw_quantity = agent.holdings[('omnipool', 'HDX')]
    total_shares = state.shares['HDX']
    state.remove_liquidity(
        agent=agent,
        tkn_remove='HDX',
        quantity=withdraw_quantity  # agent.holdings[('omnipool', 'HDX')]
    )
    if withdraw_quantity / total_shares > max_withdrawal_per_block and not state.fail:
        raise AssertionError('Agent was able to remove too much liquidity.')
    state.update()
    state.remove_liquidity(
        agent=agent,
        tkn_remove='HDX',
        quantity=state.shares['HDX'] * max_withdrawal_per_block
    )
    if state.fail:
        raise AssertionError('Agent was not able to remove liquidity.')


@given(
    st.floats(min_value=0.50, max_value=1.5)
)
def test_liquidity_operations_and_spot_prices(oracle_mult):
    tokens = {
        'HDX': {'liquidity': 44000000, 'LRNA': 275143},
        'WETH': {'liquidity': 1400, 'LRNA': 2276599},
        'DAI': {'liquidity': 2268262, 'LRNA': 2268262},
        'DOT': {'liquidity': 88000, 'LRNA': 546461},
        'WBTC': {'liquidity': 47, 'LRNA': 1145210},
    }

    prices = {tkn: tokens[tkn]['LRNA'] / tokens[tkn]['liquidity'] for tkn in tokens}

    init_oracle = {
        'liquidity': {tkn: tokens[tkn]['liquidity'] for tkn in tokens},
        'volume_in': {tkn: 0 for tkn in tokens},
        'volume_out': {tkn: 0 for tkn in tokens},
        'price': {tkn: oracle_mult * prices[tkn] for tkn in tokens},
    }

    omnipool: oamm.OmnipoolState = oamm.OmnipoolState(
        tokens={
            'HDX': {'liquidity': 44000000, 'LRNA': 275143},
            'WETH': {'liquidity': 1400, 'LRNA': 2276599},
            'DAI': {'liquidity': 2268262, 'LRNA': 2268262},
            'DOT': {'liquidity': 88000, 'LRNA': 546461},
            'WBTC': {'liquidity': 47, 'LRNA': 1145210},
        },
        preferred_stablecoin='DAI',
        oracles={'price': 19, 'volatility': 19},
        last_oracle_values={
            'price': copy.deepcopy(init_oracle),
            'volatility': copy.deepcopy(init_oracle),
        },
    )

    agent = Agent(holdings={'DOT': 10000})
    add_state, add_agent = oamm.simulate_add_liquidity(
        old_state=omnipool.copy(),
        old_agent=agent.copy(),
        tkn_add='DOT',
        quantity=agent.holdings['DOT']
    )

    remove_state, remove_agent = oamm.simulate_remove_liquidity(
        old_state=add_state.copy(),
        old_agent=add_agent.copy(),
        tkn_remove='DOT',
        quantity=add_agent.holdings[('omnipool', 'DOT')]
    )

    if add_agent.holdings[('omnipool', 'DOT')] == 0:
        raise

    for tkn in omnipool.asset_list:
        initial_price = price(omnipool, tkn)
        add_price = price(add_state, tkn)
        remove_price = price(remove_state, tkn)
        if initial_price != pytest.approx(add_price, rel=1e-15):
            raise AssertionError('Price is not correct after add liquidity.')

        if initial_price != pytest.approx(remove_price, rel=1e-15):
            raise AssertionError('Price is not correct after remove liquidity.')


# @settings(max_examples=10000)
@given(
    st.floats(min_value=0, max_value=0.1, exclude_min=True),
    st.floats(min_value=-0.02, max_value=0, exclude_max=True),
    st.floats(min_value=0.50, max_value=1.5)
)
def test_lowering_price(lp_multiplier, price_movement, oracle_mult):
    # def test_lowering_price(lp_multiplier, price_movement):
    # lp_multiplier = 0.1
    # price_movement = -0.1
    # mult = 0.99

    tokens = {
        'HDX': {'liquidity': 44000000, 'LRNA': 275143},
        'WETH': {'liquidity': 1400, 'LRNA': 2276599},
        'DAI': {'liquidity': 2268262, 'LRNA': 2268262},
        'DOT': {'liquidity': 88000, 'LRNA': 546461},
        'WBTC': {'liquidity': 47, 'LRNA': 1145210},
    }

    trade_size = tokens['DOT']['liquidity'] * 1 / math.sqrt(1 + price_movement) - tokens['DOT']['liquidity']

    prices = {tkn: tokens[tkn]['LRNA'] / tokens[tkn]['liquidity'] for tkn in tokens}

    init_oracle = {
        'liquidity': {tkn: tokens[tkn]['liquidity'] for tkn in tokens},
        'volume_in': {tkn: 0 for tkn in tokens},
        'volume_out': {tkn: 0 for tkn in tokens},
        'price': {tkn: oracle_mult * prices[tkn] for tkn in tokens},
    }

    omnipool: oamm.OmnipoolState = oamm.OmnipoolState(
        tokens=tokens,
        preferred_stablecoin='DAI',
        oracles={'price': 19, 'volatility': 19},
        last_oracle_values={
            'price': copy.deepcopy(init_oracle),
            'volatility': copy.deepcopy(init_oracle),
        },
        withdrawal_fee=True,
        min_withdrawal_fee=0.0001,
    )

    market_prices = {tkn: oamm.usd_price(omnipool, tkn) for tkn in omnipool.asset_list}

    holdings = {tkn: 1000000000 for tkn in omnipool.asset_list}
    agent = Agent(holdings=holdings)

    swap_state, swap_agent = oamm.simulate_swap(
        old_state=omnipool.copy(),
        old_agent=agent.copy(),
        tkn_sell='DOT',
        tkn_buy='DAI',
        sell_quantity=trade_size
    )

    add_state, add_agent = oamm.simulate_add_liquidity(
        old_state=swap_state.copy(),
        old_agent=swap_agent.copy(),
        tkn_add='DOT',
        quantity=swap_state.liquidity['DOT'] * lp_multiplier
    )

    global_state = GlobalState(
        pools={'omnipool': add_state},
        agents={'attacker': add_agent},
        external_market=market_prices
    )

    arb_state = omnipool_arbitrage('omnipool', 20).execute(
        state=global_state.copy(),
        agent_id='attacker'
    )

    arbed_pool = arb_state.pools['omnipool']
    arbed_agent = arb_state.agents['attacker']

    remove_state, remove_agent = oamm.simulate_remove_liquidity(
        old_state=arbed_pool.copy(),
        old_agent=arbed_agent.copy(),
        tkn_remove='DOT',
        quantity=arbed_agent.holdings[('omnipool', 'DOT')]
    )

    initial_value = oamm.cash_out_omnipool(omnipool, agent, market_prices)
    final_value = oamm.cash_out_omnipool(remove_state, remove_agent, market_prices)
    profit = final_value - initial_value
    if profit > 0:
        raise


def test_add_and_remove_liquidity():
    lp_multiplier = 0.1
    oracle_mult = 0.99

    tokens = {
        'HDX': {'liquidity': 44000000, 'LRNA': 275143},
        'WETH': {'liquidity': 1400, 'LRNA': 2276599},
        'DAI': {'liquidity': 2268262, 'LRNA': 2268262},
        'DOT': {'liquidity': 88000, 'LRNA': 546461},
        'WBTC': {'liquidity': 47, 'LRNA': 1145210},
    }

    prices = {tkn: tokens[tkn]['LRNA'] / tokens[tkn]['liquidity'] for tkn in tokens}

    init_oracle = {
        'liquidity': {tkn: tokens[tkn]['liquidity'] for tkn in tokens},
        'volume_in': {tkn: 0 for tkn in tokens},
        'volume_out': {tkn: 0 for tkn in tokens},
        'price': {tkn: oracle_mult * prices[tkn] for tkn in tokens},
    }

    omnipool: oamm.OmnipoolState = oamm.OmnipoolState(
        tokens=tokens,
        preferred_stablecoin='DAI',
        oracles={'price': 19, 'volatility': 19},
        last_oracle_values={
            'price': copy.deepcopy(init_oracle),
            'volatility': copy.deepcopy(init_oracle),
        },
    )

    market_prices = {tkn: oamm.usd_price(omnipool, tkn) for tkn in omnipool.asset_list}

    holdings = {tkn: 1000000000 for tkn in omnipool.asset_list}
    agent = Agent(holdings=holdings)

    add_state, add_agent = oamm.simulate_add_liquidity(
        old_state=omnipool.copy(),
        old_agent=agent.copy(),
        tkn_add='DOT',
        quantity=omnipool.liquidity['DOT'] * lp_multiplier
    )

    remove_state, remove_agent = oamm.simulate_remove_liquidity(
        old_state=add_state.copy(),
        old_agent=add_agent.copy(),
        tkn_remove='DOT',
        quantity=add_agent.holdings[('omnipool', 'DOT')]
    )

    initial_value = oamm.cash_out_omnipool(omnipool, agent, market_prices)
    final_value = oamm.cash_out_omnipool(remove_state, remove_agent, market_prices)
    profit = final_value - initial_value
    if profit > 0:
        raise


# @settings(max_examples=1)
@given(
    st.floats(min_value=0, max_value=0.10, exclude_min=True),
    st.floats(min_value=0, max_value=0.01, exclude_min=True),
    # st.floats(min_value=0.90, max_value=1.1)
)
def test_add_liquidity_exploit(lp_multiplier, trade_mult):
    oracle_mult = 1.0
    # lp_multiplier = 0.5
    # trade_mult = 0.5

    tokens = {
        'HDX': {'liquidity': 44000000, 'LRNA': 275143},
        'WETH': {'liquidity': 1400, 'LRNA': 2276599},
        'DAI': {'liquidity': 2268262, 'LRNA': 2268262},
        'DOT': {'liquidity': 88000, 'LRNA': 546461},
        'WBTC': {'liquidity': 47, 'LRNA': 1145210},
    }

    prices = {tkn: tokens[tkn]['LRNA'] / tokens[tkn]['liquidity'] for tkn in tokens}
    trade_size = tokens['DOT']['liquidity'] * trade_mult

    init_oracle = {
        'liquidity': {tkn: tokens[tkn]['liquidity'] for tkn in tokens},
        'volume_in': {tkn: 0 for tkn in tokens},
        'volume_out': {tkn: 0 for tkn in tokens},
        'price': {tkn: oracle_mult * prices[tkn] for tkn in tokens},
    }

    omnipool: oamm.OmnipoolState = oamm.OmnipoolState(
        tokens=tokens,
        preferred_stablecoin='DAI',
        oracles={'price': 19, 'volatility': 19},
        last_oracle_values={
            'price': copy.deepcopy(init_oracle),
            'volatility': copy.deepcopy(init_oracle),
        },
        withdrawal_fee=True,
        min_withdrawal_fee=0.0001,
    )

    market_prices = {tkn: oamm.usd_price(omnipool, tkn) for tkn in omnipool.asset_list}

    holdings = {tkn: 1000000000 for tkn in omnipool.asset_list}
    agent = Agent(holdings=holdings)

    swap_state, swap_agent = oamm.simulate_swap(
        old_state=omnipool.copy(),
        old_agent=agent.copy(),
        tkn_sell='DAI',
        tkn_buy='DOT',
        buy_quantity=trade_size
    )

    add_state, add_agent = oamm.simulate_add_liquidity(
        old_state=swap_state.copy(),
        old_agent=swap_agent.copy(),
        tkn_add='DOT',
        quantity=swap_state.liquidity['DOT'] * lp_multiplier
    )

    global_state = GlobalState(
        pools={'omnipool': add_state},
        agents={'attacker': add_agent},
        external_market=market_prices
    )

    arb_state = omnipool_arbitrage('omnipool', 20).execute(
        state=global_state.copy(),
        agent_id='attacker'
    )

    arbed_pool = arb_state.pools['omnipool']
    arbed_agent = arb_state.agents['attacker']

    remove_state, remove_agent = oamm.simulate_remove_liquidity(
        old_state=arbed_pool.copy(),
        old_agent=arbed_agent.copy(),
        tkn_remove='DOT',
        quantity=arbed_agent.holdings[('omnipool', 'DOT')]
    )

    initial_value = oamm.cash_out_omnipool(omnipool, agent, market_prices)
    final_value = oamm.cash_out_omnipool(remove_state, remove_agent, market_prices)
    profit = final_value - initial_value
    if profit > 0:
        raise


@given(
    st.floats(min_value=0, max_value=0.10, exclude_min=True),
    st.floats(min_value=0, max_value=0.01, exclude_min=True),
    # st.floats(min_value=0.90, max_value=1.1)
)
def test_add_liquidity_exploit_sell(lp_multiplier, trade_mult):
    oracle_mult = 1.0
    # lp_multiplier = 0.5
    # trade_mult = 0.5

    tokens = {
        'HDX': {'liquidity': 44000000, 'LRNA': 275143},
        'WETH': {'liquidity': 1400, 'LRNA': 2276599},
        'DAI': {'liquidity': 2268262, 'LRNA': 2268262},
        'DOT': {'liquidity': 88000, 'LRNA': 546461},
        'WBTC': {'liquidity': 47, 'LRNA': 1145210},
    }

    prices = {tkn: tokens[tkn]['LRNA'] / tokens[tkn]['liquidity'] for tkn in tokens}
    trade_size = tokens['DOT']['liquidity'] * trade_mult

    init_oracle = {
        'liquidity': {tkn: tokens[tkn]['liquidity'] for tkn in tokens},
        'volume_in': {tkn: 0 for tkn in tokens},
        'volume_out': {tkn: 0 for tkn in tokens},
        'price': {tkn: oracle_mult * prices[tkn] for tkn in tokens},
    }

    omnipool: oamm.OmnipoolState = oamm.OmnipoolState(
        tokens=tokens,
        preferred_stablecoin='DAI',
        oracles={'price': 19, 'volatility': 19},
        last_oracle_values={
            'price': copy.deepcopy(init_oracle),
            'volatility': copy.deepcopy(init_oracle),
        },
        withdrawal_fee=True,
        min_withdrawal_fee=0.0001,
    )

    market_prices = {tkn: oamm.usd_price(omnipool, tkn) for tkn in omnipool.asset_list}

    holdings = {tkn: 1000000000 for tkn in omnipool.asset_list}
    agent = Agent(holdings=holdings)

    swap_state, swap_agent = oamm.simulate_swap(
        old_state=omnipool.copy(),
        old_agent=agent.copy(),
        tkn_sell='DOT',
        tkn_buy='DAI',
        sell_quantity=trade_size
    )

    add_state, add_agent = oamm.simulate_add_liquidity(
        old_state=swap_state.copy(),
        old_agent=swap_agent.copy(),
        tkn_add='DOT',
        quantity=swap_state.liquidity['DOT'] * lp_multiplier
    )

    global_state = GlobalState(
        pools={'omnipool': add_state},
        agents={'attacker': add_agent},
        external_market=market_prices
    )

    arb_state = omnipool_arbitrage('omnipool', 20).execute(
        state=global_state.copy(),
        agent_id='attacker'
    )

    arbed_pool = arb_state.pools['omnipool']
    arbed_agent = arb_state.agents['attacker']

    remove_state, remove_agent = oamm.simulate_remove_liquidity(
        old_state=arbed_pool.copy(),
        old_agent=arbed_agent.copy(),
        tkn_remove='DOT',
        quantity=arbed_agent.holdings[('omnipool', 'DOT')]
    )

    initial_value = oamm.cash_out_omnipool(omnipool, agent, market_prices)
    final_value = oamm.cash_out_omnipool(remove_state, remove_agent, market_prices)
    profit = final_value - initial_value
    if profit > 0:
        raise


def test_withdraw_exploit():
    oracle_mult = 1.0
    lp_multiplier = 0.1
    trade_mult = 0.01

    tokens = {
        'HDX': {'liquidity': 44000000, 'LRNA': 275143},
        'WETH': {'liquidity': 1400, 'LRNA': 2276599},
        'DAI': {'liquidity': 2268262, 'LRNA': 2268262},
        'DOT': {'liquidity': 88000, 'LRNA': 546461},
        'WBTC': {'liquidity': 47, 'LRNA': 1145210},
    }

    prices = {tkn: tokens[tkn]['LRNA'] / tokens[tkn]['liquidity'] for tkn in tokens}
    trade_size = tokens['DOT']['liquidity'] * trade_mult

    init_oracle = {
        'liquidity': {tkn: tokens[tkn]['liquidity'] for tkn in tokens},
        'volume_in': {tkn: 0 for tkn in tokens},
        'volume_out': {tkn: 0 for tkn in tokens},
        'price': {tkn: oracle_mult * prices[tkn] for tkn in tokens},
    }

    omnipool: oamm.OmnipoolState = oamm.OmnipoolState(
        tokens=tokens,
        preferred_stablecoin='DAI',
        oracles={'price': 19, 'volatility': 19},
        last_oracle_values={
            'price': copy.deepcopy(init_oracle),
            'volatility': copy.deepcopy(init_oracle),
        },
        withdrawal_fee=True,
        min_withdrawal_fee=0.0001,
    )

    market_prices = {tkn: oamm.usd_price(omnipool, tkn) for tkn in omnipool.asset_list}

    holdings = {tkn: 1000000000 for tkn in omnipool.asset_list}
    agent = Agent(holdings=holdings)

    add_state, add_agent = oamm.simulate_add_liquidity(
        old_state=omnipool.copy(),
        old_agent=agent.copy(),
        tkn_add='DOT',
        quantity=omnipool.liquidity['DOT'] * lp_multiplier
    )

    swap_state, swap_agent = oamm.simulate_swap(
        old_state=add_state.copy(),
        old_agent=add_agent.copy(),
        tkn_sell='DAI',
        tkn_buy='DOT',
        buy_quantity=trade_size
    )

    remove_state, remove_agent = oamm.simulate_remove_liquidity(
        old_state=swap_state.copy(),
        old_agent=swap_agent.copy(),
        tkn_remove='DOT',
        quantity=swap_agent.holdings[('omnipool', 'DOT')]
    )

    global_state = GlobalState(
        pools={'omnipool': remove_state},
        agents={'attacker': remove_agent},
        external_market=market_prices
    )

    arb_state = omnipool_arbitrage('omnipool', 20).execute(
        state=global_state.copy(),
        agent_id='attacker'
    )

    arbed_pool = arb_state.pools['omnipool']
    arbed_agent = arb_state.agents['attacker']

    initial_value = oamm.cash_out_omnipool(omnipool, agent, market_prices)
    final_value = oamm.cash_out_omnipool(arbed_pool, arbed_agent, market_prices)
    profit = final_value - initial_value
    if profit > 0:
        raise


@settings(max_examples=1)
@given(
    st.floats(min_value=0, max_value=0.05, exclude_min=True),
    st.floats(min_value=0, max_value=0.1, exclude_min=True),
    st.floats(min_value=0.50, max_value=1.5)
)
def test_swap_exploit(lp_multiplier, trade_mult, oracle_mult):
    lp_multiplier = 0.2
    trade_mult = 0.01
    oracle_mult = 0.99

    tokens = {
        'HDX': {'liquidity': 44000000, 'LRNA': 275143},
        'WETH': {'liquidity': 1400, 'LRNA': 2276599},
        'DAI': {'liquidity': 2268262, 'LRNA': 2268262},
        'DOT': {'liquidity': 88000, 'LRNA': 546461},
        'WBTC': {'liquidity': 47, 'LRNA': 1145210},
    }

    trade_size = tokens['DOT']['liquidity'] * trade_mult

    prices = {tkn: tokens[tkn]['LRNA'] / tokens[tkn]['liquidity'] for tkn in tokens}

    init_oracle = {
        'liquidity': {tkn: tokens[tkn]['liquidity'] for tkn in tokens},
        'volume_in': {tkn: 0 for tkn in tokens},
        'volume_out': {tkn: 0 for tkn in tokens},
        'price': {tkn: oracle_mult * prices[tkn] for tkn in tokens},
    }

    omnipool: oamm.OmnipoolState = oamm.OmnipoolState(
        tokens=tokens,
        preferred_stablecoin='DAI',
        oracles={'price': 19, 'volatility': 19},
        last_oracle_values={
            'price': copy.deepcopy(init_oracle),
            'volatility': copy.deepcopy(init_oracle),
        },
        withdrawal_fee=True,
        min_withdrawal_fee=0.0001,
    )

    market_prices = {tkn: oamm.usd_price(omnipool, tkn) for tkn in omnipool.asset_list}

    holdings = {tkn: 1000000000 for tkn in omnipool.asset_list}
    agent = Agent(holdings=holdings)

    add_state, add_agent = oamm.simulate_add_liquidity(
        old_state=omnipool.copy(),
        old_agent=agent.copy(),
        tkn_add='DOT',
        quantity=omnipool.liquidity['DOT'] * lp_multiplier
    )

    swap_state, swap_agent = oamm.simulate_swap(
        old_state=add_state.copy(),
        old_agent=add_agent.copy(),
        tkn_sell='DOT',
        tkn_buy='DAI',
        sell_quantity=trade_size
    )

    remove_state, remove_agent = oamm.simulate_remove_liquidity(
        old_state=swap_state.copy(),
        old_agent=swap_agent.copy(),
        tkn_remove='DOT',
        quantity=swap_agent.holdings[('omnipool', 'DOT')]
    )

    swap_alone_state, swap_alone_agent = oamm.simulate_swap(
        old_state=omnipool.copy(),
        old_agent=agent.copy(),
        tkn_sell='DOT',
        tkn_buy='DAI',
        sell_quantity=trade_size
    )

    swap_alone_dai = oamm.cash_out_omnipool(swap_alone_state, swap_alone_agent, market_prices)
    manipulated_dai = oamm.cash_out_omnipool(remove_state, remove_agent, market_prices)
    profit = manipulated_dai - swap_alone_dai
    if profit > 0:
        raise


@given(
    omnipool_reasonable_config(),
    st.floats(min_value=1e-6, max_value=0.02),
    st.booleans(),
    st.floats(min_value=1e-8, max_value=0.1),
    st.floats(min_value=0.1, max_value=10.0),
)
@settings(print_blob=True, verbosity=Verbosity.verbose)
def test_withdraw_manipulation(
        initial_state: oamm.OmnipoolState,
        price_move: float,
        price_move_is_up: bool,
        lp_percent: float,
        price_ratio: float
):
    # from hydradx.model.amm.oracle import Oracle
    # # uncommenting this will cause the test to fail, demonstrating that oracle length > 1 helps solve the problem
    # initial_state.oracles = {'price': Oracle(
    #     first_block=initial_state.current_block,
    #     sma_equivalent_length=1
    # )}

    agent_holdings = {
        tkn: 10000000 / oamm.usd_price(initial_state, tkn) for tkn in initial_state.asset_list
    }

    initial_agent = Agent(
        holdings={tkn: mpf(agent_holdings[tkn]) for tkn in agent_holdings}
    )
    initial_state.liquidity = {tkn: mpf(initial_state.liquidity[tkn]) for tkn in initial_state.liquidity}

    asset_index = 1
    options = copy.copy(initial_state.asset_list)
    lp_token = options[asset_index % len(options)]
    options.remove(lp_token)
    trade_token = options[asset_index % len(options)]
    lp_quantity = int(initial_state.liquidity[lp_token] * lp_percent)

    initial_agent.holdings[('omnipool', lp_token)] = lp_quantity
    initial_agent.share_prices[('omnipool', lp_token)] = price_ratio

    market_prices = {tkn: oamm.usd_price(initial_state, tkn) for tkn in initial_state.asset_list}

    # trade to manipulate the price
    signed_price_move = price_move if price_move_is_up else -price_move
    first_trade = initial_state.liquidity[lp_token] * (1 - 1 / math.sqrt(1 + signed_price_move))
    trade_agent = initial_agent.copy()
    trade_state = initial_state.copy().swap(
        agent=trade_agent,
        tkn_sell=trade_token if first_trade > 0 else lp_token,
        tkn_buy=lp_token if first_trade > 0 else trade_token,
        buy_quantity=first_trade if first_trade > 0 else 0,
        sell_quantity=-first_trade if first_trade < 0 else 0
    )
    trade_state, trade_agent = oamm.simulate_swap(
        old_state=initial_state.copy(),
        old_agent=initial_agent.copy(),
        tkn_sell=trade_token,
        tkn_buy=lp_token,
        buy_quantity=first_trade
    )

    withdraw_state, withdraw_agent = oamm.simulate_remove_liquidity(
        old_state=trade_state.copy(),
        old_agent=trade_agent.copy(),
        quantity=trade_agent.holdings[('omnipool', lp_token)],
        tkn_remove=lp_token
    )

    glob = omnipool_arbitrage(pool_id='omnipool').execute(
        state=GlobalState(
            pools={
                'omnipool': withdraw_state.copy()
            },
            agents={
                'agent': withdraw_agent.copy()
            },
            external_market=market_prices
        ),
        agent_id='agent'
    )

    final_state, final_agent = glob.pools['omnipool'], glob.agents['agent']

    profit = (
            oamm.cash_out_omnipool(final_state, final_agent, market_prices)
            - oamm.cash_out_omnipool(initial_state, initial_agent, market_prices)
    )

<<<<<<< HEAD
    if profit > 1e-6:
        raise AssertionError(f'profit with manipulation {profit} > 0')
=======
    # transaction fees will not be less than 1e-6
    if profit > 1e-6:
        raise AssertionError(f'profit with manipulation {profit} > 0.000001')
>>>>>>> d5d565f2


@given(
    omnipool_config(imbalance=0, asset_fee=0, lrna_fee=0),
    st.floats(min_value=0, max_value=0.02),
    st.floats(min_value=0.001, max_value=0.10)
)
def test_add_manipulation(
        initial_state: oamm.OmnipoolState,
        price_move: float,
        lp_percent: float
):
    initial_state.remove_liquidity_volatility_threshold = 0.01
    initial_state.trade_limit_per_block = 0.05
    initial_state.max_withdrawal_per_block = 0.05
    initial_state.max_lp_per_block = 0.05
    initial_state.withdrawal_fee = True
    # uncommenting this will cause the test to fail, demonstrating that oracle length > 1 helps solve the problem
    # initial_state.oracles = {'price': Oracle(
    #     first_block=initial_state.current_block,
    #     sma_equivalent_length=1
    # )}

    agent_holdings = {
        tkn: 1000000 / oamm.usd_price(initial_state, tkn) for tkn in initial_state.asset_list
    }

    initial_agent = Agent(
        holdings=agent_holdings
    )

    asset_index = 1
    options = copy.copy(initial_state.asset_list)
    asset1 = options[asset_index % len(options)]
    options.remove(asset1)
    asset2 = options[asset_index % len(options)]
    market_prices = {tkn: oamm.usd_price(initial_state, tkn) for tkn in initial_state.asset_list}

    # trade to manipulate the price
    first_trade = initial_state.liquidity[asset1] * (1 - 1 / math.sqrt(1 + price_move))
    trade_state, trade_agent = oamm.simulate_swap(
        old_state=initial_state.copy(),
        old_agent=initial_agent.copy(),
        tkn_sell=asset2,
        tkn_buy=asset1,
        buy_quantity=first_trade
    )

    # add liquidity
    lp_quantity = lp_percent * initial_agent.holdings[asset1]
    add_state, add_agent = oamm.simulate_add_liquidity(
        old_state=trade_state.copy(),
        old_agent=trade_agent.copy(),
        tkn_add=asset1,
        quantity=min(lp_quantity, trade_state.liquidity[asset1] * trade_state.max_lp_per_block)
    )

    lp_quantity = lp_percent * initial_agent.holdings[asset2]
    add_state, add_agent = oamm.simulate_add_liquidity(
        old_state=add_state,
        old_agent=add_agent,
        tkn_add=asset2,
        quantity=lp_quantity
    )

    glob = omnipool_arbitrage(pool_id='omnipool').execute(
        state=GlobalState(
            pools={
                'omnipool': add_state.copy()
            },
            agents={
                'agent': add_agent.copy()
            },
            external_market=market_prices
        ),
        agent_id='agent'
    )

    sell_state, sell_agent = glob.pools['omnipool'], glob.agents['agent']

    profit = (
            oamm.cash_out_omnipool(sell_state, sell_agent, market_prices)
            - oamm.cash_out_omnipool(initial_state, initial_agent, market_prices)
    )

    if profit > 0:
        raise AssertionError(f'profit with manipulation {profit} > 0')


@given(
    omnipool_config(imbalance=0),
    st.integers(min_value=1, max_value=7),
    st.floats(min_value=0.1, max_value=1.0),
    st.floats(min_value=1000, max_value=1000000),
)
def test_trade_manipulation(
        initial_state: oamm.OmnipoolState,
        asset_index: int,
        lp_percent: float,
        sell_quantity: float,
):
    initial_state.remove_liquidity_volatility_threshold = 0.01
    initial_state.trade_limit_per_block = 0.05
    initial_state.max_withdrawal_per_block = 0.05
    initial_state.max_lp_per_block = 0.05

    initial_agent = Agent(
        holdings=copy.copy(initial_state.liquidity)
    )

    options = copy.copy(initial_state.asset_list)
    asset1 = options[asset_index % len(options)]
    options.remove(asset1)
    asset2 = options[asset_index % len(options)]
    market_prices = {tkn: oamm.usd_price(initial_state, tkn) for tkn in initial_state.asset_list}

    lp1_state, lp1_agent = oamm.simulate_add_liquidity(
        old_state=initial_state.copy(),
        old_agent=initial_agent.copy(),
        tkn_add=asset1,
        quantity=min(
            lp_percent * initial_state.liquidity[asset1],
            initial_state.liquidity[asset1] * initial_state.max_lp_per_block
        )
    )

    lp2_state, lp2_agent = oamm.simulate_add_liquidity(
        old_state=initial_state.copy(),
        old_agent=initial_agent.copy(),
        tkn_add=asset2,
        quantity=min(
            lp_percent * initial_state.liquidity[asset2],
            initial_state.liquidity[asset2] * initial_state.max_lp_per_block
        )
    )

    trade_state_1, trade_agent_1 = oamm.simulate_remove_liquidity(
        *oamm.simulate_swap(
            old_state=lp1_state.copy(),
            old_agent=lp1_agent.copy(),
            tkn_sell=asset1,
            tkn_buy=asset2,
            sell_quantity=sell_quantity
        ),
        tkn_remove=asset1,
        quantity=lp1_agent.holdings[('omnipool', asset1)]
    )

    trade_state_2, trade_agent_2 = oamm.simulate_remove_liquidity(
        *oamm.simulate_swap(
            old_state=lp2_state.copy(),
            old_agent=lp2_agent.copy(),
            tkn_sell=asset1,
            tkn_buy=asset2,
            sell_quantity=sell_quantity
        ),
        tkn_remove=asset2,
        quantity=lp2_agent.holdings[('omnipool', asset2)]
    )

    trade_state_3, trade_agent_3 = oamm.simulate_swap(
        old_state=initial_state.copy(),
        old_agent=initial_agent.copy(),
        tkn_sell=asset1,
        tkn_buy=asset2,
        sell_quantity=sell_quantity
    )

    lp1_profit = (
            oamm.cash_out_omnipool(trade_state_1, trade_agent_1, market_prices)
            - oamm.cash_out_omnipool(initial_state, initial_agent, market_prices)
    )

    lp2_profit = (
            oamm.cash_out_omnipool(trade_state_2, trade_agent_2, market_prices)
            - oamm.cash_out_omnipool(initial_state, initial_agent, market_prices)
    )

    no_lp_profit = (
            oamm.cash_out_omnipool(trade_state_3, trade_agent_3, market_prices)
            - oamm.cash_out_omnipool(initial_state, initial_agent, market_prices)
    )

    if lp1_profit > no_lp_profit and trade_state_1.fail == '' and trade_state_3.fail == '':
        raise AssertionError(f'profit with LP asset1 ({asset1}) = {lp1_profit} > without {no_lp_profit}')

    if lp2_profit > no_lp_profit and trade_state_2.fail == '' and trade_state_3.fail == '':
        raise AssertionError(f'profit with LP asset2 ({asset2}) = {lp2_profit} > without {no_lp_profit}')<|MERGE_RESOLUTION|>--- conflicted
+++ resolved
@@ -2276,14 +2276,9 @@
             - oamm.cash_out_omnipool(initial_state, initial_agent, market_prices)
     )
 
-<<<<<<< HEAD
-    if profit > 1e-6:
-        raise AssertionError(f'profit with manipulation {profit} > 0')
-=======
     # transaction fees will not be less than 1e-6
     if profit > 1e-6:
         raise AssertionError(f'profit with manipulation {profit} > 0.000001')
->>>>>>> d5d565f2
 
 
 @given(
