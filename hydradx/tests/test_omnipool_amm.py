--- conflicted
+++ resolved
@@ -382,10 +382,6 @@
 
     expected_delta_qi = -delta_qa / (1-0.0005)
     expected_fee = -(delta_qa + expected_delta_qi)
-<<<<<<< HEAD
-    delta_qh = new_state.lrna['HDX'] - old_state.lrna['HDX']
-=======
->>>>>>> b46e7589
 
     if expected_fee != pytest.approx(new_state.lrna['HDX'] - old_state.lrna['HDX']):
         raise AssertionError('Fee to HDX pool is wrong.')
@@ -1024,58 +1020,58 @@
     if not (spot_price_after > execution_price > spot_price_before):
         raise AssertionError('Execution price out of bounds.')
 
-# TODO: reenable this test
+
 # @reproduce_failure('6.39.6', b'AXicY2DAAyQdq1ZKfuN+rybf3azHsE4yaIXmbAaupsVnuibg0wYFAAFJCqI=')
-# @given(omnipool_config(token_count=4), st.floats(min_value=0.1, max_value=1), st.floats(min_value=0.1, max_value=1))
-# def test_slip_fees(initial_state: oamm.OmnipoolState, lrna_slip_rate: float, asset_slip_rate: float):
-#     initial_state.lrna_fee = oamm.slip_fee(lrna_slip_rate, minimum_fee=0.0001)
-#     initial_state.asset_fee = oamm.slip_fee(asset_slip_rate, minimum_fee=0.0001)
-#     initial_agent = Agent(holdings={tkn: 1000000 for tkn in initial_state.asset_list})
-#     tkn_buy = initial_state.asset_list[2]
-#     tkn_sell = initial_state.asset_list[3]
-#     sell_quantity = 1
-#     sell_state, sell_agent = oamm.swap(initial_state, initial_agent, tkn_buy, tkn_sell, sell_quantity=sell_quantity)
-#     split_sell_state, split_sell_agent = initial_state.copy(), initial_agent.copy()
-#     next_state, next_agent = {}, {}
-#     for i in range(2):
-#         next_state[i], next_agent[i] = oamm.swap(
-#             old_state=split_sell_state,
-#             old_agent=split_sell_agent,
-#             tkn_sell=tkn_sell,
-#             tkn_buy=tkn_buy,
-#             sell_quantity=sell_quantity / 2
-#         )
-#         split_sell_state, split_sell_agent = next_state[i], next_agent[i]
-#     if split_sell_agent.holdings[tkn_buy] < sell_agent.holdings[tkn_buy]:
-#         raise AssertionError('Agent failed to save money by splitting the sell order.')
-#
-#     buy_quantity = 1
-#     buy_state, buy_agent = oamm.swap(initial_state, initial_agent, tkn_buy, tkn_sell, buy_quantity=buy_quantity)
-#     split_buy_state, split_buy_agent = initial_state.copy(), initial_agent.copy()
-#     next_state, next_agent = {}, {}
-#     for i in range(2):
-#         next_state[i], next_agent[i] = oamm.swap(
-#             old_state=split_buy_state,
-#             old_agent=split_buy_agent,
-#             tkn_sell=tkn_sell,
-#             tkn_buy=tkn_buy,
-#             buy_quantity=buy_quantity / 2
-#         )
-#         split_buy_state, split_buy_agent = next_state[i], next_agent[i]
-#     if split_buy_agent.holdings[tkn_sell] < buy_agent.holdings[tkn_sell]:
-#         raise AssertionError('Agent failed to save money by splitting the buy order.')
-#
-#     if ((initial_agent.holdings[tkn_sell] + initial_agent.holdings[tkn_buy]
-#          + initial_state.liquidity[tkn_sell] + initial_state.liquidity[tkn_buy])
-#             != pytest.approx(buy_agent.holdings[tkn_sell] + buy_agent.holdings[tkn_buy]
-#                              + buy_state.liquidity[tkn_sell] + buy_state.liquidity[tkn_buy])):
-#         raise AssertionError('Asset quantity is not constant after trade (one-part)')
-#
-#     if ((initial_agent.holdings[tkn_sell] + initial_agent.holdings[tkn_buy]
-#          + initial_state.liquidity[tkn_sell] + initial_state.liquidity[tkn_buy])
-#             != pytest.approx(split_buy_agent.holdings[tkn_sell] + split_buy_agent.holdings[tkn_buy]
-#                              + split_buy_state.liquidity[tkn_sell] + split_buy_state.liquidity[tkn_buy])):
-#         raise AssertionError('Asset quantity is not constant after trade (two-part)')
+@given(omnipool_config(token_count=4), st.floats(min_value=0.1, max_value=1), st.floats(min_value=0.1, max_value=1))
+def test_slip_fees(initial_state: oamm.OmnipoolState, lrna_slip_rate: float, asset_slip_rate: float):
+    initial_state.lrna_fee = oamm.slip_fee(lrna_slip_rate, minimum_fee=0.0001)
+    initial_state.asset_fee = oamm.slip_fee(asset_slip_rate, minimum_fee=0.0001)
+    initial_agent = Agent(holdings={tkn: 1000000 for tkn in initial_state.asset_list})
+    tkn_buy = initial_state.asset_list[2]
+    tkn_sell = initial_state.asset_list[3]
+    sell_quantity = 1
+    sell_state, sell_agent = oamm.swap(initial_state, initial_agent, tkn_buy, tkn_sell, sell_quantity=sell_quantity)
+    split_sell_state, split_sell_agent = initial_state.copy(), initial_agent.copy()
+    next_state, next_agent = {}, {}
+    for i in range(2):
+        next_state[i], next_agent[i] = oamm.swap(
+            old_state=split_sell_state,
+            old_agent=split_sell_agent,
+            tkn_sell=tkn_sell,
+            tkn_buy=tkn_buy,
+            sell_quantity=sell_quantity / 2
+        )
+        split_sell_state, split_sell_agent = next_state[i], next_agent[i]
+    if split_sell_agent.holdings[tkn_buy] < sell_agent.holdings[tkn_buy]:
+        raise AssertionError('Agent failed to save money by splitting the sell order.')
+
+    buy_quantity = 1
+    buy_state, buy_agent = oamm.swap(initial_state, initial_agent, tkn_buy, tkn_sell, buy_quantity=buy_quantity)
+    split_buy_state, split_buy_agent = initial_state.copy(), initial_agent.copy()
+    next_state, next_agent = {}, {}
+    for i in range(2):
+        next_state[i], next_agent[i] = oamm.swap(
+            old_state=split_buy_state,
+            old_agent=split_buy_agent,
+            tkn_sell=tkn_sell,
+            tkn_buy=tkn_buy,
+            buy_quantity=buy_quantity / 2
+        )
+        split_buy_state, split_buy_agent = next_state[i], next_agent[i]
+    if split_buy_agent.holdings[tkn_sell] < buy_agent.holdings[tkn_sell]:
+        raise AssertionError('Agent failed to save money by splitting the buy order.')
+
+    if ((initial_agent.holdings[tkn_sell] + initial_agent.holdings[tkn_buy]
+         + initial_state.liquidity[tkn_sell] + initial_state.liquidity[tkn_buy])
+            != pytest.approx(buy_agent.holdings[tkn_sell] + buy_agent.holdings[tkn_buy]
+                             + buy_state.liquidity[tkn_sell] + buy_state.liquidity[tkn_buy])):
+        raise AssertionError('Asset quantity is not constant after trade (one-part)')
+
+    if ((initial_agent.holdings[tkn_sell] + initial_agent.holdings[tkn_buy]
+         + initial_state.liquidity[tkn_sell] + initial_state.liquidity[tkn_buy])
+            != pytest.approx(split_buy_agent.holdings[tkn_sell] + split_buy_agent.holdings[tkn_buy]
+                             + split_buy_state.liquidity[tkn_sell] + split_buy_state.liquidity[tkn_buy])):
+        raise AssertionError('Asset quantity is not constant after trade (two-part)')
 
 
 # TODO re-enable this test
