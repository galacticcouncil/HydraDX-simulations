import copy
import math
import random

import pytest
from hypothesis import given, strategies as st, assume, settings

from hydradx.model import run
from hydradx.model.amm import omnipool_amm as oamm
from hydradx.model.amm.agents import Agent
from hydradx.model.amm.global_state import GlobalState
from hydradx.model.amm.omnipool_amm import price, dynamicadd_asset_fee, dynamicadd_lrna_fee
from hydradx.model.amm.trade_strategies import constant_swaps, omnipool_arbitrage
from hydradx.tests.strategies_omnipool import omnipool_reasonable_config, omnipool_config, assets_config


asset_price_strategy = st.floats(min_value=0.0001, max_value=100000)
asset_price_bounded_strategy = st.floats(min_value=0.1, max_value=10)
asset_number_strategy = st.integers(min_value=3, max_value=5)
asset_quantity_strategy = st.floats(min_value=100, max_value=10000000)
asset_quantity_bounded_strategy = st.floats(min_value=1000000, max_value=10000000)
fee_strategy = st.floats(min_value=0.0001, max_value=0.1, allow_nan=False, allow_infinity=False)


@given(omnipool_config(asset_fee=0, lrna_fee=0, token_count=3), asset_quantity_strategy)
def test_swap_lrna_delta_Qi_respects_invariant(d: oamm.OmnipoolState, delta_ri: float):
    i = d.asset_list[-1]
    assume(i in d.asset_list)
    assume(d.liquidity[i] > delta_ri > -d.liquidity[i])
    d2 = copy.deepcopy(d)
    delta_Qi = oamm.swap_lrna_delta_Qi(d, delta_ri, i)
    d2.liquidity[i] += delta_ri
    d2.lrna[i] += delta_Qi

    # Test basics
    for j in d2.asset_list:
        assert d2.liquidity[j] > 0
        assert d2.lrna[j] > 0
    assert not (delta_ri > 0 and delta_Qi > 0)
    assert not (delta_ri < 0 and delta_Qi < 0)

    # Test that the pool invariant is respected
    assert oamm.asset_invariant(d2, i) == pytest.approx(oamm.asset_invariant(d, i))


@given(omnipool_config(asset_fee=0, lrna_fee=0, token_count=3), asset_quantity_strategy)
def test_swap_lrna_delta_Ri_respects_invariant(d: oamm.OmnipoolState, delta_qi: float):
    i = d.asset_list[-1]
    assume(i in d.asset_list)
    assume(d.lrna[i] > delta_qi > -d.lrna[i])
    d2 = copy.deepcopy(d)
    delta_Ri = oamm.swap_lrna_delta_Ri(d, delta_qi, i)
    d2.lrna[i] += delta_qi
    d2.liquidity[i] += delta_Ri

    # Test basics
    for j in d.asset_list:
        assert d2.liquidity[j] > 0
        assert d2.lrna[j] > 0
    assert not (delta_Ri > 0 and delta_qi > 0)
    assert not (delta_Ri < 0 and delta_qi < 0)

    # Test that the pool invariant is respected
    assert oamm.asset_invariant(d2, i) == pytest.approx(oamm.asset_invariant(d, i))


@given(omnipool_config(asset_fee=0, lrna_fee=0))
def test_weights(initial_state: oamm.OmnipoolState):
    old_state = initial_state
    for i in old_state.asset_list:
        assert oamm.weight_i(old_state, i) >= 0
    assert sum([oamm.weight_i(old_state, i) for i in old_state.asset_list]) == pytest.approx(1.0)


@given(omnipool_config())
def test_prices(market_state: oamm.OmnipoolState):
    for i in market_state.asset_list:
        assert oamm.lrna_price(market_state, i) > 0


@given(omnipool_config(token_count=3, lrna_fee=0, asset_fee=0))
def test_add_liquidity(initial_state: oamm.OmnipoolState):
    old_state = initial_state
    old_agent = Agent(
        holdings={i: 1000 for i in old_state.asset_list}
    )
    i = old_state.asset_list[-1]
    delta_R = 1000

    new_state, new_agents = oamm.add_liquidity(old_state, old_agent, delta_R, i)
    for j in initial_state.asset_list:
        assert oamm.lrna_price(old_state, j) == pytest.approx(oamm.lrna_price(new_state, j))
    if old_state.liquidity[i] / old_state.shares[i] != pytest.approx(new_state.liquidity[i] / new_state.shares[i]):
        raise AssertionError(f'Price change in {i}'
                             f'({old_state.liquidity[i] / old_state.shares[i]}) -->'
                             f'({pytest.approx(new_state.liquidity[i] / new_state.shares[i])})'
                             )

    if old_state.lrna_imbalance / old_state.lrna_total != \
            pytest.approx(new_state.lrna_imbalance / new_state.lrna_total):
        raise AssertionError(f'LRNA imbalance did not remain constant.')

    # check enforcement of weight caps
    # first assign some weight caps
    for i in initial_state.asset_list:
        initial_state.weight_cap[i] = min(initial_state.lrna[i] / initial_state.lrna_total * 1.1, 1)

    # calculate what should be the maximum allowable liquidity provision
    max_amount = ((old_state.weight_cap[i] / (1 - old_state.weight_cap[i])
                   * old_state.lrna_total - old_state.lrna[i] / (1 - old_state.weight_cap[i]))
                  / oamm.lrna_price(old_state, i))

    if max_amount < 0:
        raise AssertionError('This calculation makes no sense.')  # but actually, it works :)

    # make sure agent has enough funds
    old_agent.holdings[i] = max_amount * 2
    # eliminate general tvl cap, so we can test just the weight cap
    old_state.tvl_cap = float('inf')

    # try one just above and just below the maximum allowable amount
    illegal_state, illegal_agents = oamm.add_liquidity(old_state, old_agent, max_amount * 1.0000001, i)
    if not illegal_state.fail:
        raise AssertionError(f'illegal transaction passed against weight limit in {i}')
    legal_state, legal_agents = oamm.add_liquidity(old_state, old_agent, max_amount * 0.9999999, i)
    if legal_state.fail:
        raise AssertionError(f'legal transaction failed against weight limit in {i} ({new_state.fail})')


@given(omnipool_config(token_count=3, withdrawal_fee=False))
def test_remove_liquidity_no_fee(initial_state: oamm.OmnipoolState):
    i = initial_state.asset_list[2]
    initial_agent = Agent(
        holdings={token: 1000 for token in initial_state.asset_list + ['LRNA']},
    )
    # add LP shares to the pool
    old_state, old_agent = oamm.add_liquidity(initial_state, initial_agent, 1000, i)
    p_init = oamm.lrna_price(old_state, i)

    delta_S = -old_agent.holdings[('omnipool', i)]

    new_state, new_agent = oamm.remove_liquidity(old_state, old_agent, delta_S, i)
    for j in new_state.asset_list:
        if oamm.price(old_state, j) != pytest.approx(oamm.price(new_state, j)):
            raise AssertionError(f'Price change in asset {j}')
    if old_state.liquidity[i] / old_state.shares[i] != pytest.approx(new_state.liquidity[i] / new_state.shares[i]):
        raise AssertionError('Ratio of liquidity to shares changed')
    delta_r = new_agent.holdings[i] - old_agent.holdings[i]
    delta_q = new_agent.holdings['LRNA'] - old_agent.holdings['LRNA']
    if delta_q <= 0 and delta_q != pytest.approx(0):
        raise AssertionError('Delta Q < 0')
    if delta_r <= 0 and delta_r != pytest.approx(0):
        raise AssertionError('Delta R < 0')

    piq = oamm.lrna_price(old_state, i)
    val_withdrawn = piq * delta_r + delta_q
    if (-2 * piq / (piq + p_init) * delta_S / old_state.shares[i] * piq
            * old_state.liquidity[i] != pytest.approx(val_withdrawn)
            and not new_state.fail):
        raise AssertionError('something is wrong')

    if old_state.lrna_imbalance / old_state.lrna_total != \
            pytest.approx(new_state.lrna_imbalance / new_state.lrna_total):
        raise AssertionError(f'LRNA imbalance did not remain constant.')


@given(omnipool_config(token_count=3))
def test_remove_liquidity_min_fee(initial_state: oamm.OmnipoolState):
    min_fee = 0.0001
    i = initial_state.asset_list[2]
    initial_agent = Agent(
        holdings={token: 1000 for token in initial_state.asset_list + ['LRNA']},
    )
    # add LP shares to the pool
    old_state, old_agent = oamm.add_liquidity(initial_state, initial_agent, 1000, i)
    p_init = oamm.lrna_price(old_state, i)

    delta_S = -old_agent.holdings[('omnipool', i)]

    new_state, new_agent = oamm.remove_liquidity(old_state, old_agent, delta_S, i)
    for j in new_state.asset_list:
        if oamm.price(old_state, j) != pytest.approx(oamm.price(new_state, j)):
            raise AssertionError(f'Price change in asset {j}')
    if old_state.liquidity[i] / old_state.shares[i] >= new_state.liquidity[i] / new_state.shares[i]:
        raise AssertionError('Ratio of liquidity to shares decreased')
    delta_r = new_agent.holdings[i] - old_agent.holdings[i]
    delta_q = new_agent.holdings['LRNA'] - old_agent.holdings['LRNA']
    if delta_q <= 0 and delta_q != pytest.approx(0):
        raise AssertionError('Delta Q < 0')
    if delta_r <= 0 and delta_r != pytest.approx(0):
        raise AssertionError('Delta R < 0')

    piq = oamm.lrna_price(old_state, i)
    val_withdrawn = piq * delta_r + delta_q
    if (-2 * piq / (piq + p_init) * delta_S / old_state.shares[i] * piq
            * old_state.liquidity[i] * (1 - min_fee) != pytest.approx(val_withdrawn)
            and not new_state.fail):
        raise AssertionError('something is wrong')

    if old_state.lrna_imbalance / old_state.lrna_total != \
            pytest.approx(new_state.lrna_imbalance / new_state.lrna_total):
        raise AssertionError(f'LRNA imbalance did not remain constant.')


@given(
    st.floats(min_value=0.0002, max_value=0.05),
    assets_config(token_count=3)
)
def test_remove_liquidity_dynamic_fee(price_diff: float, asset_dict: dict):
    i = list(asset_dict.keys())[2]

    test_state = oamm.OmnipoolState(
        tokens=asset_dict,
        asset_fee=0.0025,
        lrna_fee=0.0005,
        withdrawal_fee=True,
    )

    test_state.oracles['price'].price[i] /= (1 + price_diff)

    min_fee = 0.0001

    initial_agent = Agent(
        holdings={token: 1000 for token in test_state.asset_list + ['LRNA']},
    )
    # add LP shares to the pool
    old_state, old_agent = oamm.add_liquidity(test_state, initial_agent, 1000, i)
    p_init = oamm.lrna_price(old_state, i)

    delta_S = -old_agent.holdings[('omnipool', i)]

    new_state, new_agent = oamm.remove_liquidity(old_state, old_agent, delta_S, i)
    for j in new_state.asset_list:
        if oamm.price(old_state, j) != pytest.approx(oamm.price(new_state, j)):
            raise AssertionError(f'Price change in asset {j}')
    if old_state.liquidity[i] / old_state.shares[i] >= new_state.liquidity[i] / new_state.shares[i]:
        raise AssertionError('Ratio of liquidity to shares decreased')
    delta_r = new_agent.holdings[i] - old_agent.holdings[i]
    delta_q = new_agent.holdings['LRNA'] - old_agent.holdings['LRNA']
    if delta_q <= 0 and delta_q != pytest.approx(0):
        raise AssertionError('Delta Q < 0')
    if delta_r <= 0 and delta_r != pytest.approx(0):
        raise AssertionError('Delta R < 0')

    piq = oamm.lrna_price(old_state, i)
    val_withdrawn = piq * delta_r + delta_q

    x = -2 * piq / (piq + p_init)
    share_ratio = delta_S / old_state.shares[i]
    feeless_val = x * share_ratio * piq * old_state.liquidity[i]
    theoretical_val = feeless_val * (1 - price_diff)
    if theoretical_val != pytest.approx(val_withdrawn) and not new_state.fail:
        raise AssertionError('something is wrong')

    if old_state.lrna_imbalance / old_state.lrna_total != \
            pytest.approx(new_state.lrna_imbalance / new_state.lrna_total):
        raise AssertionError(f'LRNA imbalance did not remain constant.')


@given(omnipool_config(token_count=3, withdrawal_fee=False),
       st.floats(min_value=0.001, max_value=0.2))
def test_remove_liquidity_no_fee_different_price(initial_state: oamm.OmnipoolState, trade_size_ratio: float):
    i = initial_state.asset_list[2]
    initial_agent = Agent(
        holdings={token: 1000 for token in initial_state.asset_list + ['LRNA']},
    )
    # add LP shares to the pool
    init_contrib = 1000
    old_state, old_agent = oamm.add_liquidity(initial_state, initial_agent, init_contrib, i)
    p_init = oamm.lrna_price(old_state, i)

    trader_agent = Agent(
        holdings={token: 1000 for token in initial_state.asset_list + ['LRNA']},
    )
    tkn2 = initial_state.asset_list[1]
    trade_state, _ = oamm.swap(old_state, trader_agent, tkn_buy=tkn2, tkn_sell=i,
                               sell_quantity=initial_state.liquidity[i] * trade_size_ratio)

    delta_S = -old_agent.holdings[('omnipool', i)]

    new_state, new_agent = oamm.remove_liquidity(trade_state, old_agent, delta_S, i)
    for j in new_state.asset_list:
        if oamm.price(trade_state, j) != pytest.approx(oamm.price(new_state, j)):
            raise AssertionError(f'Price change in asset {j}')
    if trade_state.liquidity[i] / trade_state.shares[i] != pytest.approx(new_state.liquidity[i] / new_state.shares[i]):
        raise AssertionError('Ratio of liquidity to shares changed')
    delta_r = new_agent.holdings[i] - old_agent.holdings[i]
    delta_q = new_agent.holdings['LRNA'] - old_agent.holdings['LRNA']
    if delta_q <= 0 and delta_q != pytest.approx(0):
        raise AssertionError('Delta Q < 0')
    if delta_r <= 0 and delta_r != pytest.approx(0):
        raise AssertionError('Delta R < 0')

    piq = oamm.lrna_price(trade_state, i)
    val_withdrawn = piq * delta_r + delta_q
    value_percent = 2 * piq / (piq + p_init) * math.sqrt(piq / p_init)
    theoretical_val = value_percent * p_init * init_contrib
    if theoretical_val != pytest.approx(val_withdrawn) and not new_state.fail:
        raise AssertionError('something is wrong')

    if trade_state.lrna_imbalance / trade_state.lrna_total != \
            pytest.approx(new_state.lrna_imbalance / new_state.lrna_total):
        raise AssertionError(f'LRNA imbalance did not remain constant.')


@given(omnipool_config(token_count=3))
def test_swap_lrna(initial_state: oamm.OmnipoolState):
    old_state = initial_state
    old_agent = Agent(
        holdings={token: 1000 for token in initial_state.asset_list + ['LRNA']}
    )
    delta_ra = 1000
    delta_qa = -1000
    i = old_state.asset_list[2]

    # Test with trader buying asset i
    feeless_state = initial_state.copy()
    feeless_state.lrna_fee = 0
    feeless_state.asset_fee = 0
    for asset in feeless_state.asset_list:
        feeless_state.last_lrna_fee[asset] = 0
        feeless_state.last_fee[asset] = 0
    feeless_swap_state, feeless_swap_agent = oamm.swap_lrna(feeless_state, old_agent, delta_ra, 0, i)
    if oamm.asset_invariant(feeless_swap_state, i) != pytest.approx(oamm.asset_invariant(old_state, i)):
        raise

    # Test with trader selling LRNA
    new_state, new_agent = oamm.swap_lrna(old_state, old_agent, 0, delta_qa, i)
    feeless_swap_state, feeless_swap_agent = oamm.swap_lrna(feeless_state, old_agent, 0, delta_qa, i)
    if oamm.asset_invariant(feeless_swap_state, i) != pytest.approx(oamm.asset_invariant(old_state, i)):
        raise
    for j in old_state.asset_list:
        if min(new_state.liquidity[j] - feeless_swap_state.liquidity[j], 0) != pytest.approx(0):
            raise
    if min(oamm.asset_invariant(new_state, i) / oamm.asset_invariant(old_state, i), 1) != pytest.approx(1):
        raise

    delta_qi = new_state.lrna[i] - old_state.lrna[i]
    qi_arb = old_state.lrna[i] + delta_qi * old_state.lrna[i] / old_state.lrna_total
    ri_arb = old_state.liquidity[i] * old_state.lrna_total / new_state.lrna_total

    if ((old_state.lrna[i] + old_state.lrna_imbalance * (old_state.lrna[i] / old_state.lrna_total)) * ri_arb
    ) != pytest.approx(
        (qi_arb + new_state.lrna_imbalance * (qi_arb / new_state.lrna_total)) * old_state.liquidity[i]
    ):
        raise AssertionError(f'LRNA imbalance is wrong.')

    if (new_state.liquidity[i] + new_agent.holdings[i] != pytest.approx(old_state.liquidity[i] + old_agent.holdings[i])
            or new_state.lrna[i] + new_agent.holdings['LRNA']
            != pytest.approx(old_state.lrna[i] + old_agent.holdings['LRNA'])):
        raise AssertionError('System-wide asset total is wrong.')

    # try swapping into LRNA and back to see if that's equivalent
    reverse_state, reverse_agent = oamm.swap_lrna(
        old_state=feeless_swap_state,
        old_agent=feeless_swap_agent,
        delta_qa=-delta_qa,
        tkn=i
    )

    # We do not currently expect imbalance to be symmetric
    # if reverse_state.lrna_imbalance != pytest.approx(old_state.lrna_imbalance):
    #     raise AssertionError('LRNA imbalance is wrong.')

    if reverse_agent.holdings[i] != pytest.approx(old_agent.holdings[i]):
        print(reverse_agent.holdings[i])
        print(old_agent.holdings[i])
        raise AssertionError('Agent holdings are wrong.')


@given(omnipool_reasonable_config(token_count=3, lrna_fee=0.0005, asset_fee=0.0025, imbalance=-1000))
def test_lrna_buy_nonzero_fee_nonzero_imbalance(initial_state: oamm.OmnipoolState):
    old_state = initial_state
    old_agent = Agent(
        holdings={token: 1000000 for token in initial_state.asset_list + ['LRNA']}
    )
    delta_qa = 10
    i = old_state.asset_list[2]

    # Test with trader selling asset i
    new_state, new_agent = oamm.swap_lrna(old_state, old_agent, 0, delta_qa, i, modify_imbalance=False)

    expected_delta_qi = -delta_qa / (1 - 0.0005)
    expected_fee = -(delta_qa + expected_delta_qi)

    if old_state.lrna_total - new_state.lrna_total != pytest.approx(
            new_agent.holdings['LRNA'] - old_agent.holdings['LRNA'] + expected_fee):
        raise AssertionError('LRNA total is wrong.')


@given(omnipool_reasonable_config(token_count=3, lrna_fee=0.0005, asset_fee=0.0025, imbalance=0))
def test_lrna_buy_nonzero_fee_zero_imbalance(initial_state: oamm.OmnipoolState):
    old_state = initial_state
    old_agent = Agent(
        holdings={token: 1000000 for token in initial_state.asset_list + ['LRNA']}
    )
    delta_qa = 10
    i = old_state.asset_list[2]

    # Test with trader selling asset i
    new_state, new_agent = oamm.swap_lrna(old_state, old_agent, 0, delta_qa, i, modify_imbalance=False)

    expected_delta_qi = -delta_qa / (1 - 0.0005)
    expected_fee = -(delta_qa + expected_delta_qi)

    if expected_fee != pytest.approx(new_state.lrna['HDX'] - old_state.lrna['HDX']):
        raise AssertionError('Fee to HDX pool is wrong.')

    if old_state.lrna[i] - new_state.lrna[i] != pytest.approx(
            new_agent.holdings['LRNA'] - old_agent.holdings['LRNA'] + expected_fee):
        raise AssertionError('Delta Qi is wrong.')

    if old_state.lrna_total - new_state.lrna_total != pytest.approx(
            new_agent.holdings['LRNA'] - old_agent.holdings['LRNA']):
        raise AssertionError('Some LRNA is being incorrectly burned or minted.')


@given(omnipool_config(token_count=3), st.integers(min_value=1, max_value=2))
def test_swap_assets(initial_state: oamm.OmnipoolState, i):
    i_buy = initial_state.asset_list[i]
    old_state = initial_state

    old_agent = Agent(
        holdings={token: 10000 for token in initial_state.asset_list + ['LRNA']}
    )
    sellable_tokens = len(old_state.asset_list) - 1
    i_sell = old_state.asset_list[i % sellable_tokens + 1]
    delta_R = min(1000, old_state.liquidity[i_sell] / 2, old_state.liquidity[i_buy] / 2)

    # Test with trader selling asset i, no LRNA fee... price should match feeless
    new_state, new_agent = \
        oamm.swap(old_state, old_agent, i_buy, i_sell, sell_quantity=delta_R)

    # create copies of the old state with fees removed
    asset_fee_only_state = old_state.copy()
    asset_fee_only_state.lrna_fee = 0
    feeless_state = asset_fee_only_state.copy()
    feeless_state.asset_fee = 0
    for asset in feeless_state.asset_list:
        feeless_state.last_lrna_fee[asset] = 0
        feeless_state.last_fee[asset] = 0

    asset_fee_only_state, asset_fee_only_agent = \
        oamm.swap(asset_fee_only_state, old_agent, i_buy, i_sell, sell_quantity=delta_R)
    feeless_state, feeless_agent = \
        oamm.swap(feeless_state, old_agent, i_buy, i_sell, sell_quantity=delta_R)

    for j in old_state.asset_list:
        # assets in pools only go up compared to asset_fee_only_state
        if min(asset_fee_only_state.liquidity[j] - feeless_state.liquidity[j], 0) != pytest.approx(0):
            raise AssertionError("asset in pool {j} is lesser when compared with no-fee case")
        # asset in pool goes up from asset_fee_only_state -> new_state (i.e. introduction of LRNA fee)
        if min(new_state.liquidity[j] - asset_fee_only_state.liquidity[j], 0) != pytest.approx(0):
            raise AssertionError("asset in pool {j} is lesser when LRNA fee is added vs only asset fee")
        # invariant does not decrease
        if min(oamm.asset_invariant(new_state, j) / oamm.asset_invariant(old_state, j), 1) != pytest.approx(1):
            raise AssertionError("invariant ratio less than zero")
        # total quantity of R_i remains unchanged
        if (old_state.liquidity[j] + old_agent.holdings[j]
                != pytest.approx(new_state.liquidity[j] + new_agent.holdings[j])):
            raise AssertionError("total quantity of R[{j}] changed")

    # test that no LRNA is lost
    delta_Qi = new_state.lrna[i_sell] - old_state.lrna[i_sell]
    delta_Qj = new_state.lrna[i_buy] - old_state.lrna[i_buy]
    delta_Qh = new_state.lrna['HDX'] - old_state.lrna['HDX']
    delta_L = new_state.lrna_imbalance - old_state.lrna_imbalance
    if delta_L + delta_Qj + delta_Qi + delta_Qh != pytest.approx(0, abs=1e10):
        raise AssertionError('Some LRNA was lost along the way.')

    delta_out_new = feeless_agent.holdings[i_buy] - old_agent.holdings[i_buy]

    # Test with trader buying asset i, no LRNA fee... price should match feeless
    buy_state = old_state.copy()
    buy_state.lrna_fee = 0
    buy_state.asset_fee = 0
    for asset in buy_state.asset_list:
        buy_state.last_lrna_fee[asset] = 0
        buy_state.last_fee[asset] = 0
    buy_state, buy_agent = oamm.swap(
        buy_state, old_agent, i_buy, i_sell, buy_quantity=delta_out_new
    )

    for j in old_state.asset_list:
        if not buy_state.liquidity[j] == pytest.approx(feeless_state.liquidity[j]):
            raise AssertionError(f'Liquidity mismatch in {j}')
        if not buy_state.lrna[j] == pytest.approx(feeless_state.lrna[j]):
            raise AssertionError(f'LRNA mismatch in {j}')
        if not (
                old_state.liquidity[j] + old_agent.holdings[j] ==
                pytest.approx(buy_state.liquidity[j] + buy_agent.holdings[j])
        ):
            raise AssertionError('Change in the total quantity of {j}.')
        # assert buy_agent.holdings[j] == pytest.approx(feeless_agent.holdings[j])
        # assert buy_agent.holdings['LRNA'] == pytest.approx(feeless_agent.holdings['LRNA'])


# @given(omnipool_config(token_count=4), st.floats(min_value=0.1, max_value=1), st.floats(min_value=0.1, max_value=1))
# def test_slip_fees(initial_state: oamm.OmnipoolState, lrna_slip_rate: float, asset_slip_rate: float):
#     initial_state.lrna_fee = oamm.slip_fee(lrna_slip_rate, minimum_fee=0.0001)
#     initial_state.asset_fee = oamm.slip_fee(asset_slip_rate, minimum_fee=0.0001)
#     initial_state.withdrawal_fee = False
#     initial_agent = Agent(holdings={tkn: 10000000 for tkn in initial_state.asset_list})
#     tkn_buy = initial_state.asset_list[2]
#     tkn_sell = initial_state.asset_list[3]
#     sell_quantity = 1
#     sell_state, sell_agent = oamm.swap(initial_state, initial_agent, tkn_buy, tkn_sell, sell_quantity=sell_quantity)
#     split_sell_state, split_sell_agent = initial_state.copy(), initial_agent.copy()
#     next_state, next_agent = {}, {}
#     for i in range(2):
#         next_state[i], next_agent[i] = oamm.swap(
#             old_state=split_sell_state,
#             old_agent=split_sell_agent,
#             tkn_sell=tkn_sell,
#             tkn_buy=tkn_buy,
#             sell_quantity=sell_quantity / 2
#         )
#         split_sell_state, split_sell_agent = next_state[i], next_agent[i]
#     if split_sell_agent.holdings[tkn_buy] < sell_agent.holdings[tkn_buy]:
#         raise AssertionError('Agent failed to save money by splitting the sell order.')
#
#     buy_quantity = 1
#     buy_state, buy_agent = oamm.swap(initial_state, initial_agent, tkn_buy, tkn_sell, buy_quantity=buy_quantity)
#     split_buy_state, split_buy_agent = initial_state.copy(), initial_agent.copy()
#     next_state, next_agent = {}, {}
#     for i in range(2):
#         next_state[i], next_agent[i] = oamm.swap(
#             old_state=split_buy_state,
#             old_agent=split_buy_agent,
#             tkn_sell=tkn_sell,
#             tkn_buy=tkn_buy,
#             buy_quantity=buy_quantity / 2
#         )
#         split_buy_state, split_buy_agent = next_state[i], next_agent[i]
#     if split_buy_agent.holdings[tkn_sell] < buy_agent.holdings[tkn_sell]:
#         raise AssertionError('Agent failed to save money by splitting the buy order.')
#
#     if ((initial_agent.holdings[tkn_sell] + initial_agent.holdings[tkn_buy]
#          + initial_state.liquidity[tkn_sell] + initial_state.liquidity[tkn_buy])
#             != pytest.approx(buy_agent.holdings[tkn_sell] + buy_agent.holdings[tkn_buy]
#                              + buy_state.liquidity[tkn_sell] + buy_state.liquidity[tkn_buy])):
#         raise AssertionError('Asset quantity is not constant after trade (one-part)')
#
#     if ((initial_agent.holdings[tkn_sell] + initial_agent.holdings[tkn_buy]
#          + initial_state.liquidity[tkn_sell] + initial_state.liquidity[tkn_buy])
#             != pytest.approx(split_buy_agent.holdings[tkn_sell] + split_buy_agent.holdings[tkn_buy]
#                              + split_buy_state.liquidity[tkn_sell] + split_buy_state.liquidity[tkn_buy])):
#         raise AssertionError('Asset quantity is not constant after trade (two-part)')
#

def test_arbitrage():
    import sys
    sys.path.append('../..')

    from hydradx.model import run
    from hydradx.model.amm.omnipool_amm import OmnipoolState
    from hydradx.model.amm.agents import Agent
    from hydradx.model.amm.trade_strategies import omnipool_arbitrage
    from hydradx.model.amm.global_state import GlobalState, fluctuate_prices

    assets = {
        'HDX': {'usd price': 0.05, 'weight': 0.10},
        'USD': {'usd price': 1, 'weight': 0.20},
        'AUSD': {'usd price': 1, 'weight': 0.10},
        'ETH': {'usd price': 2500, 'weight': 0.40},
        'DOT': {'usd price': 5.37, 'weight': 0.20}
    }

    lrna_price_usd = 0.07
    initial_omnipool_tvl = 10000000
    liquidity = {}
    lrna = {}

    for tkn, info in assets.items():
        liquidity[tkn] = initial_omnipool_tvl * info['weight'] / info['usd price']
        lrna[tkn] = initial_omnipool_tvl * info['weight'] / lrna_price_usd

    initial_state = GlobalState(
        pools={
            'Omnipool': OmnipoolState(
                tokens={
                    tkn: {'liquidity': liquidity[tkn], 'LRNA': lrna[tkn]} for tkn in assets
                },
                lrna_fee=0,
                asset_fee=0,
                preferred_stablecoin='USD'
            )
        },
        agents={
            # 'Attacker': Agent(
            #     holdings={'USD': 0, 'AUSD': 1000000000},
            #     trade_strategy=toxic_asset_attack(
            #         pool_id='omnipool',
            #         asset_name='AUSD',
            #         trade_size=10000
            #     )
            # ),
            'Arbitrageur': Agent(
                holdings={tkn: float('inf') for tkn in list(assets.keys()) + ['LRNA']},
                trade_strategy=omnipool_arbitrage('Omnipool')
            )
        },
        evolve_function=fluctuate_prices(volatility={tkn: 0.1 for tkn in assets}),
        external_market={tkn: assets[tkn]['usd price'] for tkn in assets}
    )
    # print(initial_state)
    time_steps = 1000  # len(price_list) - 1
    events = run.run(initial_state, time_steps=time_steps)


def test_trade_limit():
    initial_state = oamm.OmnipoolState(
        tokens={
            'HDX': {'liquidity': 1000000, 'LRNA': 1000000},
            'USD': {'liquidity': 1000000, 'LRNA': 1000000},
            'R1': {'liquidity': 1000000, 'LRNA': 1000000},
        },
        trade_limit_per_block=0.25
    )
    agent = Agent(
        holdings={'HDX': 1000000, 'USD': 1000000, 'R1': 1000000, 'LRNA': 1000000}
    )
    new_state = initial_state.copy()
    trades_allowed = 0
    while not new_state.fail:
        new_state, new_agent = oamm.swap(
            new_state, agent, 'USD', 'R1', sell_quantity=100000
        )
        if new_state.fail:
            break
        trades_allowed += 1

    assert trades_allowed == 2

    new_state = initial_state.copy()
    for i in range(26):
        if new_state.fail:
            raise AssertionError('Not enough trades allowed')
        new_state, new_agent = oamm.swap(
            new_state, agent, 'R1', 'USD', buy_quantity=1000
        )
        new_state, new_agent = oamm.swap(
            new_state, agent, 'USD', 'R1', sell_quantity=11000
        )

    if not new_state.fail:
        raise AssertionError('Too many trades allowed')


@given(
    st.floats(min_value=1e-5, max_value=1e5),
)
def test_dynamic_fees(hdx_price: float):
    initial_state = oamm.OmnipoolState(
        tokens={
            'HDX': {'liquidity': 100000 / hdx_price, 'LRNA': 100000},
            'USD': {'liquidity': 100000, 'LRNA': 100000},
            'R1': {'liquidity': 100000, 'LRNA': 100000},
        },
        oracles={
            'mid': 100
        },
        asset_fee=oamm.dynamicadd_asset_fee(
            minimum=0.0025,
            amplification=10,
            raise_oracle_name='mid',
            decay=0.0005,
            fee_max=0.40
        ),
        lrna_fee=oamm.dynamicadd_lrna_fee(
            minimum=0.0005,
            amplification=10,
            raise_oracle_name='mid',
            decay=0.0001,
            fee_max=0.10
        ), last_asset_fee={'R1': 0.1}, last_lrna_fee={'R1': 0.1}
    )
    initial_hdx_fee = initial_state.asset_fee['HDX'].compute('HDX', 10000)
    initial_usd_fee = initial_state.asset_fee['USD'].compute('USD', 10000)
    initial_usd_lrna_fee = initial_state.lrna_fee['USD'].compute('USD', 10000)
    initial_hdx_lrna_fee = initial_state.lrna_fee['HDX'].compute('HDX', 10000)
    initial_R1_fee = initial_state.asset_fee['R1'].compute('R1', 10000)
    initial_R1_lrna_fee = initial_state.lrna_fee['R1'].compute('R1', 10000)
    test_agent = Agent(
        holdings={tkn: initial_state.liquidity[tkn] / 100 for tkn in initial_state.asset_list}
    )
    test_state = initial_state.copy()
    oamm.execute_swap(
        state=test_state,
        agent=test_agent,
        tkn_sell='USD',
        tkn_buy='HDX',
        sell_quantity=test_agent.holdings['USD']
    )
    test_state.update()
    if test_state.last_fee['R1'] >= initial_R1_fee:
        raise AssertionError('R1 fee should be decreasing due to decay.')
    if test_state.last_lrna_fee['R1'] >= initial_R1_lrna_fee:
        raise AssertionError('R1 LRNA fee should be decreasing due to decay.')
    intermediate_hdx_fee = test_state.asset_fee['HDX'].compute('HDX', 10000)
    intermediate_usd_fee = test_state.asset_fee['USD'].compute('USD', 10000)
    intermediate_usd_lrna_fee = test_state.lrna_fee['USD'].compute('USD', 10000)
    intermediate_hdx_lrna_fee = test_state.lrna_fee['HDX'].compute('HDX', 10000)
    if not intermediate_hdx_fee > initial_hdx_fee:
        raise AssertionError('Fee should increase when price increases.')
    if not intermediate_usd_lrna_fee > initial_usd_lrna_fee:
        raise AssertionError('LRNA fee should increase when price decreases.')
    if not intermediate_usd_fee == initial_usd_fee:
        raise AssertionError('Asset fee should not change.')
    if not intermediate_hdx_lrna_fee == initial_hdx_lrna_fee:
        raise AssertionError('LRNA fee should not change.')

    oamm.execute_swap(
        state=test_state,
        agent=test_agent,
        tkn_sell='HDX',
        tkn_buy='USD',
        sell_quantity=test_agent.holdings['HDX']
    )
    test_state.update()
    final_hdx_fee = test_state.asset_fee['HDX'].compute('HDX', 10000)
    final_usd_fee = test_state.asset_fee['USD'].compute('USD', 10000)
    final_usd_lrna_fee = test_state.lrna_fee['USD'].compute('USD', 10000)
    final_hdx_lrna_fee = test_state.lrna_fee['HDX'].compute('HDX', 10000)
    if not final_usd_fee > intermediate_usd_fee:
        raise AssertionError('Fee should increase when price increases.')
<<<<<<< HEAD
    if not lrna_fee > initial_lrna_fee:
        raise AssertionError('LRNA fee should increase when price decreases.')


def test_curve_style_withdraw_fees():
    initial_state = stableswap.StableSwapPoolState(
        tokens={
            'USDA': 1000000,
            'USDB': 1000000,
            'USDC': 1000000,
            'USDD': 1000000,
        }, amplification=100, trade_fee=0.003,
        unique_id='test_pool'
    )
    initial_agent = Agent(
        holdings={'USDA': 100000}
    )
    test_state, test_agent = stableswap.execute_add_liquidity(
        state=initial_state.copy(),
        agent=initial_agent.copy(),
        quantity=initial_agent.holdings['USDA'],
        tkn_add='USDA',
    )
    curve_state, curve_agent = stableswap.execute_remove_shares_curve_style(
        state=test_state.copy(),
        agent=test_agent.copy(),
        shares_removed=test_agent.holdings['test_pool'],
        tkn_remove='USDB'
    )
    effective_fee_curve = 1 - curve_agent.holdings['USDB'] / initial_agent.holdings['USDA']

    stable_state, stable_agent = stableswap.execute_remove_liquidity(
        state=test_state.copy(),
        agent=test_agent.copy(),
        shares_removed=test_agent.holdings['test_pool'],
        tkn_remove='USDB'
    )
    effective_fee_stable = 1 - stable_agent.holdings['USDB'] / initial_agent.holdings['USDA']

    swap_state, swap_agent = stableswap.execute_swap(
        initial_state.copy(),
        initial_agent.copy(),
        tkn_sell='USDA',
        tkn_buy='USDB',
        sell_quantity=initial_agent.holdings['USDA']
    )
    effective_fee_swap = 1 - swap_agent.holdings['USDB'] / initial_agent.holdings['USDA']

    # insert breakpoint here to see the effective fees
    er = 1
=======
    if not final_hdx_lrna_fee > intermediate_hdx_lrna_fee:
        raise AssertionError('LRNA fee should increase when price decreases.')
    if not final_hdx_fee < intermediate_hdx_fee:
        raise AssertionError('Asset fee should decrease with time.')
    if not final_usd_lrna_fee < intermediate_usd_lrna_fee:
        raise AssertionError('LRNA fee should decrease with time.')


@given(
    st.lists(asset_quantity_strategy, min_size=3, max_size=3),
    st.lists(asset_quantity_bounded_strategy, min_size=3, max_size=3),
    st.lists(asset_quantity_strategy, min_size=3, max_size=3),
    st.lists(asset_quantity_strategy, min_size=3, max_size=3),
    st.lists(asset_quantity_strategy, min_size=3, max_size=3),
    st.lists(asset_price_strategy, min_size=2, max_size=2),
    st.integers(min_value=10, max_value=1000),
)
def test_oracle_one_empty_block(liquidity: list[float], lrna: list[float], oracle_liquidity: list[float],
                                oracle_volume_in: list[float], oracle_volume_out: list[float],
                                oracle_prices: list[float], n):
    alpha = 2 / (n + 1)

    init_liquidity = {
        'HDX': {'liquidity': liquidity[0], 'LRNA': lrna[0]},
        'USD': {'liquidity': liquidity[1], 'LRNA': lrna[1]},
        'DOT': {'liquidity': liquidity[2], 'LRNA': lrna[2]},
    }

    init_oracle = {
        'liquidity': {'HDX': oracle_liquidity[0], 'USD': oracle_liquidity[1], 'DOT': oracle_liquidity[2]},
        'volume_in': {'HDX': oracle_volume_in[0], 'USD': oracle_volume_in[1], 'DOT': oracle_volume_in[2]},
        'volume_out': {'HDX': oracle_volume_out[0], 'USD': oracle_volume_out[1], 'DOT': oracle_volume_out[2]},
        'price': {'HDX': oracle_prices[0], 'USD': 1, 'DOT': oracle_prices[1]},
    }

    initial_omnipool = oamm.OmnipoolState(
        tokens=copy.deepcopy(init_liquidity),
        oracles={
            'oracle': n
        },
        asset_fee=0.0025,
        lrna_fee=0.0005,
        last_oracle_values={
            'oracle': copy.deepcopy(init_oracle)
        }
    )

    initial_state = GlobalState(
        pools={'omnipool': initial_omnipool},
        agents={}
    )

    events = run.run(initial_state=initial_state, time_steps=1, silent=True)
    omnipool_oracle = events[0].pools['omnipool'].oracles['oracle']
    for tkn in ['HDX', 'USD', 'DOT']:
        expected_liquidity = init_oracle['liquidity'][tkn] * (1 - alpha) + alpha * init_liquidity[tkn]['liquidity']
        if omnipool_oracle.liquidity[tkn] != expected_liquidity:
            raise AssertionError('Liquidity is not correct.')

        expected_vol_in = init_oracle['volume_in'][tkn] * (1 - alpha)
        if omnipool_oracle.volume_in[tkn] != expected_vol_in:
            raise AssertionError('Volume is not correct.')

        expected_vol_out = init_oracle['volume_out'][tkn] * (1 - alpha)
        if omnipool_oracle.volume_out[tkn] != expected_vol_out:
            raise AssertionError('Volume is not correct.')

        init_price = init_liquidity[tkn]['LRNA'] / init_liquidity[tkn]['liquidity']
        expected_price = init_oracle['price'][tkn] * (1 - alpha) + alpha * init_price
        if omnipool_oracle.price[tkn] != expected_price:
            raise AssertionError('Price is not correct.')


@given(
    st.lists(asset_quantity_strategy, min_size=3, max_size=3),
    st.lists(asset_quantity_bounded_strategy, min_size=3, max_size=3),
    st.lists(asset_quantity_strategy, min_size=3, max_size=3),
    st.lists(asset_quantity_strategy, min_size=3, max_size=3),
    st.lists(asset_quantity_strategy, min_size=3, max_size=3),
    st.lists(asset_price_strategy, min_size=2, max_size=2),
    st.lists(st.floats(min_value=10, max_value=1000), min_size=2, max_size=2),
    st.integers(min_value=10, max_value=1000),
)
def test_oracle_one_block_with_swaps(liquidity: list[float], lrna: list[float], oracle_liquidity: list[float],
                                     oracle_volume_in: list[float], oracle_volume_out: list[float],
                                     oracle_prices: list[float], trade_sizes: list[float], n):
    alpha = 2 / (n + 1)

    init_liquidity = {
        'HDX': {'liquidity': liquidity[0], 'LRNA': lrna[0]},
        'USD': {'liquidity': liquidity[1], 'LRNA': lrna[1]},
        'DOT': {'liquidity': liquidity[2], 'LRNA': lrna[2]},
    }

    init_oracle = {
        'liquidity': {'HDX': oracle_liquidity[0], 'USD': oracle_liquidity[1], 'DOT': oracle_liquidity[2]},
        'volume_in': {'HDX': oracle_volume_in[0], 'USD': oracle_volume_in[1], 'DOT': oracle_volume_in[2]},
        'volume_out': {'HDX': oracle_volume_out[0], 'USD': oracle_volume_out[1], 'DOT': oracle_volume_out[2]},
        'price': {'HDX': oracle_prices[0], 'USD': 1, 'DOT': oracle_prices[1]},
    }

    initial_omnipool = oamm.OmnipoolState(
        tokens=copy.deepcopy(init_liquidity),
        oracles={
            'oracle': n
        },
        asset_fee=0.0025,
        lrna_fee=0.0005,
        last_oracle_values={
            'oracle': copy.deepcopy(init_oracle)
        }
    )

    trader1_holdings = {'HDX': 1000000000, 'USD': 1000000000, 'LRNA': 1000000000, 'DOT': 1000000000}
    trader2_holdings = {'HDX': 1000000000, 'USD': 1000000000, 'LRNA': 1000000000, 'DOT': 1000000000}

    initial_state = GlobalState(
        pools={'omnipool': initial_omnipool},
        agents={
            'Trader1': Agent(
                holdings=trader1_holdings,
                trade_strategy=constant_swaps(
                    pool_id='omnipool',
                    sell_quantity=trade_sizes[0],
                    sell_asset='LRNA',
                    buy_asset='DOT'
                )
            ),
            'Trader2': Agent(
                holdings=trader2_holdings,
                trade_strategy=constant_swaps(
                    pool_id='omnipool',
                    sell_quantity=trade_sizes[1],
                    sell_asset='DOT',
                    buy_asset='LRNA'
                )
            ),
        }
    )

    events = run.run(initial_state=initial_state, time_steps=2, silent=True)
    omnipool_oracle_0 = events[0].pools['omnipool'].oracles['oracle']

    vol_in = {
        'HDX': 0,
        'USD': 0,
        'DOT': trader2_holdings['DOT'] - events[0].agents['Trader2'].holdings['DOT'],
    }

    vol_out = {
        'HDX': 0,
        'USD': 0,
        'DOT': events[0].agents['Trader1'].holdings['DOT'] - trader1_holdings['DOT'],
    }

    for tkn in ['HDX', 'USD', 'DOT']:
        expected_liquidity = init_oracle['liquidity'][tkn] * (1 - alpha) + alpha * init_liquidity[tkn]['liquidity']
        if omnipool_oracle_0.liquidity[tkn] != expected_liquidity:
            raise AssertionError('Liquidity is not correct.')

        expected_vol_in = init_oracle['volume_in'][tkn] * (1 - alpha)
        if omnipool_oracle_0.volume_in[tkn] != expected_vol_in:
            raise AssertionError('Volume is not correct.')

        expected_vol_out = init_oracle['volume_out'][tkn] * (1 - alpha)
        if omnipool_oracle_0.volume_out[tkn] != expected_vol_out:
            raise AssertionError('Volume is not correct.')

        init_price = init_liquidity[tkn]['LRNA'] / init_liquidity[tkn]['liquidity']
        expected_price = init_oracle['price'][tkn] * (1 - alpha) + alpha * init_price
        if omnipool_oracle_0.price[tkn] != expected_price:
            raise AssertionError('Price is not correct.')

    omnipool_oracle_1 = events[1].pools['omnipool'].oracles['oracle']
    for tkn in ['HDX', 'USD', 'DOT']:
        expected_liquidity = omnipool_oracle_0.liquidity[tkn] * (1 - alpha) + alpha * init_liquidity[tkn]['liquidity']
        if omnipool_oracle_1.liquidity[tkn] != pytest.approx(expected_liquidity, 1e-10):
            raise AssertionError('Liquidity is not correct.')

        expected_vol_in = omnipool_oracle_0.volume_in[tkn] * (1 - alpha) + alpha * vol_in[tkn]
        if omnipool_oracle_1.volume_in[tkn] != pytest.approx(expected_vol_in, 1e-10):
            raise AssertionError('Volume is not correct.')

        expected_vol_out = omnipool_oracle_0.volume_out[tkn] * (1 - alpha) + alpha * vol_out[tkn]
        if omnipool_oracle_1.volume_out[tkn] != pytest.approx(expected_vol_out, 1e-9):
            raise AssertionError('Volume is not correct.')

        price_1 = price(events[0].pools['omnipool'], tkn)
        expected_price = omnipool_oracle_0.price[tkn] * (1 - alpha) + alpha * price_1
        if omnipool_oracle_1.price[tkn] != pytest.approx(expected_price, 1e-10):
            raise AssertionError('Price is not correct.')


@given(
    st.lists(asset_quantity_strategy, min_size=3, max_size=3),
    st.lists(asset_quantity_bounded_strategy, min_size=3, max_size=3),
    st.lists(asset_quantity_strategy, min_size=3, max_size=3),
    st.lists(asset_quantity_strategy, min_size=3, max_size=3),
    st.lists(asset_quantity_strategy, min_size=3, max_size=3),
    st.lists(asset_price_strategy, min_size=2, max_size=2),
    st.integers(min_value=10, max_value=1000),
)
def test_dynamic_fees_empty_block(liquidity: list[float], lrna: list[float], oracle_liquidity: list[float],
                                  oracle_volume_in: list[float], oracle_volume_out: list[float],
                                  oracle_prices: list[float], n):
    lrna_fees = [0.0005, 0.0010, 0.0050]
    asset_fees = [0.01, 0.0025, 0.0040]

    init_liquidity = {
        'HDX': {'liquidity': liquidity[0], 'LRNA': lrna[0]},
        'USD': {'liquidity': liquidity[1], 'LRNA': lrna[1]},
        'DOT': {'liquidity': liquidity[2], 'LRNA': lrna[2]},
    }

    init_oracle = {
        'liquidity': {'HDX': oracle_liquidity[0], 'USD': oracle_liquidity[1], 'DOT': oracle_liquidity[2]},
        'volume_in': {'HDX': oracle_volume_in[0], 'USD': oracle_volume_in[1], 'DOT': oracle_volume_in[2]},
        'volume_out': {'HDX': oracle_volume_out[0], 'USD': oracle_volume_out[1], 'DOT': oracle_volume_out[2]},
        'price': {'HDX': oracle_prices[0], 'USD': 1, 'DOT': oracle_prices[1]},
    }

    init_lrna_fees = {
        'HDX': lrna_fees[0],
        'USD': lrna_fees[1],
        'DOT': lrna_fees[2],
    }

    init_asset_fees = {
        'HDX': asset_fees[0],
        'USD': asset_fees[1],
        'DOT': asset_fees[2],
    }

    asset_fee_params = {
        'minimum': 0.0025,
        'amplification': 0.2,
        'raise_oracle_name': 'oracle',
        'decay': 0.00005,
        'fee_max': 0.4,
    }

    lrna_fee_params = {
        'minimum': 0.0005,
        'amplification': 0.04,
        'raise_oracle_name': 'oracle',
        'decay': 0.00001,
        'fee_max': 0.1,
    }

    initial_omnipool = oamm.OmnipoolState(
        tokens=copy.deepcopy(init_liquidity),
        oracles={
            'oracle': n
        },
        asset_fee={
            'HDX': dynamicadd_asset_fee(
                minimum=asset_fee_params['minimum'],
                amplification=asset_fee_params['amplification'],
                raise_oracle_name=asset_fee_params['raise_oracle_name'],
                decay=asset_fee_params['decay'],
                fee_max=asset_fee_params['fee_max'],
            ),
            'USD': dynamicadd_asset_fee(
                minimum=asset_fee_params['minimum'],
                amplification=asset_fee_params['amplification'],
                raise_oracle_name=asset_fee_params['raise_oracle_name'],
                decay=asset_fee_params['decay'],
                fee_max=asset_fee_params['fee_max'],
            ),
            'DOT': dynamicadd_asset_fee(
                minimum=asset_fee_params['minimum'],
                amplification=asset_fee_params['amplification'],
                raise_oracle_name=asset_fee_params['raise_oracle_name'],
                decay=asset_fee_params['decay'],
                fee_max=asset_fee_params['fee_max'],
            ),
        },
        lrna_fee={
            'HDX': dynamicadd_lrna_fee(
                minimum=lrna_fee_params['minimum'],
                amplification=lrna_fee_params['amplification'],
                raise_oracle_name=lrna_fee_params['raise_oracle_name'],
                decay=lrna_fee_params['decay'],
                fee_max=lrna_fee_params['fee_max'],
            ),
            'USD': dynamicadd_lrna_fee(
                minimum=lrna_fee_params['minimum'],
                amplification=lrna_fee_params['amplification'],
                raise_oracle_name=lrna_fee_params['raise_oracle_name'],
                decay=lrna_fee_params['decay'],
                fee_max=lrna_fee_params['fee_max'],
            ),
            'DOT': dynamicadd_lrna_fee(
                minimum=lrna_fee_params['minimum'],
                amplification=lrna_fee_params['amplification'],
                raise_oracle_name=lrna_fee_params['raise_oracle_name'],
                decay=lrna_fee_params['decay'],
                fee_max=lrna_fee_params['fee_max'],
            ),
        },
        last_oracle_values={
            'oracle': copy.deepcopy(init_oracle)
        },
        last_lrna_fee=copy.deepcopy(init_lrna_fees),
        last_asset_fee=copy.deepcopy(init_asset_fees),
    )

    initial_state = GlobalState(
        pools={'omnipool': initial_omnipool},
        agents={}
    )

    events = run.run(initial_state=initial_state, time_steps=1, silent=True)
    omnipool = events[0].pools['omnipool']
    omnipool_oracle = omnipool.oracles['oracle']
    for tkn in ['HDX', 'USD', 'DOT']:
        x = (omnipool_oracle.volume_out[tkn] - omnipool_oracle.volume_in[tkn]) / omnipool_oracle.liquidity[tkn]

        df = -lrna_fee_params['amplification'] * x - lrna_fee_params['decay']
        expected_lrna_fee = min(max(init_lrna_fees[tkn] + df, lrna_fee_params['minimum']), lrna_fee_params['fee_max'])
        if omnipool.last_lrna_fee[tkn] != pytest.approx(expected_lrna_fee, rel=1e-15):
            raise AssertionError('LRNA fee is not correct.')

        df = asset_fee_params['amplification'] * x - asset_fee_params['decay']
        expected_asset_fee = min(max(init_asset_fees[tkn] + df, asset_fee_params['minimum']),
                                 asset_fee_params['fee_max'])
        if omnipool.last_fee[tkn] != pytest.approx(expected_asset_fee, rel=1e-15):
            raise AssertionError('Asset fee is not correct.')


@given(
    st.lists(asset_quantity_strategy, min_size=3, max_size=3),
    st.lists(asset_quantity_bounded_strategy, min_size=3, max_size=3),
    st.lists(asset_quantity_strategy, min_size=3, max_size=3),
    st.lists(asset_quantity_strategy, min_size=3, max_size=3),
    st.lists(asset_quantity_strategy, min_size=3, max_size=3),
    st.lists(asset_price_strategy, min_size=2, max_size=2),
    st.integers(min_value=10, max_value=1000),
    st.floats(min_value=-1000, max_value=1000),
    st.lists(st.floats(min_value=0.0005, max_value=0.10), min_size=3, max_size=3),
    st.lists(st.floats(min_value=0.0025, max_value=0.40), min_size=3, max_size=3),
    st.lists(st.floats(min_value=0.001, max_value=100), min_size=2, max_size=2),
    st.lists(st.floats(min_value=0.000001, max_value=0.0001), min_size=2, max_size=2),
)
def test_dynamic_fees_with_trade(liquidity: list[float], lrna: list[float], oracle_liquidity: list[float],
                                 oracle_volume_in: list[float], oracle_volume_out: list[float],
                                 oracle_prices: list[float], n, trade_size: float, lrna_fees: list[float],
                                 asset_fees: list[float], amp: list[float], decay: list[float]):
    init_liquidity = {
        'HDX': {'liquidity': liquidity[0], 'LRNA': lrna[0]},
        'USD': {'liquidity': liquidity[1], 'LRNA': lrna[1]},
        'DOT': {'liquidity': liquidity[2], 'LRNA': lrna[2]},
    }

    init_oracle = {
        'liquidity': {'HDX': oracle_liquidity[0], 'USD': oracle_liquidity[1], 'DOT': oracle_liquidity[2]},
        'volume_in': {'HDX': oracle_volume_in[0], 'USD': oracle_volume_in[1], 'DOT': oracle_volume_in[2]},
        'volume_out': {'HDX': oracle_volume_out[0], 'USD': oracle_volume_out[1], 'DOT': oracle_volume_out[2]},
        'price': {'HDX': oracle_prices[0], 'USD': 1, 'DOT': oracle_prices[1]},
    }

    init_lrna_fees = {
        'HDX': lrna_fees[0],
        'USD': lrna_fees[1],
        'DOT': lrna_fees[2],
    }

    init_asset_fees = {
        'HDX': asset_fees[0],
        'USD': asset_fees[1],
        'DOT': asset_fees[2],
    }

    asset_fee_params = {
        'minimum': 0.0025,
        'amplification': amp[0],
        'raise_oracle_name': 'oracle',
        'decay': decay[0],
        'fee_max': 0.4,
    }

    lrna_fee_params = {
        'minimum': 0.0005,
        'amplification': amp[1],
        'raise_oracle_name': 'oracle',
        'decay': decay[1],
        'fee_max': 0.1,
    }

    initial_omnipool = oamm.OmnipoolState(
        tokens=copy.deepcopy(init_liquidity),
        oracles={
            'oracle': n
        },
        asset_fee={
            'HDX': dynamicadd_asset_fee(
                minimum=asset_fee_params['minimum'],
                amplification=asset_fee_params['amplification'],
                raise_oracle_name=asset_fee_params['raise_oracle_name'],
                decay=asset_fee_params['decay'],
                fee_max=asset_fee_params['fee_max'],
            ),
            'USD': dynamicadd_asset_fee(
                minimum=asset_fee_params['minimum'],
                amplification=asset_fee_params['amplification'],
                raise_oracle_name=asset_fee_params['raise_oracle_name'],
                decay=asset_fee_params['decay'],
                fee_max=asset_fee_params['fee_max'],
            ),
            'DOT': dynamicadd_asset_fee(
                minimum=asset_fee_params['minimum'],
                amplification=asset_fee_params['amplification'],
                raise_oracle_name=asset_fee_params['raise_oracle_name'],
                decay=asset_fee_params['decay'],
                fee_max=asset_fee_params['fee_max'],
            ),
        },
        lrna_fee={
            'HDX': dynamicadd_lrna_fee(
                minimum=lrna_fee_params['minimum'],
                amplification=lrna_fee_params['amplification'],
                raise_oracle_name=lrna_fee_params['raise_oracle_name'],
                decay=lrna_fee_params['decay'],
                fee_max=lrna_fee_params['fee_max'],
            ),
            'USD': dynamicadd_lrna_fee(
                minimum=lrna_fee_params['minimum'],
                amplification=lrna_fee_params['amplification'],
                raise_oracle_name=lrna_fee_params['raise_oracle_name'],
                decay=lrna_fee_params['decay'],
                fee_max=lrna_fee_params['fee_max'],
            ),
            'DOT': dynamicadd_lrna_fee(
                minimum=lrna_fee_params['minimum'],
                amplification=lrna_fee_params['amplification'],
                raise_oracle_name=lrna_fee_params['raise_oracle_name'],
                decay=lrna_fee_params['decay'],
                fee_max=lrna_fee_params['fee_max'],
            ),
        },
        last_oracle_values={
            'oracle': copy.deepcopy(init_oracle)
        },
        last_lrna_fee=copy.deepcopy(init_lrna_fees),
        last_asset_fee=copy.deepcopy(init_asset_fees),
    )

    trader_holdings = {'HDX': 1000000000, 'USD': 1000000000, 'LRNA': 1000000000, 'DOT': 1000000000}

    initial_state = GlobalState(
        pools={'omnipool': initial_omnipool},
        agents={
            'trader': Agent(
                holdings=trader_holdings,
                trade_strategy=constant_swaps(
                    pool_id='omnipool',
                    sell_quantity=trade_size,
                    sell_asset='USD',
                    buy_asset='DOT'
                )
            ),
        }
    )

    events = run.run(initial_state=initial_state, time_steps=2, silent=True)

    # test non-empty block fee dynamics

    omnipool = events[1].pools['omnipool']
    prev_lrna_fees = events[0].pools['omnipool'].last_lrna_fee
    prev_asset_fees = events[0].pools['omnipool'].last_fee
    omnipool_oracle = omnipool.oracles['oracle']
    for tkn in ['HDX', 'USD', 'DOT']:
        x = (omnipool_oracle.volume_out[tkn] - omnipool_oracle.volume_in[tkn]) / omnipool_oracle.liquidity[tkn]

        df = -lrna_fee_params['amplification'] * x - lrna_fee_params['decay']
        expected_lrna_fee = min(max(prev_lrna_fees[tkn] + df, lrna_fee_params['minimum']), lrna_fee_params['fee_max'])
        if omnipool.last_lrna_fee[tkn] != pytest.approx(expected_lrna_fee, rel=1e-15):
            raise AssertionError('LRNA fee is not correct.')

        df = asset_fee_params['amplification'] * x - asset_fee_params['decay']
        expected_asset_fee = min(max(prev_asset_fees[tkn] + df, asset_fee_params['minimum']),
                                 asset_fee_params['fee_max'])
        if omnipool.last_fee[tkn] != pytest.approx(expected_asset_fee, rel=1e-15):
            raise AssertionError('Asset fee is not correct.')


@given(asset_quantity_strategy, omnipool_config())
def test_LP_delta_r(lp_amount, omnipool: oamm.OmnipoolState):
    agent = Agent(
        holdings={
            tkn: 100000000 for tkn in omnipool.asset_list
        }
    )
    initial_asset_holdings = copy.deepcopy(agent.holdings)
    oamm.execute_add_liquidity(
        state=omnipool,
        agent=agent,
        quantity=lp_amount,
        tkn_add='HDX'
    )
    if agent.holdings['HDX'] != initial_asset_holdings['HDX'] - agent.delta_r[('omnipool', 'HDX')]:
        raise AssertionError('Delta_r is not correct.')


@given(omnipool_reasonable_config(remove_liquidity_volatility_threshold=0.01))
def test_volatility_limit(omnipool: oamm.OmnipoolState):
    agent = Agent(holdings={'HDX': 1000000000})
    oamm.execute_add_liquidity(omnipool, agent, quantity=1000, tkn_add='HDX')
    oamm.execute_swap(omnipool, agent, tkn_sell='HDX', tkn_buy='LRNA', sell_quantity=omnipool.liquidity['HDX'] / 200)
    oamm.execute_remove_liquidity(omnipool, agent, quantity=1000, tkn_remove='HDX')

    if not omnipool.fail:
        raise ValueError("Volatility limit should be exceeded")

    # go forward one block, which should be enough for the volatility to decay
    updated_pool = omnipool.copy().update()

    oamm.execute_remove_liquidity(updated_pool, agent, agent.holdings[('omnipool', 'HDX')], tkn_remove='HDX')
    if updated_pool.fail:
        raise ValueError("Volatility limit should not be exceeded")


@given(omnipool_reasonable_config(), st.floats(min_value=0.01, max_value=0.1), st.floats(min_value=0.01, max_value=0.1))
def test_LP_limits(omnipool: oamm.OmnipoolState, max_withdrawal_per_block, max_lp_per_block):
    omnipool.max_withdrawal_per_block = max_withdrawal_per_block
    omnipool.max_lp_per_block = max_lp_per_block
    agent = Agent(holdings={'HDX': 10000000000})
    oamm.execute_add_liquidity(
        state=omnipool,
        agent=agent,
        tkn_add='HDX',
        quantity=omnipool.liquidity['HDX'] * max_lp_per_block
    )
    if omnipool.fail:
        raise AssertionError('Valid LP operation failed.')
    omnipool.update()
    oamm.execute_add_liquidity(
        state=omnipool,
        agent=agent,
        tkn_add='HDX',
        quantity=omnipool.liquidity['HDX'] * max_lp_per_block + 1
    )
    if not omnipool.fail:
        raise AssertionError('Invalid LP operation succeeded.')
    omnipool.update()
    # add liquidity again to test remove liquidity
    oamm.execute_add_liquidity(
        state=omnipool,
        agent=agent,
        tkn_add='HDX',
        quantity=omnipool.liquidity['HDX'] * max_lp_per_block
    )
    if omnipool.fail:
        raise AssertionError('Second LP operation failed.')
    withdraw_quantity = agent.holdings[('omnipool', 'HDX')]
    total_shares = omnipool.shares['HDX']
    oamm.execute_remove_liquidity(
        state=omnipool,
        agent=agent,
        tkn_remove='HDX',
        quantity=withdraw_quantity  # agent.holdings[('omnipool', 'HDX')]
    )
    if withdraw_quantity / total_shares > max_withdrawal_per_block and not omnipool.fail:
        raise AssertionError('Agent was able to remove too much liquidity.')
    omnipool.update()
    oamm.execute_remove_liquidity(
        state=omnipool,
        agent=agent,
        tkn_remove='HDX',
        quantity=omnipool.shares['HDX'] * max_withdrawal_per_block
    )
    if omnipool.fail:
        raise AssertionError('Agent was not able to remove liquidity.')


@given(
    st.floats(min_value=0.50, max_value=1.5)
)
def test_liquidity_operations_and_spot_prices(oracle_mult):
    tokens = {
        'HDX': {'liquidity': 44000000, 'LRNA': 275143},
        'WETH': {'liquidity': 1400, 'LRNA': 2276599},
        'DAI': {'liquidity': 2268262, 'LRNA': 2268262},
        'DOT': {'liquidity': 88000, 'LRNA': 546461},
        'WBTC': {'liquidity': 47, 'LRNA': 1145210},
    }

    prices = {tkn: tokens[tkn]['LRNA'] / tokens[tkn]['liquidity'] for tkn in tokens}

    init_oracle = {
        'liquidity': {tkn: tokens[tkn]['liquidity'] for tkn in tokens},
        'volume_in': {tkn: 0 for tkn in tokens},
        'volume_out': {tkn: 0 for tkn in tokens},
        'price': {tkn: oracle_mult * prices[tkn] for tkn in tokens},
    }

    omnipool: oamm.OmnipoolState = oamm.OmnipoolState(
        tokens={
            'HDX': {'liquidity': 44000000, 'LRNA': 275143},
            'WETH': {'liquidity': 1400, 'LRNA': 2276599},
            'DAI': {'liquidity': 2268262, 'LRNA': 2268262},
            'DOT': {'liquidity': 88000, 'LRNA': 546461},
            'WBTC': {'liquidity': 47, 'LRNA': 1145210},
        },
        preferred_stablecoin='DAI',
        oracles={'price': 19, 'volatility': 19},
        last_oracle_values={
            'price': copy.deepcopy(init_oracle),
            'volatility': copy.deepcopy(init_oracle),
        },
    )

    agent = Agent(holdings={'DOT': 10000})
    add_state, add_agent = oamm.execute_add_liquidity(
        state=omnipool.copy(),
        agent=agent.copy(),
        tkn_add='DOT',
        quantity=agent.holdings['DOT']
    )

    remove_state, remove_agent = oamm.execute_remove_liquidity(
        state=add_state.copy(),
        agent=add_agent.copy(),
        tkn_remove='DOT',
        quantity=add_agent.holdings[('omnipool', 'DOT')]
    )

    if add_agent.holdings[('omnipool', 'DOT')] == 0:
        raise

    for tkn in omnipool.asset_list:
        initial_price = price(omnipool, tkn)
        add_price = price(add_state, tkn)
        remove_price = price(remove_state, tkn)
        if initial_price != pytest.approx(add_price, rel=1e-15):
            raise AssertionError('Price is not correct after add liquidity.')

        if initial_price != pytest.approx(remove_price, rel=1e-15):
            raise AssertionError('Price is not correct after remove liquidity.')


# @settings(max_examples=10000)
@given(
    st.floats(min_value=0, max_value=0.1, exclude_min=True),
    st.floats(min_value=-0.02, max_value=0, exclude_max=True),
    st.floats(min_value=0.50, max_value=1.5)
)
def test_lowering_price(lp_multiplier, price_movement, oracle_mult):
    # def test_lowering_price(lp_multiplier, price_movement):
    # lp_multiplier = 0.1
    # price_movement = -0.1
    # mult = 0.99

    tokens = {
        'HDX': {'liquidity': 44000000, 'LRNA': 275143},
        'WETH': {'liquidity': 1400, 'LRNA': 2276599},
        'DAI': {'liquidity': 2268262, 'LRNA': 2268262},
        'DOT': {'liquidity': 88000, 'LRNA': 546461},
        'WBTC': {'liquidity': 47, 'LRNA': 1145210},
    }

    trade_size = tokens['DOT']['liquidity'] * 1 / math.sqrt(1 + price_movement) - tokens['DOT']['liquidity']

    prices = {tkn: tokens[tkn]['LRNA'] / tokens[tkn]['liquidity'] for tkn in tokens}

    init_oracle = {
        'liquidity': {tkn: tokens[tkn]['liquidity'] for tkn in tokens},
        'volume_in': {tkn: 0 for tkn in tokens},
        'volume_out': {tkn: 0 for tkn in tokens},
        'price': {tkn: oracle_mult * prices[tkn] for tkn in tokens},
    }

    omnipool: oamm.OmnipoolState = oamm.OmnipoolState(
        tokens=tokens,
        preferred_stablecoin='DAI',
        oracles={'price': 19, 'volatility': 19},
        last_oracle_values={
            'price': copy.deepcopy(init_oracle),
            'volatility': copy.deepcopy(init_oracle),
        },
        withdrawal_fee=True,
        min_withdrawal_fee=0.0001,
    )

    market_prices = {tkn: oamm.usd_price(omnipool, tkn) for tkn in omnipool.asset_list}

    holdings = {tkn: 1000000000 for tkn in omnipool.asset_list}
    agent = Agent(holdings=holdings)

    swap_state, swap_agent = oamm.execute_swap(
        state=omnipool.copy(),
        agent=agent.copy(),
        tkn_sell='DOT',
        tkn_buy='DAI',
        sell_quantity=trade_size
    )

    add_state, add_agent = oamm.execute_add_liquidity(
        state=swap_state.copy(),
        agent=swap_agent.copy(),
        tkn_add='DOT',
        quantity=swap_state.liquidity['DOT'] * lp_multiplier
    )

    global_state = GlobalState(
        pools={'omnipool': add_state},
        agents={'attacker': add_agent},
        external_market=market_prices
    )

    arb_state = omnipool_arbitrage('omnipool', 20).execute(
        state=global_state.copy(),
        agent_id='attacker'
    )

    arbed_pool = arb_state.pools['omnipool']
    arbed_agent = arb_state.agents['attacker']

    remove_state, remove_agent = oamm.execute_remove_liquidity(
        state=arbed_pool.copy(),
        agent=arbed_agent.copy(),
        tkn_remove='DOT',
        quantity=arbed_agent.holdings[('omnipool', 'DOT')]
    )

    initial_value = oamm.cash_out_omnipool(omnipool, agent, market_prices)
    final_value = oamm.cash_out_omnipool(remove_state, remove_agent, market_prices)
    profit = final_value - initial_value
    if profit > 0:
        raise


def test_add_and_remove_liquidity():
    lp_multiplier = 0.1
    oracle_mult = 0.99

    tokens = {
        'HDX': {'liquidity': 44000000, 'LRNA': 275143},
        'WETH': {'liquidity': 1400, 'LRNA': 2276599},
        'DAI': {'liquidity': 2268262, 'LRNA': 2268262},
        'DOT': {'liquidity': 88000, 'LRNA': 546461},
        'WBTC': {'liquidity': 47, 'LRNA': 1145210},
    }

    prices = {tkn: tokens[tkn]['LRNA'] / tokens[tkn]['liquidity'] for tkn in tokens}

    init_oracle = {
        'liquidity': {tkn: tokens[tkn]['liquidity'] for tkn in tokens},
        'volume_in': {tkn: 0 for tkn in tokens},
        'volume_out': {tkn: 0 for tkn in tokens},
        'price': {tkn: oracle_mult * prices[tkn] for tkn in tokens},
    }

    omnipool: oamm.OmnipoolState = oamm.OmnipoolState(
        tokens=tokens,
        preferred_stablecoin='DAI',
        oracles={'price': 19, 'volatility': 19},
        last_oracle_values={
            'price': copy.deepcopy(init_oracle),
            'volatility': copy.deepcopy(init_oracle),
        },
    )

    market_prices = {tkn: oamm.usd_price(omnipool, tkn) for tkn in omnipool.asset_list}

    holdings = {tkn: 1000000000 for tkn in omnipool.asset_list}
    agent = Agent(holdings=holdings)

    add_state, add_agent = oamm.execute_add_liquidity(
        state=omnipool.copy(),
        agent=agent.copy(),
        tkn_add='DOT',
        quantity=omnipool.liquidity['DOT'] * lp_multiplier
    )

    remove_state, remove_agent = oamm.execute_remove_liquidity(
        state=add_state.copy(),
        agent=add_agent.copy(),
        tkn_remove='DOT',
        quantity=add_agent.holdings[('omnipool', 'DOT')]
    )

    initial_value = oamm.cash_out_omnipool(omnipool, agent, market_prices)
    final_value = oamm.cash_out_omnipool(remove_state, remove_agent, market_prices)
    profit = final_value - initial_value
    if profit > 0:
        raise


# @settings(max_examples=1)
@given(
    st.floats(min_value=0, max_value=0.10, exclude_min=True),
    st.floats(min_value=0, max_value=0.01, exclude_min=True),
    # st.floats(min_value=0.90, max_value=1.1)
)
def test_add_liquidity_exploit(lp_multiplier, trade_mult):
    oracle_mult = 1.0
    # lp_multiplier = 0.5
    # trade_mult = 0.5

    tokens = {
        'HDX': {'liquidity': 44000000, 'LRNA': 275143},
        'WETH': {'liquidity': 1400, 'LRNA': 2276599},
        'DAI': {'liquidity': 2268262, 'LRNA': 2268262},
        'DOT': {'liquidity': 88000, 'LRNA': 546461},
        'WBTC': {'liquidity': 47, 'LRNA': 1145210},
    }

    prices = {tkn: tokens[tkn]['LRNA'] / tokens[tkn]['liquidity'] for tkn in tokens}
    trade_size = tokens['DOT']['liquidity'] * trade_mult

    init_oracle = {
        'liquidity': {tkn: tokens[tkn]['liquidity'] for tkn in tokens},
        'volume_in': {tkn: 0 for tkn in tokens},
        'volume_out': {tkn: 0 for tkn in tokens},
        'price': {tkn: oracle_mult * prices[tkn] for tkn in tokens},
    }

    omnipool: oamm.OmnipoolState = oamm.OmnipoolState(
        tokens=tokens,
        preferred_stablecoin='DAI',
        oracles={'price': 19, 'volatility': 19},
        last_oracle_values={
            'price': copy.deepcopy(init_oracle),
            'volatility': copy.deepcopy(init_oracle),
        },
        withdrawal_fee=True,
        min_withdrawal_fee=0.0001,
    )

    market_prices = {tkn: oamm.usd_price(omnipool, tkn) for tkn in omnipool.asset_list}

    holdings = {tkn: 1000000000 for tkn in omnipool.asset_list}
    agent = Agent(holdings=holdings)

    swap_state, swap_agent = oamm.execute_swap(
        state=omnipool.copy(),
        agent=agent.copy(),
        tkn_sell='DAI',
        tkn_buy='DOT',
        buy_quantity=trade_size
    )

    add_state, add_agent = oamm.execute_add_liquidity(
        state=swap_state.copy(),
        agent=swap_agent.copy(),
        tkn_add='DOT',
        quantity=swap_state.liquidity['DOT'] * lp_multiplier
    )

    global_state = GlobalState(
        pools={'omnipool': add_state},
        agents={'attacker': add_agent},
        external_market=market_prices
    )

    arb_state = omnipool_arbitrage('omnipool', 20).execute(
        state=global_state.copy(),
        agent_id='attacker'
    )

    arbed_pool = arb_state.pools['omnipool']
    arbed_agent = arb_state.agents['attacker']

    remove_state, remove_agent = oamm.execute_remove_liquidity(
        state=arbed_pool.copy(),
        agent=arbed_agent.copy(),
        tkn_remove='DOT',
        quantity=arbed_agent.holdings[('omnipool', 'DOT')]
    )

    initial_value = oamm.cash_out_omnipool(omnipool, agent, market_prices)
    final_value = oamm.cash_out_omnipool(remove_state, remove_agent, market_prices)
    profit = final_value - initial_value
    if profit > 0:
        raise


@given(
    st.floats(min_value=0, max_value=0.10, exclude_min=True),
    st.floats(min_value=0, max_value=0.01, exclude_min=True),
    # st.floats(min_value=0.90, max_value=1.1)
)
def test_add_liquidity_exploit_sell(lp_multiplier, trade_mult):
    oracle_mult = 1.0
    # lp_multiplier = 0.5
    # trade_mult = 0.5

    tokens = {
        'HDX': {'liquidity': 44000000, 'LRNA': 275143},
        'WETH': {'liquidity': 1400, 'LRNA': 2276599},
        'DAI': {'liquidity': 2268262, 'LRNA': 2268262},
        'DOT': {'liquidity': 88000, 'LRNA': 546461},
        'WBTC': {'liquidity': 47, 'LRNA': 1145210},
    }

    prices = {tkn: tokens[tkn]['LRNA'] / tokens[tkn]['liquidity'] for tkn in tokens}
    trade_size = tokens['DOT']['liquidity'] * trade_mult

    init_oracle = {
        'liquidity': {tkn: tokens[tkn]['liquidity'] for tkn in tokens},
        'volume_in': {tkn: 0 for tkn in tokens},
        'volume_out': {tkn: 0 for tkn in tokens},
        'price': {tkn: oracle_mult * prices[tkn] for tkn in tokens},
    }

    omnipool: oamm.OmnipoolState = oamm.OmnipoolState(
        tokens=tokens,
        preferred_stablecoin='DAI',
        oracles={'price': 19, 'volatility': 19},
        last_oracle_values={
            'price': copy.deepcopy(init_oracle),
            'volatility': copy.deepcopy(init_oracle),
        },
        withdrawal_fee=True,
        min_withdrawal_fee=0.0001,
    )

    market_prices = {tkn: oamm.usd_price(omnipool, tkn) for tkn in omnipool.asset_list}

    holdings = {tkn: 1000000000 for tkn in omnipool.asset_list}
    agent = Agent(holdings=holdings)

    swap_state, swap_agent = oamm.execute_swap(
        state=omnipool.copy(),
        agent=agent.copy(),
        tkn_sell='DOT',
        tkn_buy='DAI',
        sell_quantity=trade_size
    )

    add_state, add_agent = oamm.execute_add_liquidity(
        state=swap_state.copy(),
        agent=swap_agent.copy(),
        tkn_add='DOT',
        quantity=swap_state.liquidity['DOT'] * lp_multiplier
    )

    global_state = GlobalState(
        pools={'omnipool': add_state},
        agents={'attacker': add_agent},
        external_market=market_prices
    )

    arb_state = omnipool_arbitrage('omnipool', 20).execute(
        state=global_state.copy(),
        agent_id='attacker'
    )

    arbed_pool = arb_state.pools['omnipool']
    arbed_agent = arb_state.agents['attacker']

    remove_state, remove_agent = oamm.execute_remove_liquidity(
        state=arbed_pool.copy(),
        agent=arbed_agent.copy(),
        tkn_remove='DOT',
        quantity=arbed_agent.holdings[('omnipool', 'DOT')]
    )

    initial_value = oamm.cash_out_omnipool(omnipool, agent, market_prices)
    final_value = oamm.cash_out_omnipool(remove_state, remove_agent, market_prices)
    profit = final_value - initial_value
    if profit > 0:
        raise


def test_withdraw_exploit():
    oracle_mult = 1.0
    lp_multiplier = 0.1
    trade_mult = 0.01

    tokens = {
        'HDX': {'liquidity': 44000000, 'LRNA': 275143},
        'WETH': {'liquidity': 1400, 'LRNA': 2276599},
        'DAI': {'liquidity': 2268262, 'LRNA': 2268262},
        'DOT': {'liquidity': 88000, 'LRNA': 546461},
        'WBTC': {'liquidity': 47, 'LRNA': 1145210},
    }

    prices = {tkn: tokens[tkn]['LRNA'] / tokens[tkn]['liquidity'] for tkn in tokens}
    trade_size = tokens['DOT']['liquidity'] * trade_mult

    init_oracle = {
        'liquidity': {tkn: tokens[tkn]['liquidity'] for tkn in tokens},
        'volume_in': {tkn: 0 for tkn in tokens},
        'volume_out': {tkn: 0 for tkn in tokens},
        'price': {tkn: oracle_mult * prices[tkn] for tkn in tokens},
    }

    omnipool: oamm.OmnipoolState = oamm.OmnipoolState(
        tokens=tokens,
        preferred_stablecoin='DAI',
        oracles={'price': 19, 'volatility': 19},
        last_oracle_values={
            'price': copy.deepcopy(init_oracle),
            'volatility': copy.deepcopy(init_oracle),
        },
        withdrawal_fee=True,
        min_withdrawal_fee=0.0001,
    )

    market_prices = {tkn: oamm.usd_price(omnipool, tkn) for tkn in omnipool.asset_list}

    holdings = {tkn: 1000000000 for tkn in omnipool.asset_list}
    agent = Agent(holdings=holdings)

    add_state, add_agent = oamm.execute_add_liquidity(
        state=omnipool.copy(),
        agent=agent.copy(),
        tkn_add='DOT',
        quantity=omnipool.liquidity['DOT'] * lp_multiplier
    )

    swap_state, swap_agent = oamm.execute_swap(
        state=add_state.copy(),
        agent=add_agent.copy(),
        tkn_sell='DAI',
        tkn_buy='DOT',
        buy_quantity=trade_size
    )

    remove_state, remove_agent = oamm.execute_remove_liquidity(
        state=swap_state.copy(),
        agent=swap_agent.copy(),
        tkn_remove='DOT',
        quantity=swap_agent.holdings[('omnipool', 'DOT')]
    )

    global_state = GlobalState(
        pools={'omnipool': remove_state},
        agents={'attacker': remove_agent},
        external_market=market_prices
    )

    arb_state = omnipool_arbitrage('omnipool', 20).execute(
        state=global_state.copy(),
        agent_id='attacker'
    )

    arbed_pool = arb_state.pools['omnipool']
    arbed_agent = arb_state.agents['attacker']

    initial_value = oamm.cash_out_omnipool(omnipool, agent, market_prices)
    final_value = oamm.cash_out_omnipool(arbed_pool, arbed_agent, market_prices)
    profit = final_value - initial_value
    if profit > 0:
        raise


@settings(max_examples=1)
@given(
    st.floats(min_value=0, max_value=0.05, exclude_min=True),
    st.floats(min_value=0, max_value=0.1, exclude_min=True),
    st.floats(min_value=0.50, max_value=1.5)
)
def test_swap_exploit(lp_multiplier, trade_mult, oracle_mult):
    lp_multiplier = 0.2
    trade_mult = 0.01
    oracle_mult = 0.99

    tokens = {
        'HDX': {'liquidity': 44000000, 'LRNA': 275143},
        'WETH': {'liquidity': 1400, 'LRNA': 2276599},
        'DAI': {'liquidity': 2268262, 'LRNA': 2268262},
        'DOT': {'liquidity': 88000, 'LRNA': 546461},
        'WBTC': {'liquidity': 47, 'LRNA': 1145210},
    }

    trade_size = tokens['DOT']['liquidity'] * trade_mult

    prices = {tkn: tokens[tkn]['LRNA'] / tokens[tkn]['liquidity'] for tkn in tokens}

    init_oracle = {
        'liquidity': {tkn: tokens[tkn]['liquidity'] for tkn in tokens},
        'volume_in': {tkn: 0 for tkn in tokens},
        'volume_out': {tkn: 0 for tkn in tokens},
        'price': {tkn: oracle_mult * prices[tkn] for tkn in tokens},
    }

    omnipool: oamm.OmnipoolState = oamm.OmnipoolState(
        tokens=tokens,
        preferred_stablecoin='DAI',
        oracles={'price': 19, 'volatility': 19},
        last_oracle_values={
            'price': copy.deepcopy(init_oracle),
            'volatility': copy.deepcopy(init_oracle),
        },
        withdrawal_fee=True,
        min_withdrawal_fee=0.0001,
    )

    market_prices = {tkn: oamm.usd_price(omnipool, tkn) for tkn in omnipool.asset_list}

    holdings = {tkn: 1000000000 for tkn in omnipool.asset_list}
    agent = Agent(holdings=holdings)

    add_state, add_agent = oamm.execute_add_liquidity(
        state=omnipool.copy(),
        agent=agent.copy(),
        tkn_add='DOT',
        quantity=omnipool.liquidity['DOT'] * lp_multiplier
    )

    swap_state, swap_agent = oamm.execute_swap(
        state=add_state.copy(),
        agent=add_agent.copy(),
        tkn_sell='DOT',
        tkn_buy='DAI',
        sell_quantity=trade_size
    )

    remove_state, remove_agent = oamm.execute_remove_liquidity(
        state=swap_state.copy(),
        agent=swap_agent.copy(),
        tkn_remove='DOT',
        quantity=swap_agent.holdings[('omnipool', 'DOT')]
    )

    swap_alone_state, swap_alone_agent = oamm.execute_swap(
        state=omnipool.copy(),
        agent=agent.copy(),
        tkn_sell='DOT',
        tkn_buy='DAI',
        sell_quantity=trade_size
    )

    swap_alone_dai = oamm.cash_out_omnipool(swap_alone_state, swap_alone_agent, market_prices)
    manipulated_dai = oamm.cash_out_omnipool(remove_state, remove_agent, market_prices)
    profit = manipulated_dai - swap_alone_dai
    if profit > 0:
        raise


@given(
    omnipool_reasonable_config(),
    st.floats(min_value=1e-8, max_value=0.02),
    st.booleans(),
    st.floats(min_value=1e-8, max_value=0.1),
    st.floats(min_value=0.1, max_value=10.0),
)
def test_withdraw_manipulation(
        initial_state: oamm.OmnipoolState,
        price_move: float,
        price_move_is_up: bool,
        lp_percent: float,
        price_ratio: float
):
    # uncommenting this will cause the test to fail, demonstrating that oracle length > 1 helps solve the problem
    # initial_state.oracles = {'price': Oracle(
    #     first_block=initial_state.current_block,
    #     sma_equivalent_length=1
    # )}

    agent_holdings = {
        tkn: 10000000 / oamm.usd_price(initial_state, tkn) for tkn in initial_state.asset_list
    }

    initial_agent = Agent(
        holdings=agent_holdings
    )

    asset_index = 1
    options = copy.copy(initial_state.asset_list)
    lp_token = options[asset_index % len(options)]
    options.remove(lp_token)
    trade_token = options[asset_index % len(options)]
    lp_quantity = int(initial_state.liquidity[lp_token] * lp_percent)

    initial_agent.holdings[('omnipool', lp_token)] = lp_quantity
    initial_agent.share_prices[('omnipool', lp_token)] = price_ratio

    market_prices = {tkn: oamm.usd_price(initial_state, tkn) for tkn in initial_state.asset_list}

    # trade to manipulate the price
    signed_price_move = price_move if price_move_is_up else -price_move
    first_trade = initial_state.liquidity[lp_token] * (1 - 1 / math.sqrt(1 + signed_price_move))
    trade_state, trade_agent = oamm.execute_swap(
        state=initial_state.copy(),
        agent=initial_agent.copy(),
        tkn_sell=trade_token,
        tkn_buy=lp_token,
        buy_quantity=first_trade
    )

    withdraw_state, withdraw_agent = oamm.execute_remove_liquidity(
        state=trade_state.copy(),
        agent=trade_agent.copy(),
        quantity=trade_agent.holdings[('omnipool', lp_token)],
        tkn_remove=lp_token
    )

    glob = omnipool_arbitrage(pool_id='omnipool').execute(
        state=GlobalState(
            pools={
                'omnipool': withdraw_state.copy()
            },
            agents={
                'agent': withdraw_agent.copy()
            },
            external_market=market_prices
        ),
        agent_id='agent'
    )

    final_state, final_agent = glob.pools['omnipool'], glob.agents['agent']

    profit = (
            oamm.cash_out_omnipool(final_state, final_agent, market_prices)
            - oamm.cash_out_omnipool(initial_state, initial_agent, market_prices)
    )

    if profit > 0:
        raise AssertionError(f'profit with manipulation {profit} > 0')


@given(
    omnipool_config(imbalance=0, asset_fee=0, lrna_fee=0),
    st.floats(min_value=0, max_value=0.02),
    st.floats(min_value=0.001, max_value=0.10)
)
def test_add_manipulation(
        initial_state: oamm.OmnipoolState,
        price_move: float,
        lp_percent: float
):
    initial_state.remove_liquidity_volatility_threshold = 0.01
    initial_state.trade_limit_per_block = 0.05
    initial_state.max_withdrawal_per_block = 0.05
    initial_state.max_lp_per_block = 0.05
    # uncommenting this will cause the test to fail, demonstrating that oracle length > 1 helps solve the problem
    # initial_state.oracles = {'price': Oracle(
    #     first_block=initial_state.current_block,
    #     sma_equivalent_length=1
    # )}

    agent_holdings = {
        tkn: 1000000 / oamm.usd_price(initial_state, tkn) for tkn in initial_state.asset_list
    }

    initial_agent = Agent(
        holdings=agent_holdings
    )

    asset_index = 1
    options = copy.copy(initial_state.asset_list)
    asset1 = options[asset_index % len(options)]
    options.remove(asset1)
    asset2 = options[asset_index % len(options)]
    market_prices = {tkn: oamm.usd_price(initial_state, tkn) for tkn in initial_state.asset_list}

    # trade to manipulate the price
    first_trade = initial_state.liquidity[asset1] * (1 - 1 / math.sqrt(1 + price_move))
    trade_state, trade_agent = oamm.execute_swap(
        state=initial_state.copy(),
        agent=initial_agent.copy(),
        tkn_sell=asset2,
        tkn_buy=asset1,
        buy_quantity=first_trade
    )

    # add liquidity
    lp_quantity = lp_percent * initial_agent.holdings[asset1]
    add_state, add_agent = oamm.execute_add_liquidity(
        state=trade_state.copy(),
        agent=trade_agent.copy(),
        tkn_add=asset1,
        quantity=min(lp_quantity, trade_state.liquidity[asset1] * trade_state.max_lp_per_block)
    )

    lp_quantity = lp_percent * initial_agent.holdings[asset2]
    add_state, add_agent = oamm.execute_add_liquidity(
        state=add_state,
        agent=add_agent,
        tkn_add=asset2,
        quantity=lp_quantity
    )

    glob = omnipool_arbitrage(pool_id='omnipool').execute(
        state=GlobalState(
            pools={
                'omnipool': add_state.copy()
            },
            agents={
                'agent': add_agent.copy()
            },
            external_market=market_prices
        ),
        agent_id='agent'
    )

    sell_state, sell_agent = glob.pools['omnipool'], glob.agents['agent']

    profit = (
            oamm.cash_out_omnipool(sell_state, sell_agent, market_prices)
            - oamm.cash_out_omnipool(initial_state, initial_agent, market_prices)
    )

    if profit > 0:
        raise AssertionError(f'profit with manipulation {profit} > 0')


@given(
    omnipool_config(imbalance=0),
    st.integers(min_value=1, max_value=7),
    st.floats(min_value=0.1, max_value=1.0),
    st.floats(min_value=1000, max_value=1000000),
)
def test_trade_manipulation(
        initial_state: oamm.OmnipoolState,
        asset_index: int,
        lp_percent: float,
        sell_quantity: float,
):
    initial_state.remove_liquidity_volatility_threshold = 0.01
    initial_state.trade_limit_per_block = 0.05
    initial_state.max_withdrawal_per_block = 0.05
    initial_state.max_lp_per_block = 0.05

    initial_agent = Agent(
        holdings=copy.copy(initial_state.liquidity)
    )

    options = copy.copy(initial_state.asset_list)
    asset1 = options[asset_index % len(options)]
    options.remove(asset1)
    asset2 = options[asset_index % len(options)]
    market_prices = {tkn: oamm.usd_price(initial_state, tkn) for tkn in initial_state.asset_list}

    lp1_state, lp1_agent = oamm.execute_add_liquidity(
        state=initial_state.copy(),
        agent=initial_agent.copy(),
        tkn_add=asset1,
        quantity=min(
            lp_percent * initial_state.liquidity[asset1],
            initial_state.liquidity[asset1] * initial_state.max_lp_per_block
        )
    )

    lp2_state, lp2_agent = oamm.execute_add_liquidity(
        state=initial_state.copy(),
        agent=initial_agent.copy(),
        tkn_add=asset2,
        quantity=min(
            lp_percent * initial_state.liquidity[asset2],
            initial_state.liquidity[asset2] * initial_state.max_lp_per_block
        )
    )

    trade_state_1, trade_agent_1 = oamm.execute_remove_liquidity(
        *oamm.execute_swap(
            state=lp1_state.copy(),
            agent=lp1_agent.copy(),
            tkn_sell=asset1,
            tkn_buy=asset2,
            sell_quantity=sell_quantity
        ),
        tkn_remove=asset1,
        quantity=lp1_agent.holdings[('omnipool', asset1)]
    )

    trade_state_2, trade_agent_2 = oamm.execute_remove_liquidity(
        *oamm.execute_swap(
            state=lp2_state.copy(),
            agent=lp2_agent.copy(),
            tkn_sell=asset1,
            tkn_buy=asset2,
            sell_quantity=sell_quantity
        ),
        tkn_remove=asset2,
        quantity=lp2_agent.holdings[('omnipool', asset2)]
    )

    trade_state_3, trade_agent_3 = oamm.execute_swap(
        state=initial_state.copy(),
        agent=initial_agent.copy(),
        tkn_sell=asset1,
        tkn_buy=asset2,
        sell_quantity=sell_quantity
    )

    lp1_profit = (
            oamm.cash_out_omnipool(trade_state_1, trade_agent_1, market_prices)
            - oamm.cash_out_omnipool(initial_state, initial_agent, market_prices)
    )

    lp2_profit = (
            oamm.cash_out_omnipool(trade_state_2, trade_agent_2, market_prices)
            - oamm.cash_out_omnipool(initial_state, initial_agent, market_prices)
    )

    no_lp_profit = (
            oamm.cash_out_omnipool(trade_state_3, trade_agent_3, market_prices)
            - oamm.cash_out_omnipool(initial_state, initial_agent, market_prices)
    )

    if lp1_profit > no_lp_profit:
        raise AssertionError(f'profit with LP asset1 ({asset1}) = {lp1_profit} > without {no_lp_profit}')

    if lp2_profit > no_lp_profit:
        raise AssertionError(f'profit with LP asset2 ({asset2}) = {lp2_profit} > without {no_lp_profit}')
>>>>>>> d3d761fa
<|MERGE_RESOLUTION|>--- conflicted
+++ resolved
@@ -724,58 +724,6 @@
     final_hdx_lrna_fee = test_state.lrna_fee['HDX'].compute('HDX', 10000)
     if not final_usd_fee > intermediate_usd_fee:
         raise AssertionError('Fee should increase when price increases.')
-<<<<<<< HEAD
-    if not lrna_fee > initial_lrna_fee:
-        raise AssertionError('LRNA fee should increase when price decreases.')
-
-
-def test_curve_style_withdraw_fees():
-    initial_state = stableswap.StableSwapPoolState(
-        tokens={
-            'USDA': 1000000,
-            'USDB': 1000000,
-            'USDC': 1000000,
-            'USDD': 1000000,
-        }, amplification=100, trade_fee=0.003,
-        unique_id='test_pool'
-    )
-    initial_agent = Agent(
-        holdings={'USDA': 100000}
-    )
-    test_state, test_agent = stableswap.execute_add_liquidity(
-        state=initial_state.copy(),
-        agent=initial_agent.copy(),
-        quantity=initial_agent.holdings['USDA'],
-        tkn_add='USDA',
-    )
-    curve_state, curve_agent = stableswap.execute_remove_shares_curve_style(
-        state=test_state.copy(),
-        agent=test_agent.copy(),
-        shares_removed=test_agent.holdings['test_pool'],
-        tkn_remove='USDB'
-    )
-    effective_fee_curve = 1 - curve_agent.holdings['USDB'] / initial_agent.holdings['USDA']
-
-    stable_state, stable_agent = stableswap.execute_remove_liquidity(
-        state=test_state.copy(),
-        agent=test_agent.copy(),
-        shares_removed=test_agent.holdings['test_pool'],
-        tkn_remove='USDB'
-    )
-    effective_fee_stable = 1 - stable_agent.holdings['USDB'] / initial_agent.holdings['USDA']
-
-    swap_state, swap_agent = stableswap.execute_swap(
-        initial_state.copy(),
-        initial_agent.copy(),
-        tkn_sell='USDA',
-        tkn_buy='USDB',
-        sell_quantity=initial_agent.holdings['USDA']
-    )
-    effective_fee_swap = 1 - swap_agent.holdings['USDB'] / initial_agent.holdings['USDA']
-
-    # insert breakpoint here to see the effective fees
-    er = 1
-=======
     if not final_hdx_lrna_fee > intermediate_hdx_lrna_fee:
         raise AssertionError('LRNA fee should increase when price decreases.')
     if not final_hdx_fee < intermediate_hdx_fee:
@@ -2177,4 +2125,51 @@
 
     if lp2_profit > no_lp_profit:
         raise AssertionError(f'profit with LP asset2 ({asset2}) = {lp2_profit} > without {no_lp_profit}')
->>>>>>> d3d761fa
+
+
+def test_curve_style_withdraw_fees():
+    initial_state = stableswap.StableSwapPoolState(
+        tokens={
+            'USDA': 1000000,
+            'USDB': 1000000,
+            'USDC': 1000000,
+            'USDD': 1000000,
+        }, amplification=100, trade_fee=0.003,
+        unique_id='test_pool'
+    )
+    initial_agent = Agent(
+        holdings={'USDA': 100000}
+    )
+    test_state, test_agent = stableswap.execute_add_liquidity(
+        state=initial_state.copy(),
+        agent=initial_agent.copy(),
+        quantity=initial_agent.holdings['USDA'],
+        tkn_add='USDA',
+    )
+    curve_state, curve_agent = stableswap.execute_remove_shares_curve_style(
+        state=test_state.copy(),
+        agent=test_agent.copy(),
+        shares_removed=test_agent.holdings['test_pool'],
+        tkn_remove='USDB'
+    )
+    effective_fee_curve = 1 - curve_agent.holdings['USDB'] / initial_agent.holdings['USDA']
+
+    stable_state, stable_agent = stableswap.execute_remove_liquidity(
+        state=test_state.copy(),
+        agent=test_agent.copy(),
+        shares_removed=test_agent.holdings['test_pool'],
+        tkn_remove='USDB'
+    )
+    effective_fee_stable = 1 - stable_agent.holdings['USDB'] / initial_agent.holdings['USDA']
+
+    swap_state, swap_agent = stableswap.execute_swap(
+        initial_state.copy(),
+        initial_agent.copy(),
+        tkn_sell='USDA',
+        tkn_buy='USDB',
+        sell_quantity=initial_agent.holdings['USDA']
+    )
+    effective_fee_swap = 1 - swap_agent.holdings['USDB'] / initial_agent.holdings['USDA']
+
+    # insert breakpoint here to see the effective fees
+    er = 1