import copy
import math

import pytest
from hypothesis import given, strategies as st, assume, settings, reproduce_failure
import mpmath
from mpmath import mp, mpf
import os
os.chdir('../..')

from hydradx.model import run, processing
from hydradx.model.amm import omnipool_amm as oamm
from hydradx.model.amm.agents import Agent
from hydradx.model.amm.global_state import GlobalState
from hydradx.model.amm.omnipool_amm import DynamicFee, OmnipoolState, OmnipoolLiquidityPosition
from hydradx.model.amm.trade_strategies import constant_swaps, omnipool_arbitrage
from hydradx.tests.strategies_omnipool import omnipool_reasonable_config, omnipool_config, assets_config

mp.dps = 50

asset_price_strategy = st.floats(min_value=0.0001, max_value=100000)
asset_price_bounded_strategy = st.floats(min_value=0.1, max_value=10)
asset_number_strategy = st.integers(min_value=3, max_value=5)
asset_quantity_strategy = st.floats(min_value=100, max_value=10000000)
asset_quantity_bounded_strategy = st.floats(min_value=1000000, max_value=10000000)
fee_strategy = st.floats(min_value=0.0001, max_value=0.1, allow_nan=False, allow_infinity=False)


@given(omnipool_config(asset_fee=0, lrna_fee=0, token_count=3), asset_quantity_strategy)
def test_swap_lrna_delta_Qi_respects_invariant(d: oamm.OmnipoolState, delta_ri: float):
    i = d.asset_list[-1]
    assume(i in d.asset_list)
    assume(d.liquidity[i] > delta_ri > -d.liquidity[i])
    d2 = copy.deepcopy(d)
    delta_Qi = oamm.swap_lrna_delta_Qi(d, delta_ri, i)
    d2.liquidity[i] += delta_ri
    d2.lrna[i] += delta_Qi

    # Test basics
    for j in d2.asset_list:
        assert d2.liquidity[j] > 0
        assert d2.lrna[j] > 0
    assert not (delta_ri > 0 and delta_Qi > 0)
    assert not (delta_ri < 0 and delta_Qi < 0)

    # Test that the pool invariant is respected
    assert oamm.asset_invariant(d2, i) == pytest.approx(oamm.asset_invariant(d, i))


@given(omnipool_config(asset_fee=0, lrna_fee=0, token_count=3), asset_quantity_strategy)
def test_swap_lrna_delta_Ri_respects_invariant(d: oamm.OmnipoolState, delta_qi: float):
    i = d.asset_list[-1]
    assume(i in d.asset_list)
    assume(d.lrna[i] > delta_qi > -d.lrna[i])
    d2 = copy.deepcopy(d)
    delta_Ri = oamm.swap_lrna_delta_Ri(d, delta_qi, i)
    d2.lrna[i] += delta_qi
    d2.liquidity[i] += delta_Ri

    # Test basics
    for j in d.asset_list:
        assert d2.liquidity[j] > 0
        assert d2.lrna[j] > 0
    assert not (delta_Ri > 0 and delta_qi > 0)
    assert not (delta_Ri < 0 and delta_qi < 0)

    # Test that the pool invariant is respected
    assert oamm.asset_invariant(d2, i) == pytest.approx(oamm.asset_invariant(d, i))


@given(omnipool_config())
def test_sell_accuracy(initial_state):
    # Test that the sell function is exactly accurate
    initial_agent = Agent(
        holdings=initial_state.liquidity.copy()
    )
    tkn_sell = initial_state.asset_list[0]
    tkn_buy = initial_state.asset_list[1]
    sell_quantity = initial_state.liquidity[tkn_sell] / 10
    swap_state, swap_agent = oamm.simulate_swap(
        initial_state, initial_agent,
        tkn_buy, tkn_sell,
        sell_quantity=sell_quantity
    )
    asset_sold = initial_agent.holdings[tkn_sell] - swap_agent.holdings[tkn_sell]
    if asset_sold != pytest.approx(sell_quantity, rel=1e40):
        raise AssertionError('Asset sold is wrong.')


@given(omnipool_config(asset_fee=0, lrna_fee=0))
def test_weights(initial_state: oamm.OmnipoolState):
    old_state = initial_state
    for i in old_state.asset_list:
        assert oamm.weight_i(old_state, i) >= 0
    assert sum([oamm.weight_i(old_state, i) for i in old_state.asset_list]) == pytest.approx(1.0)


@given(omnipool_config())
def test_prices(market_state: oamm.OmnipoolState):
    for i in market_state.asset_list:
        assert market_state.lrna_price(i) > 0


@given(omnipool_config(token_count=3, lrna_fee=0, asset_fee=0))
def test_add_liquidity(initial_state: oamm.OmnipoolState):
    old_state = initial_state
    old_agent = Agent(
        holdings={i: 1000 for i in old_state.asset_list}
    )
    i = old_state.asset_list[-1]
    delta_R = 1000

    new_state, new_agents = oamm.simulate_add_liquidity(old_state, old_agent, delta_R, i)
    for j in initial_state.asset_list:
        assert old_state.lrna_price(j) == pytest.approx(new_state.lrna_price(j))
    if old_state.liquidity[i] / old_state.shares[i] != pytest.approx(new_state.liquidity[i] / new_state.shares[i]):
        raise AssertionError(f'Price change in {i}'
                             f'({old_state.liquidity[i] / old_state.shares[i]}) -->'
                             f'({pytest.approx(new_state.liquidity[i] / new_state.shares[i])})'
                             )

    # check enforcement of weight caps
    # first assign some weight caps
    for i in initial_state.asset_list:
        initial_state.weight_cap[i] = min(initial_state.lrna[i] / initial_state.lrna_total * 1.1, 1)

    if old_state.weight_cap[i] < 1:
        # calculate what should be the maximum allowable liquidity provision
        max_amount = ((old_state.weight_cap[i] / (1 - old_state.weight_cap[i])
                       * old_state.lrna_total - old_state.lrna[i] / (1 - old_state.weight_cap[i]))
                      / old_state.lrna_price(i))

        if max_amount < 0:
            raise AssertionError('This calculation makes no sense.')  # but actually, it works :)

        # make sure agent has enough funds
        old_agent.holdings[i] = max_amount * 2
        # eliminate general tvl cap, so we can test just the weight cap
        old_state.tvl_cap = float('inf')

        # try one just above and just below the maximum allowable amount
        illegal_state, illegal_agents = oamm.simulate_add_liquidity(old_state, old_agent, max_amount * 1.0000001, i)
        if not illegal_state.fail:
            raise AssertionError(f'illegal transaction passed against weight limit in {i}')
        legal_state, legal_agents = oamm.simulate_add_liquidity(old_state, old_agent, max_amount * 0.9999999, i)
        if legal_state.fail:
            raise AssertionError(f'legal transaction failed against weight limit in {i} ({new_state.fail})')


@settings(max_examples=1)
@given(omnipool_config(token_count=3, lrna_fee=0, asset_fee=0))
def test_add_liquidity_with_existing_position_fails(initial_state: oamm.OmnipoolState):
    old_state = initial_state
    tkn = old_state.asset_list[0]
    old_agent = Agent(
        holdings={tkn: old_state.liquidity[tkn] / 10, (old_state.unique_id, tkn): old_state.shares[tkn] / 10}
    )

    delta_R = old_agent.holdings[tkn]

    new_state, new_agents = oamm.simulate_add_liquidity(old_state, old_agent, delta_R, tkn)

    if not new_state.fail:
        raise AssertionError(f'Adding liquidity to an existing position should fail.')


@settings(max_examples=1)
@given(omnipool_config(token_count=3, lrna_fee=0, asset_fee=0))
def test_add_liquidity_with_existing_position_succeeds(initial_state: oamm.OmnipoolState):
    old_state = initial_state
    tkn = old_state.asset_list[0]
    old_agent = Agent(
        holdings={tkn: old_state.liquidity[tkn], (old_state.unique_id, tkn): old_state.shares[tkn] / 10}
    )

    delta_R = old_agent.holdings[tkn] / 10

    nft_id = "first_position"
    new_state, new_agent = oamm.simulate_add_liquidity(old_state, old_agent, delta_R, tkn, nft_id)

    if new_state.fail:
        raise AssertionError(f'Adding liquidity to an existing position should not fail.')
    if nft_id not in new_agent.nfts:
        raise AssertionError(f'LP position not added to agent NFTs.')
    if len(new_agent.holdings) != len(old_agent.holdings):
        raise AssertionError(f'Agent holdings have wrong length.')

    nft_id2 = "second_position"
    new_state2, new_agent2 = oamm.simulate_add_liquidity(new_state, new_agent, delta_R, tkn, nft_id2)
    if new_state2.fail:
        raise AssertionError(f'Adding liquidity to an existing position should not fail.')
    if nft_id2 not in new_agent2.nfts:
        raise AssertionError(f'LP position not added to agent NFTs.')
    if len(new_agent2.holdings) != len(old_agent.holdings):
        raise AssertionError(f'Agent holdings have wrong length.')


@given(st.integers(min_value=1, max_value=10))
def test_compare_several_lp_adds_to_single(n):
    liquidity = {'HDX': mpf(10000000), 'USD': mpf(1000000), 'DOT': mpf(100000)}
    lrna = {'HDX': mpf(1000000), 'USD': mpf(1000000), 'DOT': mpf(1000000)}
    initial_state = oamm.OmnipoolState(
        tokens={
            tkn: {'liquidity': liquidity[tkn], 'LRNA': lrna[tkn]} for tkn in lrna
        }
    )
    tkn = initial_state.asset_list[0]
    init_agent = Agent(holdings={tkn: initial_state.liquidity[tkn]})
    delta_R = init_agent.holdings[tkn] / 2

    single_add_state_1, single_add_agent_1 = oamm.simulate_add_liquidity(initial_state, init_agent, delta_R, tkn)
    single_add_state_2, single_add_agent_2 = oamm.simulate_add_liquidity(initial_state, init_agent, delta_R, tkn,
                                                                         nft_id="id001")
    multi_add_state, multi_add_agent = initial_state, init_agent
    for i in range(n):
        nft_id = str(i)
        multi_add_state, multi_add_agent = oamm.simulate_add_liquidity(multi_add_state, multi_add_agent, delta_R / n,
                                                                       tkn, nft_id=nft_id)

    if single_add_state_1.liquidity[tkn] != pytest.approx(multi_add_state.liquidity[tkn], rel=1e-20):
        raise AssertionError(f'Adding liquidity in one go should be equivalent to adding it in {n} steps.')
    if single_add_state_1.shares[tkn] != pytest.approx(multi_add_state.shares[tkn], rel=1e-20):
        raise AssertionError(f'Adding liquidity in one go should be equivalent to adding it in {n} steps.')
    if single_add_state_1.lrna[tkn] != pytest.approx(multi_add_state.lrna[tkn], rel=1e-20):
        raise AssertionError(f'Adding liquidity in one go should be equivalent to adding it in {n} steps.')
    total_multi_shares = sum([multi_add_agent.nfts[nft_id].shares for nft_id in multi_add_agent.nfts])
    shares_1 = single_add_agent_1.holdings[(single_add_state_1.unique_id, tkn)]
    if total_multi_shares != pytest.approx(shares_1, rel=1e-20):
        raise AssertionError(f'Adding liquidity in one go should be equivalent to adding it in {n} steps.')

    if single_add_state_2.liquidity[tkn] != pytest.approx(multi_add_state.liquidity[tkn], rel=1e-20):
        raise AssertionError(f'Adding liquidity in one go should be equivalent to adding it in {n} steps.')
    if single_add_state_2.shares[tkn] != pytest.approx(multi_add_state.shares[tkn], rel=1e-20):
        raise AssertionError(f'Adding liquidity in one go should be equivalent to adding it in {n} steps.')
    if single_add_state_2.lrna[tkn] != pytest.approx(multi_add_state.lrna[tkn], rel=1e-20):
        raise AssertionError(f'Adding liquidity in one go should be equivalent to adding it in {n} steps.')
    shares_2 = single_add_agent_2.nfts["id001"].shares
    if shares_1 != pytest.approx(shares_2, rel=1e-20):
        raise AssertionError(f'Adding liquidity in one go should be equivalent to adding it in {n} steps.')


@settings(max_examples=1)
@given(omnipool_config(token_count=3, lrna_fee=0, asset_fee=0))
def test_add_liquidity_with_quantity_zero_should_fail(initial_state: oamm.OmnipoolState):
    old_state = initial_state
    tkn = old_state.asset_list[0]
    old_agent = Agent(
        holdings={tkn: old_state.liquidity[tkn] / 10, (old_state.unique_id, tkn): old_state.shares[tkn] / 10}
    )

    delta_R = 0

    new_state, new_agents = oamm.simulate_add_liquidity(old_state, old_agent, delta_R, tkn)

    if not new_state.fail:
        raise AssertionError(f'Adding liquidity with quantity zero should fail.')


def test_remove_liquidity_exact():
    liquidity = {'HDX': mpf(10000000), 'USD': mpf(1000000), 'DOT': mpf(100000)}
    lrna = {'HDX': mpf(1000000), 'USD': mpf(1000000), 'DOT': mpf(1000000)}
    initial_state = oamm.OmnipoolState(
        tokens={
            tkn: {'liquidity': liquidity[tkn], 'LRNA': lrna[tkn]} for tkn in lrna
        }
    )
    tkn = 'DOT'

    p = initial_state.price(tkn, 'LRNA')
    s = initial_state.shares[tkn] / 10
    expected_r = initial_state.liquidity[tkn] / 10 * (1 - initial_state.min_withdrawal_fee)
    position = OmnipoolLiquidityPosition(tkn, p, s, 0, initial_state.unique_id)
    init_agent = Agent(nfts={'position': position})
    new_state, new_agent = oamm.simulate_remove_liquidity(initial_state, init_agent, s, tkn, 'position')
    delta_r = initial_state.liquidity[tkn] - new_state.liquidity[tkn]
    if delta_r != pytest.approx(expected_r, rel=1e-20):
        raise AssertionError(f'Removed liquidity should be equal to initial liquidity minus final liquidity.')

    p = initial_state.price(tkn, 'LRNA') / 2
    s = initial_state.shares[tkn] / 10
    position = OmnipoolLiquidityPosition(tkn, p, s, 0, initial_state.unique_id)
    init_agent = Agent(nfts={'position': position})
    new_state, new_agent = oamm.simulate_remove_liquidity(initial_state, init_agent, s, tkn, 'position')

    expected_dq_pct = mpf(1) / 10 * (1 - initial_state.min_withdrawal_fee)
    expected_agent_dq_pct = mpf(1) / 30 * (1 - initial_state.min_withdrawal_fee)
    expected_dr_pct = mpf(1) / 10 * (1 - initial_state.min_withdrawal_fee)
    expected_ds_pct = mpf(1) / 10

    actual_dq_pct = (initial_state.lrna[tkn] - new_state.lrna[tkn]) / initial_state.lrna[tkn]
    actual_agent_dq_pct = new_agent.holdings['LRNA'] / initial_state.lrna[tkn]
    actual_dr_pct = (initial_state.liquidity[tkn] - new_state.liquidity[tkn]) / initial_state.liquidity[tkn]
    actual_ds_pct = (initial_state.shares[tkn] - new_state.shares[tkn]) / initial_state.shares[tkn]
    actual_db = initial_state.protocol_shares[tkn] - new_state.protocol_shares[tkn]

    if actual_dq_pct != pytest.approx(expected_dq_pct, rel=1e-20):
        raise AssertionError(f'LRNA change incorrect')
    if actual_agent_dq_pct != pytest.approx(expected_agent_dq_pct, rel=1e-20):
        raise AssertionError(f'LRNA given to agent incorrect')
    if actual_dr_pct != pytest.approx(expected_dr_pct, rel=1e-20):
        raise AssertionError(f'Liquidity change incorrect')
    if actual_ds_pct != pytest.approx(expected_ds_pct, rel=1e-20):
        raise AssertionError(f'Shares change incorrect')
    if actual_db != 0:
        raise AssertionError(f'Protocol should not earn shares')

    p = initial_state.price(tkn, 'LRNA') * 2
    s = initial_state.shares[tkn] / 10
    position = OmnipoolLiquidityPosition(tkn, p, s, 0, initial_state.unique_id)
    init_agent = Agent(nfts={'position': position})
    new_state, new_agent = oamm.simulate_remove_liquidity(initial_state, init_agent, s, tkn, 'position')

    expected_dq_pct = mpf(2) / 30 * (1 - initial_state.min_withdrawal_fee)
    expected_dr_pct = mpf(2) / 30 * (1 - initial_state.min_withdrawal_fee)
    expected_ds_pct = mpf(2) / 30
    expected_db_pct = mpf(1) / 30

    actual_dq_pct = (initial_state.lrna[tkn] - new_state.lrna[tkn]) / initial_state.lrna[tkn]
    actual_agent_dq = new_agent.holdings['LRNA'] if 'LRNA' in new_agent.holdings else 0
    actual_dr_pct = (initial_state.liquidity[tkn] - new_state.liquidity[tkn]) / initial_state.liquidity[tkn]
    actual_ds_pct = (initial_state.shares[tkn] - new_state.shares[tkn]) / initial_state.shares[tkn]
    actual_db_pct = (new_state.protocol_shares[tkn] - initial_state.protocol_shares[tkn]) / initial_state.shares[tkn]

    if actual_dq_pct != pytest.approx(expected_dq_pct, rel=1e-20):
        raise AssertionError(f'LRNA change incorrect')
    if actual_agent_dq != pytest.approx(0, rel=1e-20):
        raise AssertionError(f'LRNA given to agent incorrect')
    if actual_dr_pct != pytest.approx(expected_dr_pct, rel=1e-20):
        raise AssertionError(f'Liquidity change incorrect')
    if actual_ds_pct != pytest.approx(expected_ds_pct, rel=1e-20):
        raise AssertionError(f'Shares change incorrect')
    if actual_db_pct != pytest.approx(expected_db_pct, rel=1e-20):
        raise AssertionError(f'Protocol shares incorrect')


@given(st.floats(min_value=0.1, max_value=10))
def test_remove_liquidity_specified_quantity_unspecified_nft(price_mult: float):
    liquidity = {'HDX': mpf(10000000), 'USD': mpf(1000000), 'DOT': mpf(100000)}
    lrna = {'HDX': mpf(1000000), 'USD': mpf(1000000), 'DOT': mpf(1000000)}
    initial_state = oamm.OmnipoolState(
        tokens={
            tkn: {'liquidity': liquidity[tkn], 'LRNA': lrna[tkn]} for tkn in lrna
        }
    )
    tkn = 'DOT'

    p = price_mult * initial_state.price(tkn, 'LRNA')
    s = initial_state.shares[tkn] / 10
    holdings = {(initial_state.unique_id, tkn): s}
    share_prices = {(initial_state.unique_id, tkn): p}
    init_agent = Agent(holdings=holdings, share_prices=share_prices)

    position = OmnipoolLiquidityPosition(tkn, p, s, 0, initial_state.unique_id)
    base_agent = Agent(nfts={'position': position})

    quantity = s
    new_state, new_agent = oamm.simulate_remove_liquidity(initial_state, init_agent, quantity, tkn)
    comp_state, comp_agent = oamm.simulate_remove_liquidity(initial_state, base_agent, quantity, tkn, 'position')
    if new_state.liquidity[tkn] != pytest.approx(comp_state.liquidity[tkn], rel=1e-20):
        raise AssertionError(f'Remaining liquidity doesn\'t match.')
    if new_state.shares[tkn] != pytest.approx(comp_state.shares[tkn], rel=1e-20):
        raise AssertionError(f'Remaining shares doesn\'t match.')
    if new_state.lrna[tkn] != pytest.approx(comp_state.lrna[tkn], rel=1e-20):
        raise AssertionError(f'Remaining LRNA doesn\'t match.')
    if new_state.protocol_shares[tkn] != pytest.approx(comp_state.protocol_shares[tkn], rel=1e-20):
        raise AssertionError(f'Remaining protocol shares doesn\'t match.')

    quantity = s / 2
    new_state, new_agent = oamm.simulate_remove_liquidity(initial_state, init_agent, quantity, tkn)
    comp_state, comp_agent = oamm.simulate_remove_liquidity(initial_state, base_agent, quantity, tkn, 'position')
    if new_state.liquidity[tkn] != pytest.approx(comp_state.liquidity[tkn], rel=1e-20):
        raise AssertionError(f'Remaining liquidity doesn\'t match.')
    if new_state.shares[tkn] != pytest.approx(comp_state.shares[tkn], rel=1e-20):
        raise AssertionError(f'Remaining shares doesn\'t match.')
    if new_state.lrna[tkn] != pytest.approx(comp_state.lrna[tkn], rel=1e-20):
        raise AssertionError(f'Remaining LRNA doesn\'t match.')
    if new_state.protocol_shares[tkn] != pytest.approx(comp_state.protocol_shares[tkn], rel=1e-20):
        raise AssertionError(f'Remaining protocol shares doesn\'t match.')

    quantity = s * 2
    new_state, new_agent = oamm.simulate_remove_liquidity(initial_state, init_agent, quantity, tkn)
    if not new_state.fail:
        raise AssertionError(f'Removing liquidity with quantity greater than holdings should fail.')


@given(st.floats(min_value=0.1, max_value=10))
def test_remove_liquidity_unspecified_quantity_specified_nft(price_mult: float):
    liquidity = {'HDX': mpf(10000000), 'USD': mpf(1000000), 'DOT': mpf(100000)}
    lrna = {'HDX': mpf(1000000), 'USD': mpf(1000000), 'DOT': mpf(1000000)}
    initial_state = oamm.OmnipoolState(
        tokens={
            tkn: {'liquidity': liquidity[tkn], 'LRNA': lrna[tkn]} for tkn in lrna
        }
    )
    tkn = 'DOT'

    p = price_mult * initial_state.price(tkn, 'LRNA')
    s = initial_state.shares[tkn] / 10
    position = OmnipoolLiquidityPosition(tkn, p, s, 0, initial_state.unique_id)
    init_agent = Agent(nfts={'position': position})

    new_state, new_agent = oamm.simulate_remove_liquidity(initial_state, init_agent, tkn_remove=tkn, nft_id='position')
    comp_state, comp_agent = oamm.simulate_remove_liquidity(initial_state, init_agent, s, tkn, 'position')
    if new_state.liquidity[tkn] != pytest.approx(comp_state.liquidity[tkn], rel=1e-20):
        raise AssertionError(f'Remaining liquidity doesn\'t match.')
    if new_state.shares[tkn] != pytest.approx(comp_state.shares[tkn], rel=1e-20):
        raise AssertionError(f'Remaining shares doesn\'t match.')
    if new_state.lrna[tkn] != pytest.approx(comp_state.lrna[tkn], rel=1e-20):
        raise AssertionError(f'Remaining LRNA doesn\'t match.')
    if new_state.protocol_shares[tkn] != pytest.approx(comp_state.protocol_shares[tkn], rel=1e-20):
        raise AssertionError(f'Remaining protocol shares doesn\'t match.')


@given(st.floats(min_value=0.1, max_value=10))
def test_remove_liquidity_unspecified_quantity_unspecified_nft(price_mult: float):
    liquidity = {'HDX': mpf(10000000), 'USD': mpf(1000000), 'DOT': mpf(100000)}
    lrna = {'HDX': mpf(1000000), 'USD': mpf(1000000), 'DOT': mpf(1000000)}
    initial_state = oamm.OmnipoolState(
        tokens={
            tkn: {'liquidity': liquidity[tkn], 'LRNA': lrna[tkn]} for tkn in lrna
        }
    )
    tkn = 'DOT'

    p = price_mult * initial_state.price(tkn, 'LRNA')
    s = initial_state.shares[tkn] / 10
    holdings = {(initial_state.unique_id, tkn): s / 2}
    share_prices = {(initial_state.unique_id, tkn): p}
    position = OmnipoolLiquidityPosition(tkn, p, s / 2, 0, initial_state.unique_id)
    init_agent = Agent(holdings=holdings, share_prices=share_prices, nfts={'position': position})

    position = OmnipoolLiquidityPosition(tkn, p, s, 0, initial_state.unique_id)
    base_agent = Agent(nfts={'position': position})

    new_state, new_agent = oamm.simulate_remove_liquidity(initial_state, init_agent, tkn_remove=tkn)
    comp_state, comp_agent = oamm.simulate_remove_liquidity(initial_state, base_agent, s, tkn, 'position')
    if new_state.liquidity[tkn] != pytest.approx(comp_state.liquidity[tkn], rel=1e-20):
        raise AssertionError(f'Remaining liquidity doesn\'t match.')
    if new_state.shares[tkn] != pytest.approx(comp_state.shares[tkn], rel=1e-20):
        raise AssertionError(f'Remaining shares doesn\'t match.')
    if new_state.lrna[tkn] != pytest.approx(comp_state.lrna[tkn], rel=1e-20):
        raise AssertionError(f'Remaining LRNA doesn\'t match.')
    if new_state.protocol_shares[tkn] != pytest.approx(comp_state.protocol_shares[tkn], rel=1e-20):
        raise AssertionError(f'Remaining protocol shares doesn\'t match.')


@given(omnipool_config(token_count=3, withdrawal_fee=False))
def test_remove_liquidity_no_fee(initial_state: oamm.OmnipoolState):
    i = initial_state.asset_list[2]
    initial_agent = Agent(
        holdings={token: 1000 for token in initial_state.asset_list + ['LRNA']},
    )
    # add LP shares to the pool
    old_state, old_agent = oamm.simulate_add_liquidity(
        old_agent=initial_agent,
        old_state=initial_state,
        tkn_add=i,
        quantity=1000
    )

    p_init = old_state.lrna_price(i)
    delta_S = -old_agent.holdings[('omnipool', i)]

    new_state, new_agent = oamm.simulate_remove_liquidity(old_state, old_agent, delta_S, i)
    for j in new_state.asset_list:
        if old_state.price(j) != pytest.approx(new_state.price(j)):
            raise AssertionError(f'Price change in asset {j}')
    if old_state.liquidity[i] / old_state.shares[i] != pytest.approx(new_state.liquidity[i] / new_state.shares[i]):
        raise AssertionError('Ratio of liquidity to shares changed')
    delta_r = new_agent.holdings[i] - old_agent.holdings[i]
    delta_q = new_agent.holdings['LRNA'] - old_agent.holdings['LRNA']
    if delta_q <= 0 and delta_q != pytest.approx(0):
        raise AssertionError('Delta Q < 0')
    if delta_r <= 0 and delta_r != pytest.approx(0):
        raise AssertionError('Delta R < 0')
    if initial_agent.holdings[i] != pytest.approx(new_agent.holdings[i], rel=1e-20):
        raise AssertionError('Agent did not get correct shares back.')

    piq = old_state.lrna_price(i)
    val_withdrawn = piq * delta_r + delta_q
    if (-2 * piq / (piq + p_init) * delta_S / old_state.shares[i] * piq
            * old_state.liquidity[i] != pytest.approx(val_withdrawn)
            and not new_state.fail):
        raise AssertionError('something is wrong')


@given(omnipool_config(token_count=3))
def test_remove_liquidity_min_fee(initial_state: oamm.OmnipoolState):
    min_fee = 0.0001
    i = initial_state.asset_list[2]
    initial_agent = Agent(
        holdings={token: 1000 for token in initial_state.asset_list + ['LRNA']},
    )
    # add LP shares to the pool
    old_state, old_agent = oamm.simulate_add_liquidity(initial_state, initial_agent, 1000, i)
    p_init = old_state.lrna_price(i)

    delta_S = -old_agent.holdings[('omnipool', i)]

    new_state, new_agent = oamm.simulate_remove_liquidity(old_state, old_agent, delta_S, i)
    for j in new_state.asset_list:
        if old_state.price(j) != pytest.approx(new_state.price(j)):
            raise AssertionError(f'Price change in asset {j}')
    if old_state.liquidity[i] / old_state.shares[i] >= new_state.liquidity[i] / new_state.shares[i]:
        raise AssertionError('Ratio of liquidity to shares decreased')
    delta_r = new_agent.holdings[i] - old_agent.holdings[i]
    delta_q = new_agent.holdings['LRNA'] - old_agent.holdings['LRNA']
    if delta_q <= 0 and delta_q != pytest.approx(0):
        raise AssertionError('Delta Q < 0')
    if delta_r <= 0 and delta_r != pytest.approx(0):
        raise AssertionError('Delta R < 0')

    piq = old_state.lrna_price(i)
    val_withdrawn = piq * delta_r + delta_q
    if (-2 * piq / (piq + p_init) * delta_S / old_state.shares[i] * piq
            * old_state.liquidity[i] * (1 - min_fee) != pytest.approx(val_withdrawn)
            and not new_state.fail):
        raise AssertionError('something is wrong')


@given(
    st.floats(min_value=0.0002, max_value=0.05),
    assets_config(token_count=3)
)
def test_remove_liquidity_dynamic_fee(price_diff: float, asset_dict: dict):
    i = list(asset_dict.keys())[2]

    test_state = oamm.OmnipoolState(
        tokens=asset_dict,
        asset_fee=0.0025,
        lrna_fee=0.0005,
        withdrawal_fee=True,
    )

    test_state.oracles['price'].price[i] /= (1 + price_diff)

    initial_agent = Agent(
        holdings={token: 1000 for token in test_state.asset_list + ['LRNA']},
    )
    # add LP shares to the pool
    old_state, old_agent = oamm.simulate_add_liquidity(test_state, initial_agent, 1000, i)
    p_init = old_state.lrna_price(i)

    delta_S = -old_agent.holdings[('omnipool', i)]

    new_state, new_agent = oamm.simulate_remove_liquidity(old_state, old_agent, delta_S, i)
    for j in new_state.asset_list:
        if old_state.price(j) != pytest.approx(new_state.price(j)):
            raise AssertionError(f'Price change in asset {j}')
    if old_state.liquidity[i] / old_state.shares[i] >= new_state.liquidity[i] / new_state.shares[i]:
        raise AssertionError('Ratio of liquidity to shares decreased')
    delta_r = new_agent.holdings[i] - old_agent.holdings[i]
    delta_q = new_agent.holdings['LRNA'] - old_agent.holdings['LRNA']
    if delta_q <= 0 and delta_q != pytest.approx(0):
        raise AssertionError('Delta Q < 0')
    if delta_r <= 0 and delta_r != pytest.approx(0):
        raise AssertionError('Delta R < 0')

    piq = old_state.lrna_price(i)
    val_withdrawn = piq * delta_r + delta_q

    x = -2 * piq / (piq + p_init)
    share_ratio = delta_S / old_state.shares[i]
    feeless_val = x * share_ratio * piq * old_state.liquidity[i]
    theoretical_val = feeless_val * (1 - price_diff)
    if theoretical_val != pytest.approx(val_withdrawn) and not new_state.fail:
        raise AssertionError('something is wrong')


@given(omnipool_config(token_count=3, withdrawal_fee=False),
       st.floats(min_value=0.001, max_value=0.2))
def test_remove_liquidity_no_fee_different_price(initial_state: oamm.OmnipoolState, trade_size_ratio: float):
    i = initial_state.asset_list[2]
    initial_agent = Agent(
        holdings={token: 1000 for token in initial_state.asset_list + ['LRNA']},
    )
    # add LP shares to the pool
    init_contrib = 1000
    old_state, old_agent = oamm.simulate_add_liquidity(initial_state, initial_agent, init_contrib, i)
    p_init = old_state.lrna_price(i)

    trader_agent = Agent(
        holdings={token: 1000 for token in initial_state.asset_list + ['LRNA']},
    )
    tkn2 = initial_state.asset_list[1]
    trade_state, _ = oamm.simulate_swap(old_state, trader_agent, tkn_buy=tkn2, tkn_sell=i,
                                        sell_quantity=initial_state.liquidity[i] * trade_size_ratio)

    delta_S = -old_agent.holdings[('omnipool', i)]

    new_state, new_agent = oamm.simulate_remove_liquidity(trade_state, old_agent, delta_S, i)
    for j in new_state.asset_list:
        if trade_state.price(j) != pytest.approx(new_state.price(j)):
            raise AssertionError(f'Price change in asset {j}')
    if trade_state.liquidity[i] / trade_state.shares[i] != pytest.approx(new_state.liquidity[i] / new_state.shares[i]):
        raise AssertionError('Ratio of liquidity to shares changed')
    delta_r = new_agent.holdings[i] - old_agent.holdings[i]
    delta_q = new_agent.holdings['LRNA'] - old_agent.holdings['LRNA']
    if delta_q <= 0 and delta_q != pytest.approx(0):
        raise AssertionError('Delta Q < 0')
    if delta_r <= 0 and delta_r != pytest.approx(0):
        raise AssertionError('Delta R < 0')

    piq = trade_state.lrna_price(i)
    val_withdrawn = piq * delta_r + delta_q
    value_percent = 2 * piq / (piq + p_init) * math.sqrt(piq / p_init)
    theoretical_val = value_percent * p_init * init_contrib
    if theoretical_val != pytest.approx(val_withdrawn) and not new_state.fail:
        raise AssertionError('something is wrong')


@given(st.floats(min_value=1, max_value=100),
       st.floats(min_value=0.1, max_value=0.9))
def test_remove_liquidity_split(price: float, split: float):
    liquidity = {'HDX': mpf(10000000), 'USD': mpf(1000000), 'DOT': mpf(100000)}
    lrna = {'HDX': mpf(1000000), 'USD': mpf(1000000), 'DOT': mpf(1000000)}
    initial_state = oamm.OmnipoolState(
        tokens={
            tkn: {'liquidity': liquidity[tkn], 'LRNA': lrna[tkn]} for tkn in lrna
        },
        withdrawal_fee=False
    )
    tkn = 'DOT'
    amt1 = initial_state.shares[tkn] / 5
    amt2 = amt1 * split
    amt3 = amt1 - amt2
    holdings1 = {(initial_state.unique_id, tkn): amt1}
    prices1 = {(initial_state.unique_id, tkn): price}
    agent1 = Agent(holdings=holdings1, share_prices=prices1)

    nft1 = OmnipoolLiquidityPosition(tkn, price, amt2, 0, initial_state.unique_id)
    nft2 = OmnipoolLiquidityPosition(tkn, price, amt3, 0, initial_state.unique_id)
    nfts = {'nft001': nft1, 'nft002': nft2}
    agent2 = Agent(nfts=nfts)

    state1 = initial_state.copy()
    state2 = initial_state.copy()
    state1.remove_liquidity(agent1, tkn_remove=tkn)
    state2.remove_liquidity(agent2, tkn_remove=tkn)

    if state1.liquidity[tkn] != pytest.approx(state2.liquidity[tkn], rel=1e-20):
        raise AssertionError('liquidity should match')
    if state1.shares[tkn] != pytest.approx(state2.shares[tkn], rel=1e-20):
        raise AssertionError('shares should match')
    if agent1.holdings[tkn] != pytest.approx(agent2.holdings[tkn], rel=1e-20):
        raise AssertionError('holdings should match')
    if agent1.holdings[(initial_state.unique_id, tkn)] != 0:
        raise AssertionError('holdings of shares should be zero')
    if len(agent2.nfts) != 0:
        raise AssertionError('LP positions should be removed')


@given(omnipool_config(token_count=3))
@settings(print_blob=True)
def test_swap_lrna(initial_state: oamm.OmnipoolState):
    old_state = initial_state
    old_agent = Agent(
        holdings={token: 1000 for token in initial_state.asset_list + ['LRNA']}
    )
    delta_ra = 1000
    delta_qa = -1000
    i = old_state.asset_list[2]

    # Test with trader buying asset i
    feeless_state = initial_state.copy()
    feeless_state.lrna_fee = 0
    feeless_state.asset_fee = 0
    for asset in feeless_state.asset_list:
        feeless_state.last_lrna_fee[asset] = 0
        feeless_state.last_fee[asset] = 0

    # Test with trader selling LRNA
    new_state, new_agent = oamm.simulate_swap(
        old_state, old_agent,
        sell_quantity=-delta_qa,
        tkn_buy=i,
        tkn_sell='LRNA'
    )
    feeless_swap_state, feeless_swap_agent = oamm.simulate_swap(
        feeless_state, old_agent,
        sell_quantity=-delta_qa,
        tkn_buy=i,
        tkn_sell='LRNA'
    )
    if oamm.asset_invariant(feeless_swap_state, i) != pytest.approx(oamm.asset_invariant(old_state, i)):
        raise AssertionError('Invariant not respected in feeless trade.')
    for j in old_state.asset_list:
        if min(new_state.liquidity[j] - feeless_swap_state.liquidity[j], 0) != pytest.approx(0):
            raise AssertionError('Liquidity decreased.')
    if min(oamm.asset_invariant(new_state, i) / oamm.asset_invariant(old_state, i), 1) != pytest.approx(1):
        raise AssertionError('Invariant decreased.')

    delta_qi = new_state.lrna[i] - old_state.lrna[i]
    qi_arb = old_state.lrna[i] + delta_qi * old_state.lrna[i] / old_state.lrna_total
    ri_arb = old_state.liquidity[i] * old_state.lrna_total / new_state.lrna_total

    if new_state.liquidity[i] + new_agent.holdings[i] != pytest.approx(old_state.liquidity[i] + old_agent.holdings[i]):
        raise AssertionError('System-wide asset total is wrong.')
    if new_state.lrna[i] + new_agent.holdings['LRNA'] < old_state.lrna[i] + old_agent.holdings['LRNA']:
        raise AssertionError('System-wide LRNA decreased.')

    # try swapping into LRNA and back to see if that's equivalent
    reverse_state, reverse_agent = oamm.simulate_swap(
        old_state=feeless_swap_state,
        old_agent=feeless_swap_agent,
        buy_quantity=-delta_qa,
        tkn_sell=i,
        tkn_buy='LRNA'
    )

    if reverse_agent.holdings[i] != pytest.approx(old_agent.holdings[i]):
        raise AssertionError('Agent holdings are wrong.')


@given(st.floats(min_value=10000, max_value=10000000),
       st.floats(min_value=10000, max_value=10000000),
       st.floats(min_value=10000, max_value=10000000),
       st.floats(min_value=10000, max_value=10000000),
       st.floats(min_value=10000, max_value=10000000),
       st.floats(min_value=10000, max_value=10000000),
       st.floats(min_value=0.0001, max_value=0.01),
       st.floats(min_value=0.0001, max_value=0.01))
def test_lrna_swap_buy_with_lrna_mint(
        hdx_liquidity: float,
        dot_liquidity: float,
        usd_liquidity: float,
        hdx_lrna: float,
        dot_lrna: float,
        usd_lrna: float,
        asset_fee: float,
        lrna_fee: float
):
    asset_dict = {
        'HDX': {'liquidity': hdx_liquidity, 'LRNA': hdx_lrna},
        'DOT': {'liquidity': dot_liquidity, 'LRNA': dot_lrna},
        'USD': {'liquidity': usd_liquidity, 'LRNA': usd_lrna},
    }

    initial_state = oamm.OmnipoolState(
        tokens=asset_dict,
        tvl_cap=float('inf'),
        asset_fee=asset_fee,
        lrna_fee=lrna_fee,
        lrna_mint_pct=1.0
    )

    old_agent = Agent(
        holdings={token: 10000 for token in initial_state.asset_list + ['LRNA']}
    )

    i = 'DOT'

    delta_ra = 1000
    delta_ra_feeless = delta_ra / (1 - asset_fee)

    feeless_state = initial_state.copy()
    feeless_state.asset_fee = 0
    for asset in feeless_state.asset_list:
        feeless_state.last_fee[asset] = 0

    # Test with trader buying asset i
    swap_state = initial_state.copy().swap(
        old_agent.copy(),
        tkn_buy=i,
        tkn_sell='LRNA',
        buy_quantity=delta_ra
    )
    feeless_swap_state = feeless_state.copy().swap(
        old_agent.copy(),
        tkn_buy=i,
        tkn_sell='LRNA',
        buy_quantity=delta_ra_feeless
    )
    feeless_spot_price = feeless_swap_state.price(i)
    spot_price = swap_state.price(i)
    if feeless_swap_state.fail == '' and swap_state.fail == '':
        if feeless_spot_price != pytest.approx(spot_price, rel=1e-16):
            raise AssertionError('Spot price is wrong.')


@given(st.floats(min_value=10000, max_value=10000000),
       st.floats(min_value=10000, max_value=10000000),
       st.floats(min_value=10000, max_value=10000000),
       st.floats(min_value=10000, max_value=10000000),
       st.floats(min_value=10000, max_value=10000000),
       st.floats(min_value=10000, max_value=10000000),
       st.floats(min_value=0.0001, max_value=0.01),
       st.floats(min_value=0.0001, max_value=0.01))
def test_lrna_swap_sell_with_lrna_mint(
        hdx_liquidity: float,
        dot_liquidity: float,
        usd_liquidity: float,
        hdx_lrna: float,
        dot_lrna: float,
        usd_lrna: float,
        asset_fee: float,
        lrna_fee: float
):
    asset_dict = {
        'HDX': {'liquidity': hdx_liquidity, 'LRNA': hdx_lrna},
        'DOT': {'liquidity': dot_liquidity, 'LRNA': dot_lrna},
        'USD': {'liquidity': usd_liquidity, 'LRNA': usd_lrna},
    }

    initial_state = oamm.OmnipoolState(
        tokens=asset_dict,
        tvl_cap=float('inf'),
        asset_fee=asset_fee,
        lrna_fee=lrna_fee,
        lrna_mint_pct=1.0
    )

    old_agent = Agent(
        holdings={token: 10000 for token in initial_state.asset_list + ['LRNA']}
    )

    i = 'DOT'

    delta_qa = -1000

    feeless_state = initial_state.copy()
    feeless_state.asset_fee = 0
    for asset in feeless_state.asset_list:
        feeless_state.last_fee[asset] = 0

    # Test with trader buying asset i
    swap_state, swap_agent = oamm.simulate_swap(
        initial_state, old_agent,
        tkn_buy=i,
        tkn_sell='LRNA',
        sell_quantity=delta_qa
    )
    feeless_swap_state, feeless_swap_agent = oamm.simulate_swap(
        feeless_state, old_agent,
        tkn_buy=i,
        tkn_sell='LRNA',
        sell_quantity=delta_qa
    )
    feeless_spot_price = feeless_swap_state.price(i)
    spot_price = swap_state.price(i)
    if feeless_swap_state.fail == '' and swap_state.fail == '':
        if feeless_spot_price != pytest.approx(spot_price, rel=1e-16):
            raise AssertionError('Spot price is wrong.')


@given(st.floats(min_value=10000, max_value=10000000),
       st.floats(min_value=10000, max_value=10000000),
       st.floats(min_value=10000, max_value=10000000),
       st.floats(min_value=10000, max_value=10000000),
       st.floats(min_value=10000, max_value=10000000),
       st.floats(min_value=10000, max_value=10000000),
       st.floats(min_value=0.0001, max_value=0.01),
       st.floats(min_value=0.0001, max_value=0.01), )
def test_sell_with_lrna_mint(
        hdx_liquidity: float,
        dot_liquidity: float,
        usd_liquidity: float,
        hdx_lrna: float,
        dot_lrna: float,
        usd_lrna: float,
        asset_fee: float,
        lrna_fee: float,
):
    asset_dict = {
        'HDX': {'liquidity': hdx_liquidity, 'LRNA': hdx_lrna},
        'DOT': {'liquidity': dot_liquidity, 'LRNA': dot_lrna},
        'USD': {'liquidity': usd_liquidity, 'LRNA': usd_lrna},
    }

    initial_state = oamm.OmnipoolState(
        tokens=asset_dict,
        tvl_cap=float('inf'),
        asset_fee=asset_fee,
        lrna_fee=lrna_fee,
        lrna_mint_pct=1.0
    )

    old_agent = Agent(
        holdings={token: 10000 for token in initial_state.asset_list + ['LRNA']}
    )

    i = 'DOT'
    j = 'USD'

    delta_ri = 1000

    feeless_state = initial_state.copy()
    feeless_state.asset_fee = 0
    for asset in feeless_state.asset_list:
        feeless_state.last_fee[asset] = 0

    # Test with trader buying asset i
    swap_state, swap_agent = oamm.simulate_swap(initial_state, old_agent, j, i, 0, delta_ri)
    feeless_swap_state, feeless_swap_agent = oamm.simulate_swap(feeless_state, old_agent, j, i, 0, delta_ri)
    feeless_spot_price = feeless_swap_state.price(j)
    spot_price = swap_state.price(j)
    if feeless_swap_state.fail == '' and swap_state.fail == '':
        if feeless_spot_price != pytest.approx(spot_price, rel=1e-16):
            raise AssertionError('Spot price is wrong.')


@given(st.floats(min_value=10000, max_value=10000000),
       st.floats(min_value=10000, max_value=10000000),
       st.floats(min_value=10000, max_value=10000000),
       st.floats(min_value=10000, max_value=10000000),
       st.floats(min_value=10000, max_value=10000000),
       st.floats(min_value=10000, max_value=10000000),
       st.floats(min_value=0.0001, max_value=0.01), )
def test_buy_with_lrna_mint(
        hdx_liquidity: float,
        dot_liquidity: float,
        usd_liquidity: float,
        hdx_lrna: float,
        dot_lrna: float,
        usd_lrna: float,
        asset_fee: float
):
    asset_dict = {
        'HDX': {'liquidity': mpf(hdx_liquidity), 'LRNA': mpf(hdx_lrna)},
        'DOT': {'liquidity': mpf(dot_liquidity), 'LRNA': mpf(dot_lrna)},
        'USD': {'liquidity': mpf(usd_liquidity), 'LRNA': mpf(usd_lrna)},
    }

    initial_state = oamm.OmnipoolState(
        tokens=asset_dict,
        tvl_cap=float('inf'),
        asset_fee=asset_fee,
        lrna_fee=0.0,
        lrna_mint_pct=1.0
    )

    old_agent = Agent(
        holdings={token: 10000 for token in initial_state.asset_list + ['LRNA']}
    )

    i = 'DOT'
    j = 'USD'

    delta_rj = 1000
    delta_rj_feeless = delta_rj / (1 - asset_fee)

    feeless_state = initial_state.copy()
    feeless_state.asset_fee = 0
    for asset in feeless_state.asset_list:
        feeless_state.last_fee[asset] = 0

    # Test with trader buying asset i
    swap_state, swap_agent = oamm.simulate_swap(initial_state, old_agent, j, i, delta_rj, 0)
    feeless_swap_state, feeless_swap_agent = oamm.simulate_swap(feeless_state, old_agent, j, i, delta_rj_feeless, 0)
    feeless_spot_price = feeless_swap_state.price(j)
    spot_price = swap_state.price(j)
    if feeless_swap_state.fail == '' and swap_state.fail == '':
        if feeless_spot_price != pytest.approx(spot_price, rel=1e-16):
            raise AssertionError('Spot price is wrong.')


@given(st.floats(min_value=10000, max_value=10000000),
       st.floats(min_value=10000, max_value=10000000),
       st.floats(min_value=10000, max_value=10000000),
       st.floats(min_value=10000, max_value=10000000),
       st.floats(min_value=10000, max_value=10000000),
       st.floats(min_value=10000, max_value=10000000),
       st.floats(min_value=0.0001, max_value=0.01),
       st.floats(min_value=0.0001, max_value=0.01), )
def test_sell_with_partial_lrna_mint(
        hdx_liquidity: float,
        dot_liquidity: float,
        usd_liquidity: float,
        hdx_lrna: float,
        dot_lrna: float,
        usd_lrna: float,
        asset_fee: float,
        lrna_fee: float,
):
    asset_dict = {
        'HDX': {'liquidity': hdx_liquidity, 'LRNA': hdx_lrna},
        'DOT': {'liquidity': dot_liquidity, 'LRNA': dot_lrna},
        'USD': {'liquidity': usd_liquidity, 'LRNA': usd_lrna},
    }

    initial_state_0 = oamm.OmnipoolState(
        tokens=asset_dict,
        tvl_cap=float('inf'),
        asset_fee=asset_fee,
        lrna_fee=lrna_fee,
        lrna_mint_pct=0.0
    )

    initial_state_50 = oamm.OmnipoolState(
        tokens=asset_dict,
        tvl_cap=float('inf'),
        asset_fee=asset_fee,
        lrna_fee=lrna_fee,
        lrna_mint_pct=0.5
    )

    initial_state_100 = oamm.OmnipoolState(
        tokens=asset_dict,
        tvl_cap=float('inf'),
        asset_fee=asset_fee,
        lrna_fee=lrna_fee,
        lrna_mint_pct=1.0
    )

    old_agent = Agent(
        holdings={token: 10000 for token in initial_state_0.asset_list + ['LRNA']}
    )

    i = 'DOT'
    j = 'USD'

    delta_ri = 1000

    # Test with trader buying asset i
    swap_state_100, swap_agent_100 = oamm.simulate_swap(
        initial_state_100, copy.deepcopy(old_agent), j, i, 0, delta_ri
    )
    swap_state_50, swap_agent_50 = oamm.simulate_swap(
        initial_state_50, copy.deepcopy(old_agent), j, i, 0, delta_ri
    )
    swap_state_0, swap_agent_0 = oamm.simulate_swap(
        initial_state_0, copy.deepcopy(old_agent), j, i, 0, delta_ri
    )

    spot_price_100 = swap_state_100.price(j)
    spot_price_50 = swap_state_50.price(j)
    spot_price_0 = swap_state_0.price(j)

    if swap_state_100.fail == '' and swap_state_50.fail == '' and swap_state_0.fail == '':
        if spot_price_100 <= spot_price_50:
            raise AssertionError('Spot price is wrong.')
        if spot_price_50 <= spot_price_0:
            raise AssertionError('Spot price is wrong.')


@given(omnipool_reasonable_config(token_count=3, lrna_fee=0.0005, asset_fee=0.0025))
def test_lrna_buy_nonzero_fee(initial_state: oamm.OmnipoolState):
    initial_state.lrna_fee_burn = 0
    old_state = initial_state
    old_agent = Agent(
        holdings={token: 1000000 for token in initial_state.asset_list + ['LRNA']}
    )
    delta_qa = 10
    i = old_state.asset_list[2]

    # Test with trader selling asset i
    new_state, new_agent = oamm.simulate_swap(
        old_state, old_agent,
        tkn_sell=i,
        tkn_buy='LRNA',
        buy_quantity=delta_qa
    )

    expected_delta_qi = -delta_qa / (1 - initial_state.lrna_fee(i))
    expected_lrna_fee = -(delta_qa + expected_delta_qi)

    if old_state.lrna[i] - new_state.lrna[i] != pytest.approx(
            new_agent.holdings['LRNA'] - old_agent.holdings['LRNA'] + expected_lrna_fee):
        raise AssertionError('Delta Qi is wrong.')

    if old_state.lrna_total - new_state.lrna_total != pytest.approx(
            new_agent.holdings['LRNA'] - old_agent.holdings['LRNA'] + expected_lrna_fee):
        raise AssertionError('Some LRNA is being incorrectly burned or minted.')


@given(omnipool_config(token_count=3), st.integers(min_value=1, max_value=2))
def test_swap_assets(initial_state: oamm.OmnipoolState, i):
    i_buy = initial_state.asset_list[i]
    old_state = initial_state

    old_agent = Agent(
        holdings={token: 10000 for token in initial_state.asset_list + ['LRNA']}
    )
    sellable_tokens = len(old_state.asset_list) - 1
    i_sell = old_state.asset_list[i % sellable_tokens + 1]
    delta_R = min(1000, old_state.liquidity[i_sell] / 2, old_state.liquidity[i_buy] / 2)

    # Test with trader selling asset i, no LRNA fee... price should match feeless
    new_state, new_agent = \
        oamm.simulate_swap(old_state, old_agent, i_buy, i_sell, sell_quantity=delta_R)

    # create copies of the old state with fees removed
    asset_fee_only_state = old_state.copy()
    asset_fee_only_state.lrna_fee = 0
    feeless_state = asset_fee_only_state.copy()
    feeless_state.asset_fee = 0
    for asset in feeless_state.asset_list:
        feeless_state.last_lrna_fee[asset] = 0
        feeless_state.last_fee[asset] = 0

    asset_fee_only_state, asset_fee_only_agent = \
        oamm.simulate_swap(asset_fee_only_state, old_agent, i_buy, i_sell, sell_quantity=delta_R)
    feeless_state, feeless_agent = \
        oamm.simulate_swap(feeless_state, old_agent, i_buy, i_sell, sell_quantity=delta_R)

    for j in old_state.asset_list:
        # assets in pools only go up compared to asset_fee_only_state
        if min(asset_fee_only_state.liquidity[j] - feeless_state.liquidity[j], 0) != pytest.approx(0):
            raise AssertionError("asset in pool {j} is lesser when compared with no-fee case")
        # asset in pool goes up from asset_fee_only_state -> new_state (i.e. introduction of LRNA fee)
        if min(new_state.liquidity[j] - asset_fee_only_state.liquidity[j], 0) != pytest.approx(0):
            raise AssertionError("asset in pool {j} is lesser when LRNA fee is added vs only asset fee")
        # invariant does not decrease
        if min(oamm.asset_invariant(new_state, j) / oamm.asset_invariant(old_state, j), 1) != pytest.approx(1):
            raise AssertionError("invariant ratio less than zero")
        # total quantity of R_i remains unchanged
        if (old_state.liquidity[j] + old_agent.holdings[j]
                != pytest.approx(new_state.liquidity[j] + new_agent.holdings[j])):
            raise AssertionError("total quantity of R[{j}] changed")

    # test that no LRNA is lost
    delta_Qi = new_state.lrna[i_sell] - old_state.lrna[i_sell]
    delta_Qj = new_state.lrna[i_buy] - old_state.lrna[i_buy]
    delta_Qh = new_state.lrna['HDX'] - old_state.lrna['HDX']
    if delta_Qj + delta_Qi + delta_Qh != pytest.approx(0, abs=1e10):
        raise AssertionError('Some LRNA was lost along the way.')

    delta_out_new = feeless_agent.holdings[i_buy] - old_agent.holdings[i_buy]

    # Test with trader buying asset i, no LRNA fee... price should match feeless
    buy_state = old_state.copy()
    buy_state.lrna_fee = 0
    buy_state.asset_fee = 0
    for asset in buy_state.asset_list:
        buy_state.last_lrna_fee[asset] = 0
        buy_state.last_fee[asset] = 0
    buy_state, buy_agent = oamm.simulate_swap(
        buy_state, old_agent, i_buy, i_sell, buy_quantity=delta_out_new
    )

    for j in old_state.asset_list:
        if not buy_state.liquidity[j] == pytest.approx(feeless_state.liquidity[j]):
            raise AssertionError(f'Liquidity mismatch in {j}')
        if not buy_state.lrna[j] == pytest.approx(feeless_state.lrna[j]):
            raise AssertionError(f'LRNA mismatch in {j}')
        if not (
                old_state.liquidity[j] + old_agent.holdings[j] ==
                pytest.approx(buy_state.liquidity[j] + buy_agent.holdings[j])
        ):
            raise AssertionError('Change in the total quantity of {j}.')
        # assert buy_agent.holdings[j] == pytest.approx(feeless_agent.holdings[j])
        # assert buy_agent.holdings['LRNA'] == pytest.approx(feeless_agent.holdings['LRNA'])


# @given(omnipool_config(token_count=4), st.floats(min_value=0.1, max_value=1), st.floats(min_value=0.1, max_value=1))
# def test_slip_fees(initial_state: oamm.OmnipoolState, lrna_slip_rate: float, asset_slip_rate: float):
#     initial_state.lrna_fee = oamm.slip_fee(lrna_slip_rate, minimum_fee=0.0001)
#     initial_state.asset_fee = oamm.slip_fee(asset_slip_rate, minimum_fee=0.0001)
#     initial_state.withdrawal_fee = False
#     initial_agent = Agent(holdings={tkn: 10000000 for tkn in initial_state.asset_list})
#     tkn_buy = initial_state.asset_list[2]
#     tkn_sell = initial_state.asset_list[3]
#     sell_quantity = 1
#     sell_state, sell_agent = oamm.swap(initial_state, initial_agent, tkn_buy, tkn_sell, sell_quantity=sell_quantity)
#     split_sell_state, split_sell_agent = initial_state.copy(), initial_agent.copy()
#     next_state, next_agent = {}, {}
#     for i in range(2):
#         next_state[i], next_agent[i] = oamm.swap(
#             old_state=split_sell_state,
#             old_agent=split_sell_agent,
#             tkn_sell=tkn_sell,
#             tkn_buy=tkn_buy,
#             sell_quantity=sell_quantity / 2
#         )
#         split_sell_state, split_sell_agent = next_state[i], next_agent[i]
#     if split_sell_agent.holdings[tkn_buy] < sell_agent.holdings[tkn_buy]:
#         raise AssertionError('Agent failed to save money by splitting the sell order.')
#
#     buy_quantity = 1
#     buy_state, buy_agent = oamm.swap(initial_state, initial_agent, tkn_buy, tkn_sell, buy_quantity=buy_quantity)
#     split_buy_state, split_buy_agent = initial_state.copy(), initial_agent.copy()
#     next_state, next_agent = {}, {}
#     for i in range(2):
#         next_state[i], next_agent[i] = oamm.swap(
#             old_state=split_buy_state,
#             old_agent=split_buy_agent,
#             tkn_sell=tkn_sell,
#             tkn_buy=tkn_buy,
#             buy_quantity=buy_quantity / 2
#         )
#         split_buy_state, split_buy_agent = next_state[i], next_agent[i]
#     if split_buy_agent.holdings[tkn_sell] < buy_agent.holdings[tkn_sell]:
#         raise AssertionError('Agent failed to save money by splitting the buy order.')
#
#     if ((initial_agent.holdings[tkn_sell] + initial_agent.holdings[tkn_buy]
#          + initial_state.liquidity[tkn_sell] + initial_state.liquidity[tkn_buy])
#             != pytest.approx(buy_agent.holdings[tkn_sell] + buy_agent.holdings[tkn_buy]
#                              + buy_state.liquidity[tkn_sell] + buy_state.liquidity[tkn_buy])):
#         raise AssertionError('Asset quantity is not constant after trade (one-part)')
#
#     if ((initial_agent.holdings[tkn_sell] + initial_agent.holdings[tkn_buy]
#          + initial_state.liquidity[tkn_sell] + initial_state.liquidity[tkn_buy])
#             != pytest.approx(split_buy_agent.holdings[tkn_sell] + split_buy_agent.holdings[tkn_buy]
#                              + split_buy_state.liquidity[tkn_sell] + split_buy_state.liquidity[tkn_buy])):
#         raise AssertionError('Asset quantity is not constant after trade (two-part)')
#

def test_trade_limit():
    initial_state = oamm.OmnipoolState(
        tokens={
            'HDX': {'liquidity': 1000000, 'LRNA': 1000000},
            'USD': {'liquidity': 1000000, 'LRNA': 1000000},
            'R1': {'liquidity': 1000000, 'LRNA': 1000000},
        },
        trade_limit_per_block=0.25
    )
    agent = Agent(
        holdings={'HDX': 1000000, 'USD': 1000000, 'R1': 1000000, 'LRNA': 1000000}
    )
    new_state = initial_state.copy()
    trades_allowed = 0
    while not new_state.fail:
        new_state, new_agent = oamm.simulate_swap(
            new_state, agent, 'USD', 'R1', sell_quantity=100000
        )
        if new_state.fail:
            break
        trades_allowed += 1

    assert trades_allowed == 2

    new_state = initial_state.copy()
    for i in range(26):
        if new_state.fail:
            raise AssertionError('Not enough trades allowed')
        new_state, new_agent = oamm.simulate_swap(
            new_state, agent, 'R1', 'USD', buy_quantity=1000
        )
        new_state, new_agent = oamm.simulate_swap(
            new_state, agent, 'USD', 'R1', sell_quantity=11000
        )

    if not new_state.fail:
        raise AssertionError('Too many trades allowed')


@given(
    st.floats(min_value=1e-5, max_value=1e5),
)
def test_dynamic_fees(hdx_price: float):
    initial_state = oamm.OmnipoolState(
        tokens={
            'HDX': {'liquidity': 100000 / hdx_price, 'LRNA': 100000},
            'USD': {'liquidity': 100000, 'LRNA': 100000},
            'R1': {'liquidity': 100000, 'LRNA': 100000},
        },
        asset_fee=DynamicFee(
            minimum=0.0025,
            amplification=10,
            decay=0.0005,
            maximum=0.40,
            current={'R1': 0.1, 'HDX': 0.0025, 'USD': 0.0025}
        ),
        lrna_fee=DynamicFee(
            minimum=0.0005,
            amplification=10,
            decay=0.0001,
            maximum=0.10,
            current={'R1': 0.1, 'HDX': 0.0005, 'USD': 0.0005}
        )
    )
    initial_hdx_fee = initial_state.asset_fee('HDX')
    initial_usd_fee = initial_state.asset_fee('USD')
    initial_usd_lrna_fee = initial_state.lrna_fee('USD')
    initial_hdx_lrna_fee = initial_state.lrna_fee('HDX')
    initial_R1_fee = initial_state.asset_fee('R1')
    initial_R1_lrna_fee = initial_state.lrna_fee('R1')
    test_agent = Agent(
        holdings={tkn: initial_state.liquidity[tkn] / 100 for tkn in initial_state.asset_list}
    )
    test_state = initial_state.copy()
    test_state.swap(
        agent=test_agent,
        tkn_sell='USD',
        tkn_buy='HDX',
        sell_quantity=test_agent.holdings['USD']
    )
    test_state.update()

    if test_state.asset_fee('R1') >= initial_R1_fee:
        raise AssertionError('R1 fee should be decreasing due to decay.')
    if test_state.lrna_fee('R1') >= initial_R1_lrna_fee:
        raise AssertionError('R1 LRNA fee should be decreasing due to decay.')

    test_state.update()
    intermediate_hdx_fee = test_state.asset_fee('HDX')
    intermediate_usd_fee = test_state.asset_fee('USD')
    intermediate_usd_lrna_fee = test_state.lrna_fee('USD')
    intermediate_hdx_lrna_fee = test_state.lrna_fee('HDX')
    if not intermediate_hdx_fee > initial_hdx_fee:
        raise AssertionError('Fee should increase when price increases.')
    if not intermediate_usd_lrna_fee > initial_usd_lrna_fee:
        raise AssertionError('LRNA fee should increase when price decreases.')
    if not intermediate_usd_fee == initial_usd_fee:
        raise AssertionError('Asset fee should not change.')
    if not intermediate_hdx_lrna_fee == initial_hdx_lrna_fee:
        raise AssertionError('LRNA fee should not change.')

    test_state.swap(
        agent=test_agent,
        tkn_sell='HDX',
        tkn_buy='USD',
        sell_quantity=test_agent.holdings['HDX']
    )
    test_state.update()
    final_hdx_fee = test_state.asset_fee('HDX')
    final_usd_fee = test_state.asset_fee('USD')
    final_usd_lrna_fee = test_state.lrna_fee('USD')
    final_hdx_lrna_fee = test_state.lrna_fee('HDX')
    if not final_usd_fee > intermediate_usd_fee:
        raise AssertionError('Fee should increase when price increases.')
    if not final_hdx_lrna_fee > intermediate_hdx_lrna_fee:
        raise AssertionError('LRNA fee should increase when price decreases.')
    if not final_hdx_fee < intermediate_hdx_fee:
        raise AssertionError('Asset fee should decrease with time.')
    if not final_usd_lrna_fee < intermediate_usd_lrna_fee:
        raise AssertionError('LRNA fee should decrease with time.')


@given(num_blocks = st.integers(min_value=0, max_value=1000))
def test_dynamic_fee_multiple_block_update(num_blocks):
    init_vol_out = mpf(100)
    init_vol_in = 0
    W = mpf(0.2)
    amplification = 1
    decay = 1 / mpf(100000)
    init_liq = mpf(10000)
    init_liq_oracle = mpf(10000)
    R = init_liq - init_vol_out
    # num_blocks = 1000
    init_fee = mpf(0.0025)
    fee_min = mpf(0.0025)
    fee_max = mpf(0.1)
    fee = init_fee
    vol_out_oracle = init_vol_out
    vol_in_oracle = init_vol_in
    liquidity_oracle = W * (init_liq - init_vol_out) + (1-W) * init_liq_oracle
    for j in range(num_blocks):
        x = (vol_out_oracle - vol_in_oracle) / liquidity_oracle
        delta_fee = amplification * x - decay
        fee = min(max(fee + delta_fee, fee_min), fee_max)
        # oracle updates
        vol_out_oracle = vol_out_oracle * (1 - W)
        vol_in_oracle = vol_in_oracle * (1 - W)
        liquidity_oracle = W * R + (1 - W) * liquidity_oracle

    liquidity_oracle = W * (init_liq - init_vol_out) + (1-W) * init_liq_oracle

    fee_precision = 30
    test_state = OmnipoolState(
        tokens={
            'HDX': {'liquidity': 1, 'LRNA': 1},
            'R1':{'liquidity': R, 'LRNA': 1}
        },
        lrna_fee=DynamicFee(
            minimum=fee_min,
            amplification=amplification,
            decay=decay,
            maximum=fee_max,
            current={'R1': init_fee, 'HDX': 0},
            liquidity={'R1': liquidity_oracle, 'HDX': 0},
            net_volume={'R1': init_vol_out - init_vol_in, 'HDX': 0}
        ),
        dynamic_fee_precision=fee_precision
    )
    test_state.time_step = num_blocks
    fee2 = test_state.lrna_fee('R1')
    if num_blocks < fee_precision:
        if fee != pytest.approx(fee2, rel=1e-20):
            raise AssertionError('Fee is not correct within precision range.')
    else:
        if fee2 != pytest.approx(fee, rel=1e-03):
            raise AssertionError('Fee approximation is not correct.')


@given(
    st.lists(asset_quantity_strategy, min_size=3, max_size=3),
    st.lists(asset_quantity_bounded_strategy, min_size=3, max_size=3),
    st.lists(asset_quantity_strategy, min_size=3, max_size=3),
    st.lists(asset_quantity_strategy, min_size=3, max_size=3),
    st.lists(asset_quantity_strategy, min_size=3, max_size=3),
    st.lists(asset_price_strategy, min_size=2, max_size=2),
    st.integers(min_value=10, max_value=1000),
)
def test_oracle_one_empty_block(liquidity: list[float], lrna: list[float], oracle_liquidity: list[float],
                                oracle_volume_in: list[float], oracle_volume_out: list[float],
                                oracle_prices: list[float], n):
    alpha = 2 / (n + 1)

    init_liquidity = {
        'HDX': {'liquidity': liquidity[0], 'LRNA': lrna[0]},
        'USD': {'liquidity': liquidity[1], 'LRNA': lrna[1]},
        'DOT': {'liquidity': liquidity[2], 'LRNA': lrna[2]},
    }

    init_oracle = {
        'liquidity': {'HDX': oracle_liquidity[0], 'USD': oracle_liquidity[1], 'DOT': oracle_liquidity[2]},
        'volume_in': {'HDX': oracle_volume_in[0], 'USD': oracle_volume_in[1], 'DOT': oracle_volume_in[2]},
        'volume_out': {'HDX': oracle_volume_out[0], 'USD': oracle_volume_out[1], 'DOT': oracle_volume_out[2]},
        'price': {'HDX': oracle_prices[0], 'USD': 1, 'DOT': oracle_prices[1]},
    }

    initial_omnipool = oamm.OmnipoolState(
        tokens=copy.deepcopy(init_liquidity),
        oracles={
            'price': n
        },
        asset_fee=0.0025,
        lrna_fee=0.0005,
        last_oracle_values={
            'price': copy.deepcopy(init_oracle)
        }
    )

    initial_state = GlobalState(
        pools={'omnipool': initial_omnipool},
        agents={}
    )

    events = run.run(initial_state=initial_state, time_steps=1, silent=True)
    omnipool_oracle = events[0].pools['omnipool'].oracles['price']
    for tkn in ['HDX', 'USD', 'DOT']:
        expected_liquidity = init_oracle['liquidity'][tkn] * (1 - alpha) + alpha * init_liquidity[tkn]['liquidity']
        if omnipool_oracle.liquidity[tkn] != expected_liquidity:
            raise AssertionError('Liquidity is not correct.')

        expected_vol_in = init_oracle['volume_in'][tkn] * (1 - alpha)
        if omnipool_oracle.volume_in[tkn] != expected_vol_in:
            raise AssertionError('Volume is not correct.')

        expected_vol_out = init_oracle['volume_out'][tkn] * (1 - alpha)
        if omnipool_oracle.volume_out[tkn] != expected_vol_out:
            raise AssertionError('Volume is not correct.')

        init_price = init_liquidity[tkn]['LRNA'] / init_liquidity[tkn]['liquidity']
        expected_price = init_oracle['price'][tkn] * (1 - alpha) + alpha * init_price
        if omnipool_oracle.price[tkn] != expected_price:
            raise AssertionError('Price is not correct.')


@given(
    st.lists(asset_quantity_strategy, min_size=3, max_size=3),
    st.lists(asset_quantity_bounded_strategy, min_size=3, max_size=3),
    st.lists(asset_quantity_strategy, min_size=3, max_size=3),
    st.lists(asset_quantity_strategy, min_size=3, max_size=3),
    st.lists(asset_quantity_strategy, min_size=3, max_size=3),
    st.lists(asset_price_strategy, min_size=2, max_size=2),
    st.lists(st.floats(min_value=10, max_value=1000), min_size=2, max_size=2),
    st.integers(min_value=10, max_value=1000),
)
@settings(
    print_blob=True
)
def test_oracle_one_block_with_swaps(liquidity: list[float], lrna: list[float], oracle_liquidity: list[float],
                                     oracle_volume_in: list[float], oracle_volume_out: list[float],
                                     oracle_prices: list[float], trade_sizes: list[float], n):
    alpha = 2 / (n + 1)

    init_liquidity = {
        'HDX': {'liquidity': liquidity[0], 'LRNA': lrna[0]},
        'USD': {'liquidity': liquidity[1], 'LRNA': lrna[1]},
        'DOT': {'liquidity': liquidity[2], 'LRNA': lrna[2]},
    }

    init_oracle = {
        'liquidity': {'HDX': oracle_liquidity[0], 'USD': oracle_liquidity[1], 'DOT': oracle_liquidity[2]},
        'volume_in': {'HDX': oracle_volume_in[0], 'USD': oracle_volume_in[1], 'DOT': oracle_volume_in[2]},
        'volume_out': {'HDX': oracle_volume_out[0], 'USD': oracle_volume_out[1], 'DOT': oracle_volume_out[2]},
        'price': {'HDX': oracle_prices[0], 'USD': 1, 'DOT': oracle_prices[1]},
    }

    initial_omnipool = oamm.OmnipoolState(
        tokens=copy.deepcopy(init_liquidity),
        oracles={
            'price': n
        },
        asset_fee=0.0025,
        lrna_fee=0.0005,
        last_oracle_values={
            'price': copy.deepcopy(init_oracle)
        }
    )

    trader1_holdings = {'HDX': 1000000000, 'USD': 1000000000, 'LRNA': 1000000000, 'DOT': 1000000000}
    trader2_holdings = {'HDX': 1000000000, 'USD': 1000000000, 'LRNA': 1000000000, 'DOT': 1000000000}

    initial_state = GlobalState(
        pools={'omnipool': initial_omnipool},
        agents={
            'Trader1': Agent(
                holdings=trader1_holdings,
                trade_strategy=constant_swaps(
                    pool_id='omnipool',
                    sell_quantity=trade_sizes[0],
                    sell_asset='LRNA',
                    buy_asset='DOT'
                )
            ),
            'Trader2': Agent(
                holdings=trader2_holdings,
                trade_strategy=constant_swaps(
                    pool_id='omnipool',
                    sell_quantity=trade_sizes[1],
                    sell_asset='DOT',
                    buy_asset='LRNA'
                )
            ),
        }
    )

    events = run.run(initial_state=initial_state, time_steps=2, silent=True)
    omnipool_oracle_0 = events[0].pools['omnipool'].oracles['price']

    vol_in = {
        'HDX': 0,
        'USD': 0,
        'DOT': trader2_holdings['DOT'] - events[0].agents['Trader2'].holdings['DOT']
    }

    vol_out = {
        'HDX': 0,
        'USD': 0,
        'DOT': events[0].agents['Trader1'].holdings['DOT'] - trader1_holdings['DOT'],
    }

    for tkn in ['HDX', 'USD', 'DOT']:
        expected_liquidity = init_oracle['liquidity'][tkn] * (1 - alpha) + alpha * init_liquidity[tkn]['liquidity']
        if omnipool_oracle_0.liquidity[tkn] != expected_liquidity:
            raise AssertionError('Liquidity is not correct.')

        expected_vol_in = init_oracle['volume_in'][tkn] * (1 - alpha)
        if omnipool_oracle_0.volume_in[tkn] != expected_vol_in:
            raise AssertionError('Volume is not correct.')

        expected_vol_out = init_oracle['volume_out'][tkn] * (1 - alpha)
        if omnipool_oracle_0.volume_out[tkn] != expected_vol_out:
            raise AssertionError('Volume is not correct.')

        init_price = init_liquidity[tkn]['LRNA'] / init_liquidity[tkn]['liquidity']
        expected_price = init_oracle['price'][tkn] * (1 - alpha) + alpha * init_price
        if omnipool_oracle_0.price[tkn] != expected_price:
            raise AssertionError('Price is not correct.')

    omnipool_oracle_1 = events[1].pools['omnipool'].oracles['price']
    for tkn in ['HDX', 'USD', 'DOT']:
        expected_liquidity = omnipool_oracle_0.liquidity[tkn] * (1 - alpha) + alpha * init_liquidity[tkn]['liquidity']
        if omnipool_oracle_1.liquidity[tkn] != pytest.approx(expected_liquidity, 1e-10):
            raise AssertionError('Liquidity is not correct.')

        expected_vol_in = omnipool_oracle_0.volume_in[tkn] * (1 - alpha) + alpha * vol_in[tkn]
        if omnipool_oracle_1.volume_in[tkn] != pytest.approx(expected_vol_in, 1e-10):
            raise AssertionError('Volume is not correct.')

        expected_vol_out = omnipool_oracle_0.volume_out[tkn] * (1 - alpha) + alpha * vol_out[tkn]
        if omnipool_oracle_1.volume_out[tkn] != pytest.approx(expected_vol_out, 1e-9):
            raise AssertionError('Volume is not correct.')

        price_1 = events[0].pools['omnipool'].price(tkn)
        expected_price = omnipool_oracle_0.price[tkn] * (1 - alpha) + alpha * price_1
        if omnipool_oracle_1.price[tkn] != pytest.approx(expected_price, 1e-10):
            raise AssertionError('Price is not correct.')


@given(
    st.lists(asset_quantity_strategy, min_size=3, max_size=3),
    st.lists(asset_quantity_bounded_strategy, min_size=3, max_size=3),
    st.lists(asset_quantity_strategy, min_size=3, max_size=3),
    st.lists(asset_quantity_strategy, min_size=3, max_size=3),
    st.lists(asset_quantity_strategy, min_size=3, max_size=3),
    st.lists(asset_price_strategy, min_size=2, max_size=2),
    st.integers(min_value=10, max_value=1000),
)
def test_dynamic_fees_empty_block(liquidity: list[float], lrna: list[float], oracle_liquidity: list[float],
                                  oracle_volume_in: list[float], oracle_volume_out: list[float],
                                  oracle_prices: list[float], n):

    init_liquidity = {
        'HDX': {'liquidity': liquidity[0], 'LRNA': lrna[0]},
        'USD': {'liquidity': liquidity[1], 'LRNA': lrna[1]},
        'DOT': {'liquidity': liquidity[2], 'LRNA': lrna[2]},
    }

    init_oracle = {
        'liquidity': {'HDX': oracle_liquidity[0], 'USD': oracle_liquidity[1], 'DOT': oracle_liquidity[2]},
        'volume_in': {'HDX': oracle_volume_in[0], 'USD': oracle_volume_in[1], 'DOT': oracle_volume_in[2]},
        'volume_out': {'HDX': oracle_volume_out[0], 'USD': oracle_volume_out[1], 'DOT': oracle_volume_out[2]},
        'price': {'HDX': oracle_prices[0], 'USD': 1, 'DOT': oracle_prices[1]},
    }

    init_lrna_fees = {
        'HDX': 0.0005,
        'USD': 0.0010,
        'DOT': 0.0050,
    }

    init_asset_fees = {
        'HDX': 0.01,
        'USD': 0.0025,
        'DOT': 0.0040,
    }

    asset_fee_params = {
        'minimum': 0.0025,
        'amplification': 0.2,
        'decay': 0.00005,
        'fee_max': 0.4,
    }

    lrna_fee_params = {
        'minimum': 0.0005,
        'amplification': 0.04,
        'decay': 0.00001,
        'fee_max': 0.1,
    }

    initial_omnipool = oamm.OmnipoolState(
        tokens=copy.deepcopy(init_liquidity),
        oracles={
            'price': n
        },
        asset_fee=DynamicFee(
            minimum=asset_fee_params['minimum'],
            amplification=asset_fee_params['amplification'],
            decay=asset_fee_params['decay'],
            maximum=asset_fee_params['fee_max'],
            current=copy.deepcopy(init_asset_fees)
        ),
        lrna_fee=DynamicFee(
            minimum=lrna_fee_params['minimum'],
            amplification=lrna_fee_params['amplification'],
            decay=lrna_fee_params['decay'],
            maximum=lrna_fee_params['fee_max'],
            current=copy.deepcopy(init_lrna_fees)
        ),
        last_oracle_values={
            'price': copy.deepcopy(init_oracle)
        },
        update_function=lambda self: [self.lrna_fee(tkn) + self.asset_fee(tkn) for tkn in self.asset_list]
    )

    initial_state = GlobalState(
        pools={'omnipool': initial_omnipool},
        agents={}
    )

    events = run.run(initial_state=initial_state, time_steps=1, silent=True)
    omnipool = events[0].pools['omnipool']
    omnipool_oracle = omnipool.oracles['price']
    for tkn in ['HDX', 'USD', 'DOT']:
        x = (omnipool_oracle.volume_out[tkn] - omnipool_oracle.volume_in[tkn]) / omnipool_oracle.liquidity[tkn]

        df = -lrna_fee_params['amplification'] * x - lrna_fee_params['decay']
        expected_lrna_fee = min(max(init_lrna_fees[tkn] + df, lrna_fee_params['minimum']), lrna_fee_params['fee_max'])
        if omnipool.last_lrna_fee[tkn] != pytest.approx(expected_lrna_fee, rel=1e-15):
            raise AssertionError('LRNA fee is not correct.')

        df = asset_fee_params['amplification'] * x - asset_fee_params['decay']
        expected_asset_fee = min(max(init_asset_fees[tkn] + df, asset_fee_params['minimum']),
                                 asset_fee_params['fee_max'])
        if omnipool.last_fee[tkn] != pytest.approx(expected_asset_fee, rel=1e-15):
            raise AssertionError('Asset fee is not correct.')


@given(
    liquidity=st.lists(asset_quantity_strategy, min_size=3, max_size=3),
    lrna=st.lists(asset_quantity_bounded_strategy, min_size=3, max_size=3),
    oracle_liquidity=st.lists(asset_quantity_strategy, min_size=3, max_size=3),
    oracle_volume_in=st.lists(asset_quantity_strategy, min_size=3, max_size=3),
    oracle_volume_out=st.lists(asset_quantity_strategy, min_size=3, max_size=3),
    oracle_period=st.integers(min_value=10, max_value=1000),
    trade_size=st.floats(min_value=-1000, max_value=1000),
    lrna_fees=st.lists(st.floats(min_value=0.0005, max_value=0.10), min_size=3, max_size=3),
    asset_fees=st.lists(st.floats(min_value=0.0025, max_value=0.40), min_size=3, max_size=3),
    amp=st.lists(st.floats(min_value=0.001, max_value=100), min_size=2, max_size=2),
    decay=st.lists(st.floats(min_value=0.000001, max_value=0.0001), min_size=2, max_size=2),
)
def test_dynamic_fees_with_trade(liquidity: list[float], lrna: list[float], oracle_liquidity: list[float],
                                 oracle_volume_in: list[float], oracle_volume_out: list[float],
                                 oracle_period, trade_size: float, lrna_fees: list[float],
                                 asset_fees: list[float], amp: list[float], decay: list[float]):
    assume(trade_size != 0)
    init_liquidity = {
        'HDX': {'liquidity': liquidity[0], 'LRNA': lrna[0]},
        'USD': {'liquidity': liquidity[1], 'LRNA': lrna[1]},
        'DOT': {'liquidity': liquidity[2], 'LRNA': lrna[2]},
    }

    init_oracle = {
        'liquidity': {'HDX': oracle_liquidity[0], 'USD': oracle_liquidity[1], 'DOT': oracle_liquidity[2]},
        'volume_in': {'HDX': oracle_volume_in[0], 'USD': oracle_volume_in[1], 'DOT': oracle_volume_in[2]},
        'volume_out': {'HDX': oracle_volume_out[0], 'USD': oracle_volume_out[1], 'DOT': oracle_volume_out[2]},
        'price': {'HDX': 1, 'USD': 1, 'DOT': 1},  # this is not relevant to the fee calculation
    }

    init_lrna_fees = {
        'HDX': lrna_fees[0],
        'USD': lrna_fees[1],
        'DOT': lrna_fees[2],
    }

    init_asset_fees = {
        'HDX': asset_fees[0],
        'USD': asset_fees[1],
        'DOT': asset_fees[2],
    }

    asset_fee_params = {
        'minimum': 0.0025,
        'amplification': amp[0],
        'raise_oracle_name': 'price',
        'decay': decay[0],
        'fee_max': 0.4,
    }

    lrna_fee_params = {
        'minimum': 0.0005,
        'amplification': amp[1],
        'decay': decay[1],
        'fee_max': 0.1,
    }

    initial_omnipool = oamm.OmnipoolState(
        tokens=copy.deepcopy(init_liquidity),
        oracles={
            'price': oracle_period
        },
        asset_fee=DynamicFee(
            minimum=asset_fee_params['minimum'],
            amplification=asset_fee_params['amplification'],
            decay=asset_fee_params['decay'],
            maximum=asset_fee_params['fee_max'],
            current=copy.deepcopy(init_asset_fees)
        ),
        lrna_fee=DynamicFee(
            minimum=lrna_fee_params['minimum'],
            amplification=lrna_fee_params['amplification'],
            decay=lrna_fee_params['decay'],
            maximum=lrna_fee_params['fee_max'],
            current=copy.deepcopy(init_lrna_fees)
        ),
        last_oracle_values={
            'price': copy.deepcopy(init_oracle)
        },
        lrna_fee_burn=0,
        update_function=lambda self: [self.lrna_fee(tkn) + self.asset_fee(tkn) for tkn in self.asset_list]
    )

    trader_holdings = {'HDX': 1000000000, 'USD': 1000000000, 'LRNA': 1000000000, 'DOT': 1000000000}

    initial_state = GlobalState(
        pools={'omnipool': initial_omnipool},
        agents={
            'trader': Agent(
                holdings=trader_holdings,
                trade_strategy=constant_swaps(
                    pool_id='omnipool',
                    sell_quantity=trade_size,
                    sell_asset='USD',
                    buy_asset='DOT'
                )
            ),
        }
    )

    events = run.run(initial_state=initial_state, time_steps=3, silent=True)

    # test non-empty block fee dynamics

    omnipool = events[1].pools['omnipool']
    prev_lrna_fees = events[0].pools['omnipool'].last_lrna_fee
    prev_asset_fees = events[0].pools['omnipool'].last_fee
    omnipool_oracle = omnipool.oracles['price']
    for tkn in ['HDX', 'USD', 'DOT']:
        x = (omnipool_oracle.volume_out[tkn] - omnipool_oracle.volume_in[tkn]) / omnipool_oracle.liquidity[tkn]

        df = -lrna_fee_params['amplification'] * x - lrna_fee_params['decay']
        expected_lrna_fee = min(max(prev_lrna_fees[tkn] + df, lrna_fee_params['minimum']), lrna_fee_params['fee_max'])
        if omnipool.last_lrna_fee[tkn] != pytest.approx(expected_lrna_fee, rel=1e-15):
            raise AssertionError('LRNA fee is not correct.')

        df = asset_fee_params['amplification'] * x - asset_fee_params['decay']
        expected_asset_fee = min(max(prev_asset_fees[tkn] + df, asset_fee_params['minimum']),
                                 asset_fee_params['fee_max'])
        if omnipool.last_fee[tkn] != pytest.approx(expected_asset_fee, rel=1e-15):
            raise AssertionError('Asset fee is not correct.')


@given(asset_quantity_strategy, omnipool_config())
def test_LP_delta_r(lp_amount, omnipool: oamm.OmnipoolState):
    agent = Agent(
        holdings={
            tkn: 100000000 for tkn in omnipool.asset_list
        }
    )
    initial_asset_holdings = copy.deepcopy(agent.holdings)
    omnipool.add_liquidity(
        agent=agent,
        quantity=lp_amount,
        tkn_add='HDX'
    )
    if agent.holdings['HDX'] != initial_asset_holdings['HDX'] - agent.delta_r[('omnipool', 'HDX')]:
        raise AssertionError('Delta_r is not correct.')


@given(omnipool_reasonable_config(remove_liquidity_volatility_threshold=0.01, asset_fee=0, lrna_fee=0))
def test_volatility_limit(initial_state: oamm.OmnipoolState):
    agent = Agent(holdings={'HDX': 1000000000})
    omnipool=initial_state.copy()
    omnipool.add_liquidity(agent, quantity=1000, tkn_add='HDX')
    omnipool.swap(agent, tkn_sell='HDX', tkn_buy='LRNA', sell_quantity=mpf(omnipool.liquidity['HDX'] / 200))
    omnipool.remove_liquidity(agent, quantity=1000, tkn_remove='HDX')

    if not omnipool.fail:
        raise ValueError("Volatility limit should be exceeded")

    # go forward one block, which should be enough for the volatility to decay
    updated_pool = omnipool.copy().update()

    updated_pool.remove_liquidity(agent, agent.holdings[('omnipool', 'HDX')], tkn_remove='HDX')
    if updated_pool.fail:
        raise ValueError("Volatility limit should not be exceeded")


@given(omnipool_reasonable_config(), st.floats(min_value=0.01, max_value=0.1), st.floats(min_value=0.01, max_value=0.1))
def test_LP_limits(omnipool: oamm.OmnipoolState, max_withdrawal_per_block, max_lp_per_block):
    omnipool.max_withdrawal_per_block = max_withdrawal_per_block
    omnipool.max_lp_per_block = max_lp_per_block
    state = omnipool.copy()
    initial_agent = Agent(holdings={'HDX': 10000000000})
    agent = initial_agent.copy()
    state.add_liquidity(
        agent=agent,
        tkn_add='HDX',
        quantity=state.liquidity['HDX'] * max_lp_per_block
    )
    if state.fail:
        raise AssertionError('Valid LP operation failed.')
    state = omnipool.copy()
    agent = initial_agent.copy()
    state.add_liquidity(
        agent=agent,
        tkn_add='HDX',
        quantity=state.liquidity['HDX'] * max_lp_per_block + 1
    )
    if not state.fail:
        raise AssertionError('Invalid LP operation succeeded.')
    state = omnipool.copy()
    agent = initial_agent.copy()
    # add liquidity again to test remove liquidity
    state.add_liquidity(
        agent=agent,
        tkn_add='HDX',
        quantity=state.liquidity['HDX'] * max_lp_per_block
    )
    if state.fail:
        raise AssertionError('Second LP operation failed.')
    withdraw_quantity = agent.holdings[('omnipool', 'HDX')]
    total_shares = state.shares['HDX']
    state.remove_liquidity(
        agent=agent,
        tkn_remove='HDX',
        quantity=withdraw_quantity  # agent.holdings[('omnipool', 'HDX')]
    )
    if withdraw_quantity / total_shares > max_withdrawal_per_block and not state.fail:
        raise AssertionError('Agent was able to remove too much liquidity.')
    state.update()
    state.remove_liquidity(
        agent=agent,
        tkn_remove='HDX',
        quantity=state.shares['HDX'] * max_withdrawal_per_block
    )
    if agent.is_holding(('omnipool', 'HDX')) and state.fail:
        raise AssertionError('Agent was not able to remove liquidity.')


@given(
    st.floats(min_value=0.50, max_value=1.5)
)
def test_liquidity_operations_and_spot_prices(oracle_mult):
    tokens = {
        'HDX': {'liquidity': 44000000, 'LRNA': 275143},
        'WETH': {'liquidity': 1400, 'LRNA': 2276599},
        'DAI': {'liquidity': 2268262, 'LRNA': 2268262},
        'DOT': {'liquidity': 88000, 'LRNA': 546461},
        'WBTC': {'liquidity': 47, 'LRNA': 1145210},
    }

    prices = {tkn: tokens[tkn]['LRNA'] / tokens[tkn]['liquidity'] for tkn in tokens}

    init_oracle = {
        'liquidity': {tkn: tokens[tkn]['liquidity'] for tkn in tokens},
        'volume_in': {tkn: 0 for tkn in tokens},
        'volume_out': {tkn: 0 for tkn in tokens},
        'price': {tkn: oracle_mult * prices[tkn] for tkn in tokens},
    }

    omnipool: oamm.OmnipoolState = oamm.OmnipoolState(
        tokens={
            'HDX': {'liquidity': 44000000, 'LRNA': 275143},
            'WETH': {'liquidity': 1400, 'LRNA': 2276599},
            'DAI': {'liquidity': 2268262, 'LRNA': 2268262},
            'DOT': {'liquidity': 88000, 'LRNA': 546461},
            'WBTC': {'liquidity': 47, 'LRNA': 1145210},
        },
        preferred_stablecoin='DAI',
        oracles={'price': 19, 'volatility': 19},
        last_oracle_values={
            'price': copy.deepcopy(init_oracle),
            'volatility': copy.deepcopy(init_oracle),
        },
    )

    agent = Agent(holdings={'DOT': 10000})
    add_state, add_agent = oamm.simulate_add_liquidity(
        old_state=omnipool.copy(),
        old_agent=agent.copy(),
        tkn_add='DOT',
        quantity=agent.holdings['DOT']
    )

    remove_state, remove_agent = oamm.simulate_remove_liquidity(
        old_state=add_state.copy(),
        old_agent=add_agent.copy(),
        tkn_remove='DOT',
        quantity=add_agent.holdings[('omnipool', 'DOT')]
    )

    if add_agent.holdings[('omnipool', 'DOT')] == 0:
        raise

    for tkn in omnipool.asset_list:
        initial_price = omnipool.price(tkn)
        add_price = add_state.price(tkn)
        remove_price = remove_state.price(tkn)
        if initial_price != pytest.approx(add_price, rel=1e-15):
            raise AssertionError('Price is not correct after add liquidity.')

        if initial_price != pytest.approx(remove_price, rel=1e-15):
            raise AssertionError('Price is not correct after remove liquidity.')


# @settings(max_examples=10000)
@given(
    st.floats(min_value=0, max_value=0.1, exclude_min=True),
    st.floats(min_value=-0.02, max_value=0, exclude_max=True),
    st.floats(min_value=0.50, max_value=1.5)
)
def test_lowering_price(lp_multiplier, price_movement, oracle_mult):
    # def test_lowering_price(lp_multiplier, price_movement):
    # lp_multiplier = 0.1
    # price_movement = -0.1
    # mult = 0.99

    tokens = {
        'HDX': {'liquidity': 44000000, 'LRNA': 275143},
        'WETH': {'liquidity': 1400, 'LRNA': 2276599},
        'DAI': {'liquidity': 2268262, 'LRNA': 2268262},
        'DOT': {'liquidity': 88000, 'LRNA': 546461},
        'WBTC': {'liquidity': 47, 'LRNA': 1145210},
    }

    trade_size = tokens['DOT']['liquidity'] * 1 / math.sqrt(1 + price_movement) - tokens['DOT']['liquidity']

    prices = {tkn: tokens[tkn]['LRNA'] / tokens[tkn]['liquidity'] for tkn in tokens}

    init_oracle = {
        'liquidity': {tkn: tokens[tkn]['liquidity'] for tkn in tokens},
        'volume_in': {tkn: 0 for tkn in tokens},
        'volume_out': {tkn: 0 for tkn in tokens},
        'price': {tkn: oracle_mult * prices[tkn] for tkn in tokens},
    }

    omnipool: oamm.OmnipoolState = oamm.OmnipoolState(
        tokens=tokens,
        preferred_stablecoin='DAI',
        oracles={'price': 19, 'volatility': 19},
        last_oracle_values={
            'price': copy.deepcopy(init_oracle),
            'volatility': copy.deepcopy(init_oracle),
        },
        withdrawal_fee=True,
        min_withdrawal_fee=0.0001,
    )

    market_prices = {tkn: omnipool.usd_price(tkn) for tkn in omnipool.asset_list}

    holdings = {tkn: 1000000000 for tkn in omnipool.asset_list + ['LRNA']}
    agent = Agent(holdings=holdings)

    swap_state, swap_agent = oamm.simulate_swap(
        old_state=omnipool.copy(),
        old_agent=agent.copy(),
        tkn_sell='DOT',
        tkn_buy='DAI',
        sell_quantity=trade_size
    )

    add_state, add_agent = oamm.simulate_add_liquidity(
        old_state=swap_state.copy(),
        old_agent=swap_agent.copy(),
        tkn_add='DOT',
        quantity=swap_state.liquidity['DOT'] * lp_multiplier
    )

    global_state = GlobalState(
        pools={'omnipool': add_state},
        agents={'attacker': add_agent},
        external_market=market_prices
    )

    arb_state = omnipool_arbitrage('omnipool', 20).execute(
        state=global_state.copy(),
        agent_id='attacker'
    )

    arbed_pool = arb_state.pools['omnipool']
    arbed_agent = arb_state.agents['attacker']

    remove_state, remove_agent = oamm.simulate_remove_liquidity(
        old_state=arbed_pool.copy(),
        old_agent=arbed_agent.copy(),
        tkn_remove='DOT',
        quantity=arbed_agent.holdings[('omnipool', 'DOT')]
    )

    initial_value = omnipool.cash_out(agent, market_prices)
    final_value = remove_state.cash_out(remove_agent, market_prices)
    profit = final_value - initial_value
    if profit > 0:
        raise


def test_add_and_remove_liquidity():
    lp_multiplier = 0.1
    oracle_mult = 0.99

    tokens = {
        'HDX': {'liquidity': 44000000, 'LRNA': 275143},
        'WETH': {'liquidity': 1400, 'LRNA': 2276599},
        'DAI': {'liquidity': 2268262, 'LRNA': 2268262},
        'DOT': {'liquidity': 88000, 'LRNA': 546461},
        'WBTC': {'liquidity': 47, 'LRNA': 1145210},
    }

    prices = {tkn: tokens[tkn]['LRNA'] / tokens[tkn]['liquidity'] for tkn in tokens}

    init_oracle = {
        'liquidity': {tkn: tokens[tkn]['liquidity'] for tkn in tokens},
        'volume_in': {tkn: 0 for tkn in tokens},
        'volume_out': {tkn: 0 for tkn in tokens},
        'price': {tkn: oracle_mult * prices[tkn] for tkn in tokens},
    }

    omnipool: oamm.OmnipoolState = oamm.OmnipoolState(
        tokens=tokens,
        preferred_stablecoin='DAI',
        oracles={'price': 19, 'volatility': 19},
        last_oracle_values={
            'price': copy.deepcopy(init_oracle),
            'volatility': copy.deepcopy(init_oracle),
        },
    )

    market_prices = {tkn: omnipool.usd_price(tkn) for tkn in omnipool.asset_list}

    holdings = {tkn: 1000000000 for tkn in omnipool.asset_list}
    agent = Agent(holdings=holdings)

    add_state, add_agent = oamm.simulate_add_liquidity(
        old_state=omnipool.copy(),
        old_agent=agent.copy(),
        tkn_add='DOT',
        quantity=omnipool.liquidity['DOT'] * lp_multiplier
    )

    remove_state, remove_agent = oamm.simulate_remove_liquidity(
        old_state=add_state.copy(),
        old_agent=add_agent.copy(),
        tkn_remove='DOT',
        quantity=add_agent.holdings[('omnipool', 'DOT')]
    )

    initial_value = omnipool.cash_out(agent, market_prices)
    final_value = remove_state.cash_out(remove_agent, market_prices)

    profit = final_value - initial_value
    if profit > 0:
        raise


@given(tkn_lrna=st.floats(min_value=1000, max_value=10000000))
def test_calculate_sell_from_buy(tkn_lrna):
    omnipool = OmnipoolState(
        tokens={
            "HDX": {"liquidity": mpf(10000000), "LRNA": mpf(1000000)},
            "USDT": {"liquidity": mpf(1000000), "LRNA": mpf(1000000)},
            "TKN": {"liquidity": mpf(100000), "LRNA": mpf(tkn_lrna)}
        },
        lrna_fee=0.0005,
        asset_fee=0.0025,
    )
    buy_quantity = 1
    tkn_sell = 'TKN'
    tkn_buy = 'USDT'
    sell_quantity = omnipool.calculate_sell_from_buy(
        tkn_sell=tkn_sell,
        tkn_buy=tkn_buy,
        buy_quantity=1
    )
    buy_agent = Agent(holdings={tkn: 1000000 for tkn in omnipool.asset_list})
    omnipool.copy().swap(
        agent=buy_agent,
        tkn_sell=tkn_sell,
        tkn_buy=tkn_buy,
        buy_quantity=buy_quantity
    )
    actual_sell_quantity = buy_agent.initial_holdings[tkn_sell] - buy_agent.holdings[tkn_sell]
    if actual_sell_quantity != pytest.approx(sell_quantity, rel=1e-40):
        raise AssertionError(f'sell quantity {actual_sell_quantity} != calculated {sell_quantity}')


def test_calculate_sell_from_buy_low_liq_sell_asset():
    tokens = {
        "HDX": {"liquidity": mpf(10000000), "LRNA": mpf(1000000)},
        "USDT": {"liquidity": mpf(1000000), "LRNA": mpf(1000000)},
        "DOT": {"liquidity": mpf(100000), "LRNA": mpf(1000000)},
        "TKN": {"liquidity": mpf(100), "LRNA": mpf(100)}  # spot price of $1, TVL in Omnipool $100
    }
    omnipool = OmnipoolState(
        tokens=tokens,
        lrna_fee=0.0005,
        asset_fee=0.0025,
    )

    buy_amt = omnipool.calculate_sell_from_buy(tkn_sell='TKN', tkn_buy='USDT', buy_quantity=1000)
    if buy_amt != float('inf'):
        raise AssertionError(f'buy_amt {buy_amt} != inf')


@given(omnipool_config())
def test_calculate_buy_from_sell(omnipool: oamm.OmnipoolState):
    agent = Agent(holdings={tkn: 1000000000 for tkn in omnipool.asset_list})
    sell_quantity = 1
    tkn_sell = omnipool.asset_list[1]
    tkn_buy = omnipool.asset_list[2]
    test_state, test_agent = omnipool.copy(), agent.copy()
    buy_quantity = omnipool.calculate_buy_from_sell(
        tkn_sell=tkn_sell,
        tkn_buy=tkn_buy,
        sell_quantity=sell_quantity
    )
    test_state.swap(
        agent=test_agent,
        tkn_sell=tkn_sell,
        tkn_buy=tkn_buy,
        buy_quantity=buy_quantity
    )
    actual_sell_quantity = test_agent.initial_holdings[tkn_sell] - test_agent.holdings[tkn_sell]
    actual_buy_quantity = test_agent.holdings[tkn_buy] - test_agent.initial_holdings[tkn_buy]
    if buy_quantity != pytest.approx(actual_buy_quantity, rel=1e-40):
        raise AssertionError(f'buy_quantity {buy_quantity} != right_answer {actual_buy_quantity}')
    if sell_quantity != pytest.approx(actual_sell_quantity, rel=1e-40):
        raise AssertionError(f'sell_quantity {sell_quantity} != actual_sell_quantity {actual_sell_quantity}')
    # buy_quantity_2 = omnipool.calculate_buy_from_sell(


@given(
    hdx_lrna=st.floats(min_value=100000000, max_value=1000000000),
    usd_lrna=st.floats(min_value=100000000, max_value=1000000000),
    hdx_asset_fee=st.floats(min_value=0, max_value=0.1),
    hdx_lrna_fee=st.floats(min_value=0, max_value=0.1),
    usd_asset_fee=st.floats(min_value=0, max_value=0.1),
    usd_lrna_fee=st.floats(min_value=0, max_value=0.1)
)
def test_buy_sell_spot(
        hdx_lrna: float, usd_lrna: float, hdx_asset_fee: float, hdx_lrna_fee: float, usd_asset_fee: float,
        usd_lrna_fee: float
):
    tokens = {
        'HDX': {'liquidity': mpf(1000000000), 'LRNA': hdx_lrna},
        'USD': {'liquidity': mpf(1000000000), 'LRNA': usd_lrna},
    }
    initial_state = oamm.OmnipoolState(
        tokens=tokens,
        lrna_fee={'HDX': hdx_lrna_fee, 'USD': usd_lrna_fee},
        asset_fee={'HDX': hdx_asset_fee, 'USD': usd_asset_fee},
    )
    agent = Agent(holdings={tkn: mpf(1000) for tkn in initial_state.asset_list})
    test_state, test_agent = initial_state.copy(), agent.copy()
    buy_quantity = 0.001
    hdx_per_usd = initial_state.sell_spot(tkn_sell='USD', tkn_buy='HDX')
    usd_per_hdx = initial_state.buy_spot(tkn_buy='HDX', tkn_sell='USD')
    test_state.swap(
        agent=test_agent,
        tkn_sell='USD',
        tkn_buy='HDX',
        buy_quantity=buy_quantity
    )
    actual_sell_quantity = test_agent.initial_holdings['USD'] - test_agent.holdings['USD']
    actual_buy_quantity = test_agent.holdings['HDX'] - test_agent.initial_holdings['HDX']
    ex_price_hdx = actual_sell_quantity / actual_buy_quantity
    ex_price_usd = actual_buy_quantity / actual_sell_quantity
    if usd_per_hdx != pytest.approx(ex_price_hdx, rel=1e-08):
        raise AssertionError(f'sell_spot_hdx {usd_per_hdx} != ex_price_hdx {ex_price_hdx}')
    if hdx_per_usd != pytest.approx(ex_price_usd, rel=1e-08):
        raise AssertionError(f'sell_spot_usd {hdx_per_usd} != ex_price_usd {ex_price_usd}')


def test_LRNA_price_LRNA():
    '''Test that we can call lrna_price with input LRNA and get 1'''
    initial_state = oamm.OmnipoolState(
        tokens={
            'HDX': {'liquidity': mpf(10000000000), 'LRNA': mpf(5000000)},
            'USD': {'liquidity': mpf(1000000000), 'LRNA': mpf(3333333333)},
            'DOT': {'liquidity': mpf(100000000), 'LRNA': mpf(1111111111)},
        },
        lrna_fee=0.0005,
        asset_fee=0.0025,
        preferred_stablecoin='USD'
    )

    lrna_price = initial_state.lrna_price('LRNA')
    if lrna_price != pytest.approx(1, rel=1e-15):
        raise AssertionError(f'lrna_price {lrna_price} != 1')


@given(st.lists(asset_quantity_strategy, min_size=6, max_size=6),
       st.floats(min_value=0.0001, max_value=0.1, exclude_min=True))
def test_price_LRNA(amts: list, asset_fee: float):
    '''Tests the price function with LRNA as each input'''

    hdx_amt, usd_amt, dot_amt = mpf(amts[0]), mpf(amts[1]), mpf(amts[2])
    hdx_lrna, usd_lrna, dot_lrna = mpf(amts[3]), mpf(amts[4]), mpf(amts[5])

    initial_state = oamm.OmnipoolState(
        tokens={
            'HDX': {'liquidity': hdx_amt, 'LRNA': hdx_lrna},
            'USD': {'liquidity': usd_amt, 'LRNA': usd_lrna},
            'DOT': {'liquidity': dot_amt, 'LRNA': dot_lrna},
        },
        lrna_fee=0.0005,
        asset_fee=asset_fee,
        preferred_stablecoin='USD'
    )

    lrna_price = initial_state.price('LRNA', 'USD')
    usd_price = initial_state.price('USD', 'LRNA')
    if lrna_price != pytest.approx(usd_amt / usd_lrna, rel=1e-15):
        raise AssertionError(f'lrna_price {lrna_price} != {usd_amt / usd_lrna}')
    if usd_price != pytest.approx(usd_lrna / usd_amt, rel=1e-15):
        raise AssertionError(f'lrna_price {usd_price} != {usd_lrna / usd_amt}')


@given(st.lists(asset_quantity_strategy, min_size=6, max_size=6),
       st.floats(min_value=0.0001, max_value=0.1, exclude_min=True))
def test_sell_spot_LRNA(amts: list, asset_fee: float):
    '''Tests sell_spot with LRNA as the sell_tkn'''

    hdx_amt, usd_amt, dot_amt = mpf(amts[0]), mpf(amts[1]), mpf(amts[2])
    hdx_lrna, usd_lrna, dot_lrna = mpf(amts[3]), mpf(amts[4]), mpf(amts[5])

    initial_state = oamm.OmnipoolState(
        tokens={
            'HDX': {'liquidity': hdx_amt, 'LRNA': hdx_lrna},
            'USD': {'liquidity': usd_amt, 'LRNA': usd_lrna},
            'DOT': {'liquidity': dot_amt, 'LRNA': dot_lrna},
        },
        lrna_fee=0.0005,
        asset_fee=asset_fee,
        preferred_stablecoin='USD'
    )

    price = initial_state.sell_spot('LRNA', 'USD')
    if price != pytest.approx(usd_amt / usd_lrna * (1 - asset_fee), rel=1e-15):
        raise AssertionError(f'price {price} is incorrect')


@given(st.lists(asset_quantity_strategy, min_size=6, max_size=6),
       st.floats(min_value=0.0001, max_value=0.1, exclude_min=True))
def test_buy_spot_LRNA(amts: list, asset_fee: float):
    '''Tests buy_spot with LRNA as the sell_tkn'''

    hdx_amt, usd_amt, dot_amt = mpf(amts[0]), mpf(amts[1]), mpf(amts[2])
    hdx_lrna, usd_lrna, dot_lrna = mpf(amts[3]), mpf(amts[4]), mpf(amts[5])

    initial_state = oamm.OmnipoolState(
        tokens={
            'HDX': {'liquidity': hdx_amt, 'LRNA': hdx_lrna},
            'USD': {'liquidity': usd_amt, 'LRNA': usd_lrna},
            'DOT': {'liquidity': dot_amt, 'LRNA': dot_lrna},
        },
        lrna_fee=0.0005,
        asset_fee=asset_fee,
        preferred_stablecoin='USD'
    )

    price = initial_state.buy_spot('USD', 'LRNA')
    exp_price = usd_lrna / usd_amt
    if price != pytest.approx(exp_price / (1 - asset_fee), rel=1e-15):
        raise AssertionError(f'price {price} is incorrect')


def test_value_assets_without_equivalency_map():
    initial_state = oamm.OmnipoolState(
        tokens={
            'HDX': {'liquidity': mpf(1000000000), 'LRNA': mpf(100000000)},
            'USD': {'liquidity': mpf(1000000000), 'LRNA': mpf(1000000000)},
            'DOT': {'liquidity': mpf(1000000000), 'LRNA': mpf(10000000000)},
        },
        lrna_fee=0.0025,
        asset_fee=0.0005,
        preferred_stablecoin='USD'
    )

    assets = {'HDX': mpf(1000), 'USD': mpf(2000), 'DOT': mpf(3000), 'LRNA': mpf(4000)}
    val = initial_state.value_assets(assets, numeraire='USD')
    if val != 100 + 2000 + 30000 + 4000:
        raise AssertionError(f'val {val} is incorrect')


def test_no_preferred_stablecoin():
    '''Tests Omnipool initialization, as well as value_assets and usd_price, with no preferred_stablecoin'''
    initial_state = oamm.OmnipoolState(
        tokens={
            'HDX': {'liquidity': mpf(1000000000), 'LRNA': mpf(100000000)},
            'USD': {'liquidity': mpf(1000000000), 'LRNA': mpf(1000000000)},
            'DOT': {'liquidity': mpf(1000000000), 'LRNA': mpf(10000000000)},
        },
        lrna_fee=0.0025,
        asset_fee=0.0005,
    )

    # assets = {'HDX': mpf(1000), 'USD': mpf(2000), 'DOT': mpf(3000), 'LRNA': mpf(4000)}
    assets = {'HDX': mpf(1000), 'USD': mpf(2000), 'DOT': mpf(3000)}
    val = initial_state.value_assets(assets, numeraire='USD')
    # if val != 100 + 2000 + 30000 + 4000:
    if val != 100 + 2000 + 30000:
        raise AssertionError(f'val {val} is incorrect')

    usd_p = initial_state.usd_price('HDX', usd_asset='USD')
    if usd_p != pytest.approx(0.1, rel=1e-15):
        raise AssertionError(f'usd_p {usd_p} is incorrect')

    initial_state.__repr__()


def test_fee_application():
    initial_state = OmnipoolState(
        tokens={'HDX': {'liquidity': 1000000, 'LRNA': 1000}, 'USD': {'liquidity': 3000, 'LRNA': 150}},
        lrna_fee={'HDX': 0.0005, 'USD': 0.001},
        asset_fee={'HDX': 0.007, 'USD': 0.0025}
    )
    initial_agent = Agent(
        holdings={'HDX': 1000000}
    )
    sell_quantity = 1
    sell_agent = initial_agent.copy()
    initial_state.copy().swap(
        agent=sell_agent,
        tkn_sell='HDX',
        tkn_buy='USD',
        sell_quantity=sell_quantity
    )
    buy_quantity = sell_agent.holdings['USD']
    sell_lrna_agent = initial_agent.copy()
    sell_lrna_state = initial_state.copy()
    sell_lrna_state.asset_fee = 0
    sell_lrna_state.lrna_fee = 0
    sell_lrna_state.swap(
        agent=sell_lrna_agent,
        sell_quantity=sell_quantity,
        tkn_sell='HDX',
        tkn_buy='LRNA'
    )
    lrna_fee = sell_lrna_agent.holdings['LRNA'] * initial_state.lrna_fee('HDX')
    sell_lrna_state.lrna['HDX'] += lrna_fee
    sell_lrna_agent.holdings['LRNA'] -= lrna_fee
    sell_lrna_state.swap(
        agent=sell_lrna_agent,
        sell_quantity=sell_lrna_agent.holdings['LRNA'],
        tkn_buy='USD',
        tkn_sell='LRNA'
    )
    asset_fee = sell_lrna_agent.holdings['USD'] * initial_state.asset_fee('USD')
    sell_lrna_state.liquidity['USD'] += asset_fee
    sell_lrna_agent.holdings['USD'] -= asset_fee
    buy_quantity_2 = sell_lrna_agent.holdings['USD']
    if buy_quantity != pytest.approx(buy_quantity_2, rel=1e-12):
        raise AssertionError("Direct swap was not equivalent to LRNA swap with fees applied manually.")


@given(st.integers(min_value=1, max_value=10), st.integers(min_value=1, max_value=10))
def test_lrna_swap_equivalency(lrna_burn_rate, min_fee_fraction):
    initial_state = OmnipoolState(
        tokens={'HDX': {'liquidity': mpf(1000000), 'LRNA': mpf(1000)}, 'USD': {'liquidity': mpf(3000), 'LRNA': mpf(150)}},
        lrna_fee=DynamicFee(
            current={'HDX': mpf(1) / 2000, 'USD': mpf(1) / 1000},
            minimum=mpf(1) / 2000 / min_fee_fraction
        ),
        asset_fee=DynamicFee(
            current={'HDX': mpf(1) / 1000 * 7, 'USD': mpf(1) / 400}
        ),
        lrna_fee_burn=mpf(1) / lrna_burn_rate / min_fee_fraction / 2000
    )

    agent = Agent(holdings={'HDX': mpf(1000000), 'LRNA': mpf(0)})
    sell_quantity = 1000

    sell_agent = agent.copy()
    sell_state = initial_state.copy().swap(
        sell_quantity=sell_quantity,
        agent=sell_agent,
        tkn_sell='HDX',
        tkn_buy='LRNA'
    )
    mid_sell_agent = sell_agent.copy()
    sell_state.swap(
        sell_quantity=sell_agent.holdings['LRNA'],
        agent=sell_agent,
        tkn_buy='USD',
        tkn_sell='LRNA'
    )
    direct_sell_agent = agent.copy()
    direct_sell_state = initial_state.copy().swap(
        agent=direct_sell_agent,
        tkn_sell='HDX',
        tkn_buy='USD',
        sell_quantity=sell_quantity
    )
    buy_quantity = direct_sell_agent.holdings['USD']
    if sell_state.liquidity['USD'] != pytest.approx(direct_sell_state.liquidity['USD'], rel=1e-12):
        raise AssertionError("Direct sell was not equivalent to two LRNA swaps (USD liquidity).")
    elif sell_state.lrna['USD'] != pytest.approx(direct_sell_state.lrna['USD'], rel=1e-12):
        raise AssertionError("Direct sell was not equivalent to two LRNA swaps (USD LRNA).")
    elif sell_state.lrna['HDX'] != pytest.approx(direct_sell_state.lrna['HDX'], rel=1e-12):
        raise AssertionError("Direct sell was not equivalent to two LRNA swaps (HDX LRNA).")
    elif sell_state.liquidity['HDX'] != pytest.approx(direct_sell_state.liquidity['HDX'], rel=1e-12):
        raise AssertionError("Direct sell was not equivalent to two LRNA swaps (HDX liquidity).")
    elif sell_agent.holdings['USD'] != pytest.approx(direct_sell_agent.holdings['USD'], rel=1e-12):
        raise AssertionError("Direct sell was not equivalent to two LRNA swaps (agent USD).")
    elif sell_agent.holdings['HDX'] != pytest.approx(direct_sell_agent.holdings['HDX'], rel=1e-12):
        raise AssertionError("Direct sell was not equivalent to two LRNA swaps (agent HDX).")
    elif sell_agent.holdings['LRNA'] != pytest.approx(direct_sell_agent.holdings['LRNA'], rel=1e-12):
        raise AssertionError("Direct sell was not equivalent to two LRNA swaps (agent LRNA).")
    elif sell_state.lrna_fee_destination.holdings['LRNA'] != pytest.approx(
            direct_sell_state.lrna_fee_destination.holdings['LRNA'], rel=1e-12):
        raise AssertionError("Direct sell was not equivalent to two LRNA swaps (fee destination LRNA).")
    elif direct_sell_state.fail:
        raise AssertionError("Sell failed.")
    else:
        er = 'no problem'

    buy_agent = agent.copy()
    buy_state = initial_state.copy().swap(
        buy_quantity=mid_sell_agent.holdings['LRNA'],
        agent=buy_agent,
        tkn_sell='HDX',
        tkn_buy='LRNA'
    ).swap(
        buy_quantity=buy_quantity,
        agent=buy_agent,
        tkn_buy='USD',
        tkn_sell='LRNA'
    )
    buy_quantity = buy_agent.holdings['USD']
    direct_buy_agent = agent.copy()
    direct_buy_state = initial_state.copy().swap(
        agent=direct_buy_agent,
        tkn_sell='HDX',
        tkn_buy='USD',
        buy_quantity=buy_quantity
    )
    if buy_state.liquidity['USD'] != pytest.approx(direct_buy_state.liquidity['USD'], rel=1e-12):
        raise AssertionError("Direct buy was not equivalent to two LRNA swaps (USD liquidity).")
    elif buy_state.lrna['USD'] != pytest.approx(direct_buy_state.lrna['USD'], rel=1e-12):
        raise AssertionError("Direct buy was not equivalent to two LRNA swaps (USD LRNA).")
    elif buy_state.liquidity['HDX'] != pytest.approx(direct_buy_state.liquidity['HDX'], rel=1e-12):
        raise AssertionError("Direct buy was not equivalent to two LRNA swaps (HDX liquidity).")
    elif buy_state.lrna['HDX'] != pytest.approx(direct_buy_state.lrna['HDX'], rel=1e-12):
        raise AssertionError("Direct buy was not equivalent to two LRNA swaps (HDX lrna).")
    elif buy_agent.holdings['USD'] != pytest.approx(direct_buy_agent.holdings['USD'], rel=1e-12):
        raise AssertionError("Direct buy was not equivalent to two LRNA swaps (agent USD).")
    elif buy_agent.holdings['HDX'] != pytest.approx(direct_buy_agent.holdings['HDX'], rel=1e-12):
        raise AssertionError("Direct buy was not equivalent to two LRNA swaps (agent HDX).")
    elif buy_agent.holdings['LRNA'] != pytest.approx(direct_buy_agent.holdings['LRNA'], rel=1e-12):
        raise AssertionError("Direct buy was not equivalent to two LRNA swaps (agent LRNA).")
    elif buy_state.lrna_fee_destination.holdings['LRNA'] != pytest.approx(
            direct_buy_state.lrna_fee_destination.holdings['LRNA'], rel=1e-12):
        raise AssertionError("Direct buy was not equivalent to two LRNA swaps (fee destination LRNA).")
    elif direct_buy_state.fail:
        raise AssertionError("Buy failed.")
    else:
        er = 'no problem'


def test_cash_out_omnipool_exact():
    liquidity = {'HDX': mpf(10000000), 'USD': mpf(1000000), 'DOT': mpf(100000)}
    lrna = {'HDX': mpf(1000000), 'USD': mpf(1000000), 'DOT': mpf(1000000)}
    initial_state = oamm.OmnipoolState(
        tokens={
            tkn: {'liquidity': liquidity[tkn], 'LRNA': lrna[tkn]} for tkn in lrna
        }
    )
    tkn = 'DOT'

    p = initial_state.price(tkn, 'LRNA')
    s = initial_state.shares[tkn] / 10
    prices = {tkn: initial_state.price(tkn, 'USD') for tkn in initial_state.asset_list}
    expected_r = initial_state.liquidity[tkn] / 10 * (1 - initial_state.min_withdrawal_fee)
    expected_cash = expected_r * prices[tkn]
    position = OmnipoolLiquidityPosition(tkn, p, s, 0, initial_state.unique_id)
    init_agent = Agent(nfts={'position': position})
    cash = initial_state.cash_out(init_agent, prices)
    if cash != pytest.approx(expected_cash, rel=1e-20):
        raise AssertionError(f'Removed liquidity should be equal to initial liquidity minus final liquidity.')

    p = initial_state.price(tkn, 'LRNA') / 2
    s = initial_state.shares[tkn] / 10
    position = OmnipoolLiquidityPosition(tkn, p, s, 0, initial_state.unique_id)
    init_agent = Agent(nfts={'position': position})
    cash = initial_state.cash_out(init_agent, prices)

    expected_agent_dq_pct = mpf(1) / 30 * (1 - initial_state.min_withdrawal_fee)
    expected_agent_dq = expected_agent_dq_pct * initial_state.lrna[tkn]

    expected_dr_pct = mpf(1) / 10 * (1 - initial_state.min_withdrawal_fee)
    expected_dr = expected_dr_pct * initial_state.liquidity[tkn]
    expected_min_cash = expected_dr * prices[tkn]
    expected_max_cash = expected_min_cash + expected_agent_dq + initial_state.price('LRNA', 'USD')
    expected_cash_out_lrna = 32954

    if expected_agent_dq <= 0:
        raise AssertionError(f'LRNA change incorrect')
    if cash <= expected_min_cash:
        raise AssertionError(f'Cash out should be at least the minimum amount')
    if cash >= expected_max_cash:
        raise AssertionError(f'Cash out should be at most the maximum amount')
    if cash - expected_min_cash != pytest.approx(expected_cash_out_lrna, rel=1e-4):
        raise AssertionError(f'cash incorrect')

    p = initial_state.price(tkn, 'LRNA') * 2
    s = initial_state.shares[tkn] / 10
    position = OmnipoolLiquidityPosition(tkn, p, s, 0, initial_state.unique_id)
    init_agent = Agent(nfts={'position': position})
    cash = initial_state.cash_out(init_agent, prices)

    expected_dr_pct = mpf(2) / 30 * (1 - initial_state.min_withdrawal_fee)
    expected_dr = expected_dr_pct * initial_state.liquidity[tkn]
    expected_cash = expected_dr * prices[tkn]

    if cash != pytest.approx(expected_cash, rel=1e-20):
        raise AssertionError(f'cash incorrect')


@given(st.floats(min_value=10.1, max_value=100))
def test_cash_out_nft_position(price1: float):
    liquidity = {'HDX': mpf(10000000), 'USD': mpf(1000000), 'DOT': mpf(100000)}
    lrna = {'HDX': mpf(1000000), 'USD': mpf(1000000), 'DOT': mpf(1000000)}
    initial_state = oamm.OmnipoolState(
        tokens={
            tkn: {'liquidity': liquidity[tkn], 'LRNA': lrna[tkn]} for tkn in lrna
        },
        withdrawal_fee=False
    )
    dot_spot_price = initial_state.price('DOT', 'USD')
    tkn = 'DOT'
    amt1 = initial_state.shares[tkn] / 5
    delta_r = initial_state.liquidity[tkn] / 5
    nft = OmnipoolLiquidityPosition(tkn, price1, amt1, delta_r, initial_state.unique_id)
    agent = Agent(holdings={}, nfts={'pos1': nft})
    cash_out = initial_state.cash_out(agent, {'DOT': dot_spot_price})

    state = initial_state.copy()
    state.remove_liquidity(agent, tkn_remove=tkn)
    dot_value = agent.holdings['DOT'] * dot_spot_price
    assert cash_out == pytest.approx(dot_value, rel=1e-20)


@given(st.floats(min_value=10.1, max_value=100),
       st.floats(min_value=10.1, max_value=100),
       st.floats(min_value=0.1, max_value=0.9))
def test_cash_out_nft_position_with_holdings(price1: float, price2: float, r: float):
    liquidity = {'HDX': mpf(10000000), 'USD': mpf(1000000), 'DOT': mpf(100000)}
    lrna = {'HDX': mpf(1000000), 'USD': mpf(1000000), 'DOT': mpf(1000000)}
    initial_state = oamm.OmnipoolState(
        tokens={
            tkn: {'liquidity': liquidity[tkn], 'LRNA': lrna[tkn]} for tkn in lrna
        },
        withdrawal_fee=False
    )
    dot_spot_price = initial_state.price('DOT', 'USD')
    tkn = 'DOT'
    amt1 = r * initial_state.shares[tkn] / 5
    amt2 = initial_state.shares[tkn] / 5 - amt1
    holdings1 = {(initial_state.unique_id, tkn): amt1}
    prices1 = {(initial_state.unique_id, tkn): price1}
    nft = OmnipoolLiquidityPosition(tkn, price2, amt2, 0, initial_state.unique_id)
    agent = Agent(holdings=holdings1, share_prices=prices1, nfts={'pos1': nft})
    cash_out = initial_state.cash_out(agent, {'DOT': dot_spot_price})

    state = initial_state.copy()
    state.remove_liquidity(agent, tkn_remove=tkn)
    dot_value = agent.holdings['DOT'] * dot_spot_price
    assert cash_out == pytest.approx(dot_value, rel=1e-20)


@given(st.floats(min_value=0.1, max_value=9.9),
       st.floats(min_value=0.1, max_value=9.9),
       st.floats(min_value=0.1, max_value=0.9))
def test_cash_out_multiple_positions_works_with_lrna(price1: float, price2: float, r: float):
    liquidity = {'HDX': mpf(10000000), 'USD': mpf(1000000), 'DOT': mpf(100000)}
    lrna = {'HDX': mpf(1000000), 'USD': mpf(1000000), 'DOT': mpf(1000000)}
    initial_state = oamm.OmnipoolState(
        tokens={
            tkn: {'liquidity': liquidity[tkn], 'LRNA': lrna[tkn]} for tkn in lrna
        },
        withdrawal_fee=False
    )
    tkn = 'DOT'
    amt1 = r * initial_state.shares[tkn] / 5
    amt2 = initial_state.shares[tkn] / 5 - amt1
    holdings1 = {(initial_state.unique_id, tkn): amt1}
    prices1 = {(initial_state.unique_id, tkn): price1}
    nft = OmnipoolLiquidityPosition(tkn, price2, amt2, 0, initial_state.unique_id)
    agent = Agent(holdings=holdings1, share_prices=prices1, nfts={'pos1': nft})
    spot_prices = {tkn: initial_state.price(tkn, 'USD') for tkn in initial_state.asset_list}
    cash_out = initial_state.cash_out(agent, spot_prices)

    state = initial_state.copy()
    state.remove_liquidity(agent, tkn_remove=tkn)
    dot_value = agent.holdings['DOT'] * spot_prices['DOT']
    lrna_value = agent.holdings['LRNA'] * initial_state.price('LRNA', 'USD')
    assert dot_value < cash_out < dot_value + lrna_value  # cash_out will be less than dot + lrna due to slippage


@given(st.lists(st.floats(min_value=-100000, max_value=100000), min_size=3, max_size=3))
def test_cash_out_multiple_positions(trade_sizes: list[float]):
    liquidity = {'HDX': mpf(1000000), 'USD': mpf(1000000), 'DOT': mpf(100000)}
    lrna = {'HDX': mpf(1000000), 'USD': mpf(1000000), 'DOT': mpf(1000000)}
    initial_state = oamm.OmnipoolState(
        tokens={
            tkn: {'liquidity': liquidity[tkn], 'LRNA': lrna[tkn]} for tkn in lrna
        },
        withdrawal_fee=False
    )

    lp_quantity = mpf(10000)
    agent1 = Agent(holdings={'DOT': lp_quantity * len(trade_sizes)})
    agent2 = Agent(holdings={'DOT': mpf(10000000), 'HDX': mpf(10000000)})
    for i, trade in enumerate(trade_sizes):
        initial_state.add_liquidity(agent1, tkn_add='DOT', quantity=lp_quantity, nft_id=str(i))
        if trade > 0:
            initial_state.swap(agent2, tkn_buy='HDX', tkn_sell='DOT', sell_quantity=mpf(trade))
        elif trade < 0:
            initial_state.swap(agent2, tkn_buy='DOT', tkn_sell='HDX', sell_quantity=-mpf(trade))

    spot_prices = {tkn: initial_state.price(tkn, 'USD') for tkn in initial_state.asset_list}
    spot_prices['LRNA'] = initial_state.usd_price('LRNA')

    cash_out_value = initial_state.cash_out(agent1, spot_prices)
    cash_out_state = initial_state.copy()
    cash_out_agent = agent1.copy()
    cash_out_state.remove_liquidity(cash_out_agent, tkn_remove='DOT')
    reference_value = oamm.value_assets(spot_prices, cash_out_agent.holdings)
    if cash_out_value != pytest.approx(reference_value, 1e-20):
        raise AssertionError("Cash out not computed correctly.")


@given(
    lrna_fee=st.floats(min_value=0.0005, max_value=0.001),
    burn_rate=st.floats(min_value=0, max_value=1)
)
def test_lrna_fee_burn(lrna_fee, burn_rate):
    initial_state = OmnipoolState(
        tokens={
            'HDX': {'liquidity': mpf(1000000), 'LRNA': mpf(100000)},
            'USD': {'liquidity': mpf(1000000), 'LRNA': mpf(100000)},
            'DOT': {'liquidity': mpf(100000), 'LRNA': mpf(100000)}
        },
        lrna_fee=lrna_fee,
        asset_fee=0.0025,
        lrna_fee_burn=burn_rate,
        lrna_mint_pct=0
    )
    tkn_sell = 'USD'
    tkn_buy = 'DOT'
    sell_quantity = mpf(10)
    initial_agent = Agent(holdings={tkn_sell: sell_quantity * 2})
    sell_tkn_state, sell_tkn_agent = oamm.simulate_swap(
        old_state=initial_state,
        old_agent=initial_agent,
        tkn_sell=tkn_sell,
        tkn_buy='LRNA',
        sell_quantity=sell_quantity
    )
    lrna_received_1 = sell_tkn_agent.holdings['LRNA']
    lrna_deposited_1 = sell_tkn_state.lrna_fee_destination.holdings['LRNA']
    lrna_burned_1 = (
            sum(initial_state.lrna.values())
            - sum(sell_tkn_state.lrna.values())
            - sell_tkn_agent.holdings['LRNA']
            - lrna_deposited_1
    )
    lrna_paid_out_1 = initial_state.lrna[tkn_sell] - sell_tkn_state.lrna[tkn_sell]
    lrna_fee_total_1 = lrna_paid_out_1 * lrna_fee
    if lrna_received_1 + lrna_fee_total_1 != pytest.approx(lrna_paid_out_1, rel=1e-20):
        raise AssertionError(f'LRNA fee not calculated correctly.')
    if lrna_burned_1 / lrna_fee_total_1 != pytest.approx(burn_rate, rel=1e-20):
        raise AssertionError(f'LRNA burn rate not calculated correctly.')

    buy_lrna_state, buy_lrna_agent = oamm.simulate_swap(
        old_state=initial_state,
        old_agent=initial_agent,
        tkn_sell=tkn_sell,
        tkn_buy='LRNA',
        buy_quantity=lrna_received_1
    )
    if buy_lrna_state.fail:
        raise AssertionError('buy LRNA swap failed.')
    lrna_received_2 = buy_lrna_agent.holdings['LRNA']
    lrna_deposited_2 = buy_lrna_state.lrna_fee_destination.holdings['LRNA']
    lrna_burned_2 = (
            sum(initial_state.lrna.values())
            - sum(buy_lrna_state.lrna.values())
            - buy_lrna_agent.holdings['LRNA']
            - lrna_deposited_2
    )
    lrna_paid_out_2 = initial_state.lrna[tkn_sell] - buy_lrna_state.lrna[tkn_sell]
    lrna_fee_total_2 = lrna_paid_out_2 * lrna_fee
    if lrna_received_2 + lrna_fee_total_2 != pytest.approx(lrna_paid_out_2, rel=1e-20):
        raise AssertionError(f'LRNA fee not calculated correctly.')
    if lrna_burned_2 / lrna_fee_total_2 != pytest.approx(burn_rate, rel=1e-20):
        raise AssertionError(f'LRNA burn rate not calculated correctly.')

    buy_quantity = initial_state.calculate_buy_from_sell(
        tkn_buy=tkn_buy,
        tkn_sell=tkn_sell,
        sell_quantity=sell_quantity
    )
    buy_state, buy_agent = oamm.simulate_swap(
        old_state=initial_state,
        old_agent=initial_agent,
        tkn_sell=tkn_sell,
        tkn_buy=tkn_buy,
        buy_quantity=buy_quantity
    )
    lrna_deposited_3 = buy_state.lrna_fee_destination.holdings['LRNA']
    lrna_burned_3 = (
            sum(initial_state.lrna.values())
            - sum(buy_state.lrna.values())
            - lrna_deposited_3
    )
    lrna_paid_out_3 = initial_state.lrna[tkn_sell] - buy_state.lrna[tkn_sell]
    lrna_fee_total_3 = lrna_paid_out_3 * lrna_fee
    if buy_state.fail:
        raise AssertionError('buy swap failed.')
    if lrna_burned_3 / lrna_fee_total_3 != pytest.approx(burn_rate, rel=1e-20):
        raise AssertionError(f'LRNA burn rate not calculated correctly.')
    if lrna_received_1 + lrna_fee_total_3 != pytest.approx(lrna_paid_out_3, rel=1e-20):
        raise AssertionError(f'LRNA fee not calculated correctly.')


def test_price_after_trade():
    setup1 = OmnipoolState(
        tokens={
            'HDX': {'liquidity': mpf(2000000000000000), 'LRNA': mpf(2000000000000000)},
            'USD': {'liquidity': mpf(2000000000000000), 'LRNA': mpf(2000000000000000)}
        },
        lrna_mint_pct=1,
        asset_fee=0,
        lrna_fee=0.1
    )
    setup2 = setup1.copy()
    setup2.asset_fee = 0.1
    setup3 = setup2.copy()
    setup3.lrna_mint_pct = 0
    setup4 = setup2.copy()

    agent = Agent(
        holdings={'USD': mpf(58_823_529_411_766)}
    )
    print()
    print(setup1.usd_price('HDX'))
    print(setup2.usd_price('HDX'))
    setup1.swap(
        agent=agent.copy(),
        tkn_buy='HDX',
        tkn_sell='USD',
        sell_quantity=agent.holdings['USD']
<<<<<<< HEAD
    )
    setup2.swap(
        agent=agent.copy(),
        tkn_buy='HDX',
        tkn_sell='USD',
        sell_quantity=agent.holdings['USD']
    )
    sell_agent = agent.copy()
    setup3.swap(
        agent=sell_agent,
        tkn_buy='HDX',
        tkn_sell='USD',
        sell_quantity=agent.holdings['USD']
    )
=======
    )
    setup2.swap(
        agent=agent.copy(),
        tkn_buy='HDX',
        tkn_sell='USD',
        sell_quantity=agent.holdings['USD']
    )
    sell_agent = agent.copy()
    setup3.swap(
        agent=sell_agent,
        tkn_buy='HDX',
        tkn_sell='USD',
        sell_quantity=agent.holdings['USD']
    )
>>>>>>> 93b9854e
    buy_agent = agent.copy()
    setup4.swap(
        agent=buy_agent,
        tkn_buy='HDX',
        tkn_sell='USD',
        buy_quantity=sell_agent.holdings['HDX']
    )
    print(setup1.liquidity['HDX'] / setup1.lrna['HDX'])
    print(setup2.liquidity['HDX'] / setup2.lrna['HDX'])
    print(setup3.liquidity['HDX'] / setup3.lrna['HDX'])
    print(setup4.liquidity['HDX'] / setup4.lrna['HDX'])
    lrna_minted = setup2.lrna['HDX'] - setup3.lrna['HDX']
    print(lrna_minted)
    print(f"agent4 sell quantity: {buy_agent.initial_holdings['USD'] - buy_agent.holdings['USD']}")


@given(
    sell_amt=st.floats(min_value=1, max_value=10000),
    asset_fee = st.floats(min_value=0.00001, max_value=0.1)
)
@settings(print_blob=True)
def test_fee_against_invariant_spec(sell_amt, asset_fee):
    fA = asset_fee
    omnipool = OmnipoolState(
        tokens={
            'HDX': {'liquidity': mpf(1000000), 'LRNA': mpf(1000000)},
            'USD': {'liquidity': mpf(1000000), 'LRNA': mpf(1000000)}
        },
        lrna_mint_pct=1,
        asset_fee=fA,
        lrna_fee=0.0
    )

    q, r = omnipool.lrna['USD'], omnipool.liquidity['USD']

    delta_q = -sell_amt
    agent = Agent(holdings={'LRNA': -delta_q})

    F = 0  # python implementation doesn't remove any fee

    omnipool.swap(agent, 'USD', 'LRNA', sell_quantity=-delta_q)

    q_plus, r_plus = omnipool.lrna['USD'], omnipool.liquidity['USD']
    rho = -delta_q / q
    lhs = q_plus * r_plus - q * r
    rhs = delta_q * (r / (1 + rho) * (1 - fA) + F / rho + r_plus * (-1 - fA * (1 + rho)))
    assert lhs == pytest.approx(rhs, rel=1e-10)

    lhs2 = (q_plus * r_plus + (F - r) * q) / delta_q
    rhs2 = r * q * (1 - fA) / (q - delta_q) - (1 + fA) * r_plus + fA * r_plus * delta_q / q
    assert lhs2 == pytest.approx(rhs2, rel=1e-10)<|MERGE_RESOLUTION|>--- conflicted
+++ resolved
@@ -2787,7 +2787,6 @@
         tkn_buy='HDX',
         tkn_sell='USD',
         sell_quantity=agent.holdings['USD']
-<<<<<<< HEAD
     )
     setup2.swap(
         agent=agent.copy(),
@@ -2802,22 +2801,6 @@
         tkn_sell='USD',
         sell_quantity=agent.holdings['USD']
     )
-=======
-    )
-    setup2.swap(
-        agent=agent.copy(),
-        tkn_buy='HDX',
-        tkn_sell='USD',
-        sell_quantity=agent.holdings['USD']
-    )
-    sell_agent = agent.copy()
-    setup3.swap(
-        agent=sell_agent,
-        tkn_buy='HDX',
-        tkn_sell='USD',
-        sell_quantity=agent.holdings['USD']
-    )
->>>>>>> 93b9854e
     buy_agent = agent.copy()
     setup4.swap(
         agent=buy_agent,
