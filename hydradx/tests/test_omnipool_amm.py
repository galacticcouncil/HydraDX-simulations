import copy
import random

import pytest
from hypothesis import given, strategies as st, assume
from mpmath import mp, mpf

from hydradx.model import run
from hydradx.model.amm import omnipool_amm as oamm
from hydradx.model.amm import stableswap_amm as stableswap
from hydradx.model.amm.agents import Agent
from hydradx.model.amm.global_state import GlobalState
from hydradx.model.amm.omnipool_amm import price, dynamicadd_asset_fee, dynamicadd_lrna_fee
from hydradx.model.amm.trade_strategies import steady_swaps, constant_swaps
from hydradx.tests.strategies_omnipool import omnipool_reasonable_config
from hydradx.tests.test_stableswap import stableswap_config, stable_swap_equation, StableSwapPoolState

mp.dps = 50

asset_price_strategy = st.floats(min_value=0.0001, max_value=100000)
asset_price_bounded_strategy = st.floats(min_value=0.1, max_value=10)
asset_number_strategy = st.integers(min_value=3, max_value=5)
asset_quantity_strategy = st.floats(min_value=100, max_value=10000000)
asset_quantity_bounded_strategy = st.floats(min_value=1000000, max_value=10000000)
fee_strategy = st.floats(min_value=0.0001, max_value=0.1, allow_nan=False, allow_infinity=False)


@st.composite
def assets_config(draw, token_count: int = 0) -> dict:
    token_count = token_count or draw(asset_number_strategy)
    usd_price_lrna = draw(asset_price_strategy)
    return_dict = {
        'HDX': {
            'liquidity': mpf(draw(asset_quantity_strategy)),
            'LRNA': mpf(draw(asset_quantity_strategy))
        },
        'USD': {
            'liquidity': draw(asset_quantity_strategy),
            'LRNA_price': usd_price_lrna
        }
    }
    return_dict.update({
        ''.join(random.choice('abcdefghijklmnopqrstuvwxyz') for _ in range(3)): {
            'liquidity': draw(asset_quantity_strategy),
            'LRNA': draw(asset_quantity_strategy)
        } for _ in range(token_count - 2)
    })
    return return_dict


@st.composite
def assets_reasonable_config(draw, token_count: int = 0) -> dict:
    token_count = token_count or draw(asset_number_strategy)
    usd_price_lrna = draw(asset_price_bounded_strategy)
    return_dict = {
        'HDX': {
            'liquidity': draw(asset_quantity_bounded_strategy),
            'LRNA': draw(asset_quantity_bounded_strategy)
        },
        'USD': {
            'liquidity': draw(asset_quantity_bounded_strategy),
            'LRNA_price': usd_price_lrna
        }
    }
    return_dict.update({
        ''.join(random.choice('abcdefghijklmnopqrstuvwxyz') for _ in range(3)): {
            'liquidity': draw(asset_quantity_bounded_strategy),
            'LRNA': draw(asset_quantity_bounded_strategy)
        } for _ in range(token_count - 2)
    })
    return return_dict


@st.composite
def omnipool_config(
        draw,
        asset_dict=None,
        token_count=0,
        lrna_fee=None,
        asset_fee=None,
        tvl_cap_usd=0,
        sub_pools: dict = None
) -> oamm.OmnipoolState:
    asset_dict: dict = asset_dict or draw(assets_config(token_count))

    sub_pool_instances: dict['str', StableSwapPoolState] = {}
    if sub_pools:
        for i, (name, pool) in enumerate(sub_pools.items()):
            base_token = list(asset_dict.keys())[i + 1]
            sub_pool_instance = draw(stableswap_config(
                asset_dict=pool['asset_dict'] if 'asset_dict' in pool else None,
                token_count=pool['token_count'] if 'token_count' in pool else None,
                amplification=pool['amplification'] if 'amplification' in pool else None,
                trade_fee=pool['trade_fee'] if 'trade_fee' in pool else None,
                base_token=base_token
            ))
            asset_dict.update({tkn: {
                'liquidity': sub_pool_instance.liquidity[tkn],
                'LRNA': (
                    asset_dict[base_token]['LRNA'] * sub_pool_instance.liquidity[tkn]
                    / asset_dict[base_token]['liquidity']
                    if 'LRNA' in asset_dict[base_token] else
                    asset_dict[base_token]['LRNA_price'] * sub_pool_instance.liquidity[tkn]
                )
            } for tkn in sub_pool_instance.asset_list})
            sub_pool_instances[name] = sub_pool_instance

    test_state = oamm.OmnipoolState(
        tokens=asset_dict,
        tvl_cap=tvl_cap_usd or float('inf'),
        asset_fee=draw(st.floats(min_value=0, max_value=0.1)) if asset_fee is None else asset_fee,
        lrna_fee=draw(st.floats(min_value=0, max_value=0.1)) if lrna_fee is None else lrna_fee,
    )

    for name, pool in sub_pool_instances.items():
        oamm.execute_create_sub_pool(
            state=test_state,
            tkns_migrate=pool.asset_list,
            sub_pool_id=name,
            amplification=pool.amplification,
            trade_fee=pool.trade_fee
        )

    test_state.lrna_imbalance = -draw(asset_quantity_strategy)
    test_state.update()
    return test_state


@given(omnipool_config(asset_fee=0, lrna_fee=0, token_count=3), asset_quantity_strategy)
def test_swap_lrna_delta_Qi_respects_invariant(d: oamm.OmnipoolState, delta_ri: float):
    i = d.asset_list[-1]
    assume(i in d.asset_list)
    assume(d.liquidity[i] > delta_ri > -d.liquidity[i])
    d2 = copy.deepcopy(d)
    delta_Qi = oamm.swap_lrna_delta_Qi(d, delta_ri, i)
    d2.liquidity[i] += delta_ri
    d2.lrna[i] += delta_Qi

    # Test basics
    for j in d2.asset_list:
        assert d2.liquidity[j] > 0
        assert d2.lrna[j] > 0
    assert not (delta_ri > 0 and delta_Qi > 0)
    assert not (delta_ri < 0 and delta_Qi < 0)

    # Test that the pool invariant is respected
    assert oamm.asset_invariant(d2, i) == pytest.approx(oamm.asset_invariant(d, i))


@given(omnipool_config(asset_fee=0, lrna_fee=0, token_count=3), asset_quantity_strategy)
def test_swap_lrna_delta_Ri_respects_invariant(d: oamm.OmnipoolState, delta_qi: float):
    i = d.asset_list[-1]
    assume(i in d.asset_list)
    assume(d.lrna[i] > delta_qi > -d.lrna[i])
    d2 = copy.deepcopy(d)
    delta_Ri = oamm.swap_lrna_delta_Ri(d, delta_qi, i)
    d2.lrna[i] += delta_qi
    d2.liquidity[i] += delta_Ri

    # Test basics
    for j in d.asset_list:
        assert d2.liquidity[j] > 0
        assert d2.lrna[j] > 0
    assert not (delta_Ri > 0 and delta_qi > 0)
    assert not (delta_Ri < 0 and delta_qi < 0)

    # Test that the pool invariant is respected
    assert oamm.asset_invariant(d2, i) == pytest.approx(oamm.asset_invariant(d, i))


@given(omnipool_config(asset_fee=0, lrna_fee=0))
def test_weights(initial_state: oamm.OmnipoolState):
    old_state = initial_state
    for i in old_state.asset_list:
        assert oamm.weight_i(old_state, i) >= 0
    assert sum([oamm.weight_i(old_state, i) for i in old_state.asset_list]) == pytest.approx(1.0)


@given(omnipool_config())
def test_prices(market_state: oamm.OmnipoolState):
    for i in market_state.asset_list:
        assert oamm.lrna_price(market_state, i) > 0


@given(omnipool_config(token_count=3, lrna_fee=0, asset_fee=0))
def test_add_liquidity(initial_state: oamm.OmnipoolState):
    old_state = initial_state
    old_agent = Agent(
        holdings={i: 1000 for i in old_state.asset_list}
    )
    i = old_state.asset_list[-1]
    delta_R = 1000

    new_state, new_agents = oamm.add_liquidity(old_state, old_agent, delta_R, i)
    for j in initial_state.asset_list:
        assert oamm.lrna_price(old_state, j) == pytest.approx(oamm.lrna_price(new_state, j))
    if old_state.liquidity[i] / old_state.shares[i] != pytest.approx(new_state.liquidity[i] / new_state.shares[i]):
        raise AssertionError(f'Price change in {i}'
                             f'({old_state.liquidity[i] / old_state.shares[i]}) -->'
                             f'({pytest.approx(new_state.liquidity[i] / new_state.shares[i])})'
                             )

    if old_state.lrna_imbalance / old_state.lrna_total != \
            pytest.approx(new_state.lrna_imbalance / new_state.lrna_total):
        raise AssertionError(f'LRNA imbalance did not remain constant.')

    # check enforcement of weight caps
    # first assign some weight caps
    for i in initial_state.asset_list:
        initial_state.weight_cap[i] = min(initial_state.lrna[i] / initial_state.lrna_total * 1.1, 1)

    # calculate what should be the maximum allowable liquidity provision
    max_amount = ((old_state.weight_cap[i] / (1 - old_state.weight_cap[i])
                   * old_state.lrna_total - old_state.lrna[i] / (1 - old_state.weight_cap[i]))
                  / oamm.lrna_price(old_state, i))

    if max_amount < 0:
        raise AssertionError('This calculation makes no sense.')  # but actually, it works :)

    # make sure agent has enough funds
    old_agent.holdings[i] = max_amount * 2
    # eliminate general tvl cap, so we can test just the weight cap
    old_state.tvl_cap = float('inf')

    # try one just above and just below the maximum allowable amount
    illegal_state, illegal_agents = oamm.add_liquidity(old_state, old_agent, max_amount * 1.0000001, i)
    if not illegal_state.fail:
        raise AssertionError(f'illegal transaction passed against weight limit in {i}')
    legal_state, legal_agents = oamm.add_liquidity(old_state, old_agent, max_amount * 0.9999999, i)
    if legal_state.fail:
        raise AssertionError(f'legal transaction failed against weight limit in {i} ({new_state.fail})')


@given(omnipool_config(token_count=3))
def test_remove_liquidity(initial_state: oamm.OmnipoolState):
    i = initial_state.asset_list[2]
    initial_agent = Agent(
        holdings={token: 1000 for token in initial_state.asset_list + ['LRNA']},
    )
    # add LP shares to the pool
    old_state, old_agent = oamm.add_liquidity(initial_state, initial_agent, 1000, i)
    p_init = oamm.lrna_price(old_state, i)

    delta_S = -old_agent.holdings[('omnipool', i)]

    new_state, new_agent = oamm.remove_liquidity(old_state, old_agent, delta_S, i)
    for j in new_state.asset_list:
        if oamm.price(old_state, j) != pytest.approx(oamm.price(new_state, j)):
            raise AssertionError(f'Price change in asset {j}')
    if old_state.liquidity[i] / old_state.shares[i] != pytest.approx(new_state.liquidity[i] / new_state.shares[i]):
        raise AssertionError('')
    delta_r = new_agent.holdings[i] - old_agent.holdings[i]
    delta_q = new_agent.holdings['LRNA'] - old_agent.holdings['LRNA']
    if delta_q <= 0 and delta_q != pytest.approx(0):
        raise AssertionError('Delta Q < 0')
    if delta_r <= 0 and delta_r != pytest.approx(0):
        raise AssertionError('Delta R < 0')

    piq = oamm.lrna_price(old_state, i)
    val_withdrawn = piq * delta_r + delta_q
    if (-2 * piq / (piq + p_init) * delta_S / old_state.shares[i] * piq
            * old_state.liquidity[i] != pytest.approx(val_withdrawn)
            and not new_state.fail):
        raise AssertionError('something is wrong')

    if old_state.lrna_imbalance / old_state.lrna_total != \
            pytest.approx(new_state.lrna_imbalance / new_state.lrna_total):
        raise AssertionError(f'LRNA imbalance did not remain constant.')


@given(omnipool_config(token_count=3))
def test_swap_lrna(initial_state: oamm.OmnipoolState):
    old_state = initial_state
    old_agent = Agent(
        holdings={token: 1000 for token in initial_state.asset_list + ['LRNA']}
    )
    delta_ra = 1000
    delta_qa = -1000
    i = old_state.asset_list[2]

    # Test with trader buying asset i
    feeless_state = initial_state.copy()
    feeless_state.lrna_fee = 0
    feeless_state.asset_fee = 0
    for asset in feeless_state.asset_list:
        feeless_state.last_lrna_fee[asset] = 0
        feeless_state.last_fee[asset] = 0
    feeless_swap_state, feeless_swap_agent = oamm.swap_lrna(feeless_state, old_agent, delta_ra, 0, i)
    if oamm.asset_invariant(feeless_swap_state, i) != pytest.approx(oamm.asset_invariant(old_state, i)):
        raise

    # Test with trader selling LRNA
    new_state, new_agent = oamm.swap_lrna(old_state, old_agent, 0, delta_qa, i)
    feeless_swap_state, feeless_swap_agent = oamm.swap_lrna(feeless_state, old_agent, 0, delta_qa, i)
    if oamm.asset_invariant(feeless_swap_state, i) != pytest.approx(oamm.asset_invariant(old_state, i)):
        raise
    for j in old_state.asset_list:
        if min(new_state.liquidity[j] - feeless_swap_state.liquidity[j], 0) != pytest.approx(0):
            raise
    if min(oamm.asset_invariant(new_state, i) / oamm.asset_invariant(old_state, i), 1) != pytest.approx(1):
        raise

    delta_qi = new_state.lrna[i] - old_state.lrna[i]
    qi_arb = old_state.lrna[i] + delta_qi * old_state.lrna[i] / old_state.lrna_total
    ri_arb = old_state.liquidity[i] * old_state.lrna_total / new_state.lrna_total

    if ((old_state.lrna[i] + old_state.lrna_imbalance * (old_state.lrna[i] / old_state.lrna_total)) * ri_arb
    ) != pytest.approx(
        (qi_arb + new_state.lrna_imbalance * (qi_arb / new_state.lrna_total)) * old_state.liquidity[i]
    ):
        raise AssertionError(f'LRNA imbalance is wrong.')

    if (new_state.liquidity[i] + new_agent.holdings[i] != pytest.approx(old_state.liquidity[i] + old_agent.holdings[i])
            or new_state.lrna[i] + new_agent.holdings['LRNA']
            != pytest.approx(old_state.lrna[i] + old_agent.holdings['LRNA'])):
        raise AssertionError('System-wide asset total is wrong.')

    # try swapping into LRNA and back to see if that's equivalent
    reverse_state, reverse_agent = oamm.swap_lrna(
        old_state=feeless_swap_state,
        old_agent=feeless_swap_agent,
        delta_qa=-delta_qa,
        tkn=i
    )

    # We do not currently expect imbalance to be symmetric
    # if reverse_state.lrna_imbalance != pytest.approx(old_state.lrna_imbalance):
    #     raise AssertionError('LRNA imbalance is wrong.')

    if reverse_agent.holdings[i] != pytest.approx(old_agent.holdings[i]):
        print(reverse_agent.holdings[i])
        print(old_agent.holdings[i])
        raise AssertionError('Agent holdings are wrong.')


@given(omnipool_reasonable_config(token_count=3, lrna_fee=0.0005, asset_fee=0.0025, imbalance=-1000))
def test_lrna_buy_nonzero_fee_nonzero_imbalance(initial_state: oamm.OmnipoolState):
    old_state = initial_state
    old_agent = Agent(
        holdings={token: 1000000 for token in initial_state.asset_list + ['LRNA']}
    )
    delta_qa = 10
    i = old_state.asset_list[2]

    # Test with trader selling asset i
    new_state, new_agent = oamm.swap_lrna(old_state, old_agent, 0, delta_qa, i, modify_imbalance=False)

    expected_delta_qi = -delta_qa / (1 - 0.0005)
    expected_fee = -(delta_qa + expected_delta_qi)

    if old_state.lrna_total - new_state.lrna_total != pytest.approx(
            new_agent.holdings['LRNA'] - old_agent.holdings['LRNA'] + expected_fee):
        raise AssertionError('LRNA total is wrong.')


@given(omnipool_reasonable_config(token_count=3, lrna_fee=0.0005, asset_fee=0.0025, imbalance=0))
def test_lrna_buy_nonzero_fee_zero_imbalance(initial_state: oamm.OmnipoolState):
    old_state = initial_state
    old_agent = Agent(
        holdings={token: 1000000 for token in initial_state.asset_list + ['LRNA']}
    )
    delta_qa = 10
    i = old_state.asset_list[2]

    # Test with trader selling asset i
    new_state, new_agent = oamm.swap_lrna(old_state, old_agent, 0, delta_qa, i, modify_imbalance=False)

    expected_delta_qi = -delta_qa / (1 - 0.0005)
    expected_fee = -(delta_qa + expected_delta_qi)

    if expected_fee != pytest.approx(new_state.lrna['HDX'] - old_state.lrna['HDX']):
        raise AssertionError('Fee to HDX pool is wrong.')

    if old_state.lrna[i] - new_state.lrna[i] != pytest.approx(
            new_agent.holdings['LRNA'] - old_agent.holdings['LRNA'] + expected_fee):
        raise AssertionError('Delta Qi is wrong.')

    if old_state.lrna_total - new_state.lrna_total != pytest.approx(
            new_agent.holdings['LRNA'] - old_agent.holdings['LRNA']):
        raise AssertionError('Some LRNA is being incorrectly burned or minted.')


@given(omnipool_config(token_count=3), st.integers(min_value=1, max_value=2))
def test_swap_assets(initial_state: oamm.OmnipoolState, i):
    i_buy = initial_state.asset_list[i]
    old_state = initial_state

    old_agent = Agent(
        holdings={token: 10000 for token in initial_state.asset_list + ['LRNA']}
    )
    sellable_tokens = len(old_state.asset_list) - 1
    i_sell = old_state.asset_list[i % sellable_tokens + 1]
    delta_R = min(1000, old_state.liquidity[i_sell] / 2, old_state.liquidity[i_buy] / 2)

    # Test with trader selling asset i, no LRNA fee... price should match feeless
    new_state, new_agent = \
        oamm.swap(old_state, old_agent, i_buy, i_sell, sell_quantity=delta_R)

    # create copies of the old state with fees removed
    asset_fee_only_state = old_state.copy()
    asset_fee_only_state.lrna_fee = 0
    feeless_state = asset_fee_only_state.copy()
    feeless_state.asset_fee = 0
    for asset in feeless_state.asset_list:
        feeless_state.last_lrna_fee[asset] = 0
        feeless_state.last_fee[asset] = 0

    asset_fee_only_state, asset_fee_only_agent = \
        oamm.swap(asset_fee_only_state, old_agent, i_buy, i_sell, sell_quantity=delta_R)
    feeless_state, feeless_agent = \
        oamm.swap(feeless_state, old_agent, i_buy, i_sell, sell_quantity=delta_R)

    for j in old_state.asset_list:
        # assets in pools only go up compared to asset_fee_only_state
        if min(asset_fee_only_state.liquidity[j] - feeless_state.liquidity[j], 0) != pytest.approx(0):
            raise AssertionError("asset in pool {j} is lesser when compared with no-fee case")
        # asset in pool goes up from asset_fee_only_state -> new_state (i.e. introduction of LRNA fee)
        if min(new_state.liquidity[j] - asset_fee_only_state.liquidity[j], 0) != pytest.approx(0):
            raise AssertionError("asset in pool {j} is lesser when LRNA fee is added vs only asset fee")
        # invariant does not decrease
        if min(oamm.asset_invariant(new_state, j) / oamm.asset_invariant(old_state, j), 1) != pytest.approx(1):
            raise AssertionError("invariant ratio less than zero")
        # total quantity of R_i remains unchanged
        if (old_state.liquidity[j] + old_agent.holdings[j]
                != pytest.approx(new_state.liquidity[j] + new_agent.holdings[j])):
            raise AssertionError("total quantity of R[{j}] changed")

    # test that no LRNA is lost
    delta_Qi = new_state.lrna[i_sell] - old_state.lrna[i_sell]
    delta_Qj = new_state.lrna[i_buy] - old_state.lrna[i_buy]
    delta_Qh = new_state.lrna['HDX'] - old_state.lrna['HDX']
    delta_L = new_state.lrna_imbalance - old_state.lrna_imbalance
    if delta_L + delta_Qj + delta_Qi + delta_Qh != pytest.approx(0, abs=1e10):
        raise AssertionError('Some LRNA was lost along the way.')

    delta_out_new = feeless_agent.holdings[i_buy] - old_agent.holdings[i_buy]

    # Test with trader buying asset i, no LRNA fee... price should match feeless
    buy_state = old_state.copy()
    buy_state.lrna_fee = 0
    buy_state.asset_fee = 0
    for asset in buy_state.asset_list:
        buy_state.last_lrna_fee[asset] = 0
        buy_state.last_fee[asset] = 0
    buy_state, buy_agent = oamm.swap(
        buy_state, old_agent, i_buy, i_sell, buy_quantity=delta_out_new
    )

    for j in old_state.asset_list:
        if not buy_state.liquidity[j] == pytest.approx(feeless_state.liquidity[j]):
            raise AssertionError(f'Liquidity mismatch in {j}')
        if not buy_state.lrna[j] == pytest.approx(feeless_state.lrna[j]):
            raise AssertionError(f'LRNA mismatch in {j}')
        if not (
                old_state.liquidity[j] + old_agent.holdings[j] ==
                pytest.approx(buy_state.liquidity[j] + buy_agent.holdings[j])
        ):
            raise AssertionError('Change in the total quantity of {j}.')
        # assert buy_agent.holdings[j] == pytest.approx(feeless_agent.holdings[j])
        # assert buy_agent.holdings['LRNA'] == pytest.approx(feeless_agent.holdings['LRNA'])


@given(omnipool_config(token_count=3, sub_pools={'stableswap': {}}))
def test_buy_from_stable_swap(initial_state: oamm.OmnipoolState):
    stable_pool: oamm.StableSwapPoolState = initial_state.sub_pools['stableswap']
    # deposit stable pool shares into omnipool
    stable_shares = stable_pool.unique_id

    # agent holds some of everything
    agent = Agent(holdings={tkn: 10000000000 for tkn in initial_state.asset_list + stable_pool.asset_list})
    # attempt buying an asset from the stableswap pool
    tkn_buy = stable_pool.asset_list[0]
    tkn_sell = initial_state.asset_list[2]
    buy_quantity = 10
    new_state, new_agent = oamm.swap(
        old_state=initial_state,
        old_agent=agent,
        tkn_buy=tkn_buy,
        tkn_sell=tkn_sell,
        buy_quantity=buy_quantity
    )
    new_stable_pool: oamm.StableSwapPoolState = new_state.sub_pools['stableswap']
    if new_state.fail:
        # transaction failed, doesn't mean there is anything wrong with the mechanism
        return
    if not (stable_swap_equation(
            new_stable_pool.calculate_d(),
            new_stable_pool.amplification,
            new_stable_pool.n_coins,
            new_stable_pool.liquidity.values()
    )):
        raise AssertionError("Stableswap equation didn't hold.")
    if not (
            stable_pool.calculate_d() * new_stable_pool.shares <=
            new_stable_pool.calculate_d() * stable_pool.shares
    ):
        raise AssertionError("Shares/invariant ratio changed in the wrong direction.")
    if (
            (new_stable_pool.shares - stable_pool.shares) * stable_pool.calculate_d() * (1 - stable_pool.trade_fee) !=
            pytest.approx(stable_pool.shares * (new_stable_pool.calculate_d() - stable_pool.calculate_d()))
    ):
        raise AssertionError("Delta_shares * D * (1 - fee) did not yield expected result.")
    if (
            new_state.liquidity[stable_shares] + stable_pool.shares !=
            pytest.approx(new_stable_pool.shares + initial_state.liquidity[stable_shares])
    ):
        raise AssertionError("Shares before and after trade don't add up.")
    if new_state.lrna_imbalance > 0:
        raise AssertionError('LRNA imbalance should be negative.')
    execution_price = (
            (agent.holdings[tkn_sell] - new_agent.holdings[tkn_sell]) /
            (new_agent.holdings[tkn_buy] - agent.holdings[tkn_buy])
    )
    _, lesser_trade_agent = oamm.swap(
        old_state=initial_state,
        old_agent=agent,
        tkn_buy=tkn_buy,
        tkn_sell=tkn_sell,
        buy_quantity=buy_quantity - 1
    )
    lesser_execution_price = (
            (agent.holdings[tkn_sell] - lesser_trade_agent.holdings[tkn_sell]) /
            (lesser_trade_agent.holdings[tkn_buy] - agent.holdings[tkn_buy])
    )
    if not lesser_execution_price < execution_price:
        raise AssertionError(f"Execution price did not decrease with smaller trade")
    if new_agent.holdings[tkn_buy] - agent.holdings[tkn_buy] != buy_quantity:
        raise AssertionError('Agent did not get exactly the amount they specified.')


@given(omnipool_config(token_count=3, sub_pools={'stableswap': {}}))
def test_sell_stableswap_for_omnipool(initial_state: oamm.OmnipoolState):
    stable_pool: oamm.StableSwapPoolState = initial_state.sub_pools['stableswap']
    stable_shares = stable_pool.unique_id
    # agent holds some of everything
    agent = Agent(holdings={tkn: 10000000000 for tkn in initial_state.asset_list + stable_pool.asset_list})
    # attempt buying an asset from the stableswap pool
    tkn_buy = initial_state.asset_list[2]
    tkn_sell = stable_pool.asset_list[0]
    sell_quantity = 10
    new_state, new_agent = oamm.swap(
        old_state=initial_state,
        old_agent=agent,
        tkn_buy=tkn_buy,
        tkn_sell=tkn_sell,
        sell_quantity=sell_quantity
    )
    new_stable_pool: oamm.StableSwapPoolState = new_state.sub_pools['stableswap']
    if new_state.fail:
        # transaction failed, doesn't mean there is anything wrong with the mechanism
        return
    if not (stable_swap_equation(
            new_stable_pool.calculate_d(),
            new_stable_pool.amplification,
            new_stable_pool.n_coins,
            new_stable_pool.liquidity.values()
    )):
        raise AssertionError("Stableswap equation didn't hold.")
    if not (
            stable_pool.calculate_d() * new_stable_pool.shares ==
            pytest.approx(new_stable_pool.calculate_d() * stable_pool.shares)
    ):
        raise AssertionError("Shares/invariant ratio incorrect.")
    if (
            (new_stable_pool.shares - stable_pool.shares) * stable_pool.calculate_d() !=
            pytest.approx(stable_pool.shares * (new_stable_pool.calculate_d() - stable_pool.calculate_d()))
    ):
        raise AssertionError("Delta_shares * D * (1 - fee) did not yield expected result.")
    if (
            new_state.liquidity[stable_shares] + stable_pool.shares !=
            pytest.approx(new_stable_pool.shares + initial_state.liquidity[stable_shares])
    ):
        raise AssertionError("Shares before and after trade don't add up.")
    execution_price = (
            (agent.holdings[tkn_sell] - new_agent.holdings[tkn_sell]) /
            (new_agent.holdings[tkn_buy] - agent.holdings[tkn_buy])
    )
    _, lesser_trade_agent = oamm.swap(
        old_state=initial_state,
        old_agent=agent,
        tkn_buy=tkn_buy,
        tkn_sell=tkn_sell,
        sell_quantity=sell_quantity / 2
    )
    lesser_execution_price = (
            (agent.holdings[tkn_sell] - lesser_trade_agent.holdings[tkn_sell]) /
            (lesser_trade_agent.holdings[tkn_buy] - agent.holdings[tkn_buy])
    )
    if not min(execution_price - lesser_execution_price, 0) == pytest.approx(0):
        raise AssertionError(f"Execution price did not decrease with smaller trade")
    if agent.holdings[tkn_sell] - new_agent.holdings[tkn_sell] != sell_quantity:
        raise AssertionError('Agent did not sell exactly the amount they specified.')


@given(omnipool_config(token_count=3, sub_pools={'stableswap': {}}))
def test_buy_omnipool_with_stable_swap(initial_state: oamm.OmnipoolState):
    stable_pool: oamm.StableSwapPoolState = initial_state.sub_pools['stableswap']
    stable_shares = stable_pool.unique_id

    # agent holds some of everything
    agent = Agent(holdings={tkn: 1000000000000000 for tkn in initial_state.asset_list + stable_pool.asset_list})
    # attempt buying an asset from the stableswap pool
    tkn_buy = initial_state.asset_list[2]
    tkn_sell = stable_pool.asset_list[0]
    buy_quantity = 10
    new_state, new_agent = oamm.swap(
        old_state=initial_state,
        old_agent=agent,
        tkn_buy=tkn_buy,
        tkn_sell=tkn_sell,
        buy_quantity=buy_quantity
    )
    new_stable_pool: oamm.StableSwapPoolState = new_state.sub_pools['stableswap']
    if new_state.fail:
        # transaction failed, doesn't mean there is anything wrong with the mechanism
        return
    if not (
            stable_pool.calculate_d() * new_stable_pool.shares ==
            pytest.approx(new_stable_pool.calculate_d() * stable_pool.shares)
    ):
        raise AssertionError("Shares/invariant ratio incorrect.")
    if (
            new_stable_pool.shares * stable_pool.calculate_d() >
            stable_pool.shares * new_stable_pool.calculate_d()
    ):
        raise AssertionError("New_shares * D changed in the wrong direction.")
    if (
            new_state.liquidity[stable_shares] + stable_pool.shares !=
            pytest.approx(new_stable_pool.shares + initial_state.liquidity[stable_shares])
    ):
        raise AssertionError("Shares before and after trade don't add up.")
    execution_price = (
            (agent.holdings[tkn_sell] - new_agent.holdings[tkn_sell]) /
            (new_agent.holdings[tkn_buy] - agent.holdings[tkn_buy])
    )
    _, lesser_trade_agent = oamm.swap(
        old_state=initial_state,
        old_agent=agent,
        tkn_buy=tkn_buy,
        tkn_sell=tkn_sell,
        buy_quantity=buy_quantity - 1
    )
    lesser_execution_price = (
            (agent.holdings[tkn_sell] - lesser_trade_agent.holdings[tkn_sell]) /
            (lesser_trade_agent.holdings[tkn_buy] - agent.holdings[tkn_buy])
    )
    if not lesser_execution_price < execution_price:
        raise AssertionError(f"Execution price did not decrease with smaller trade")
    if new_agent.holdings[tkn_buy] - agent.holdings[tkn_buy] != buy_quantity:
        raise AssertionError('Agent did not get exactly the amount they specified.')


@given(omnipool_config(token_count=3, sub_pools={'stableswap': {}}))
def test_sell_omnipool_for_stable_swap(initial_state: oamm.OmnipoolState):
    stable_pool: oamm.StableSwapPoolState = initial_state.sub_pools['stableswap']
    stable_shares = stable_pool.unique_id

    # agent holds some of everything
    agent = Agent(holdings={tkn: 1000000000000000 for tkn in initial_state.asset_list + stable_pool.asset_list})
    # attempt buying an asset from the stableswap pool
    tkn_buy = stable_pool.asset_list[0]
    tkn_sell = initial_state.asset_list[2]
    sell_quantity = 10
    new_state, new_agent = oamm.swap(
        old_state=initial_state,
        old_agent=agent,
        tkn_buy=tkn_buy,
        tkn_sell=tkn_sell,
        sell_quantity=sell_quantity
    )
    new_stable_pool: oamm.StableSwapPoolState = new_state.sub_pools['stableswap']
    if new_state.fail:
        # transaction failed, doesn't mean there is anything wrong with the mechanism
        return
    if (
            stable_pool.calculate_d() * new_stable_pool.shares >
            new_stable_pool.calculate_d() * stable_pool.shares
    ):
        raise AssertionError("Shares/invariant ratio incorrect.")
    if (
            (new_stable_pool.shares - stable_pool.shares) * stable_pool.calculate_d()
            * (1 - stable_pool.trade_fee) !=
            pytest.approx(stable_pool.shares * (new_stable_pool.calculate_d() - stable_pool.calculate_d()))
    ):
        raise AssertionError("Delta_shares * D * (1 - fee) did not yield expected result.")
    if (
            new_state.liquidity[stable_shares] + stable_pool.shares !=
            pytest.approx(new_stable_pool.shares + initial_state.liquidity[stable_shares])
    ):
        raise AssertionError("Shares before and after trade don't add up.")
    execution_price = (
            (agent.holdings[tkn_sell] - new_agent.holdings[tkn_sell]) /
            (new_agent.holdings[tkn_buy] - agent.holdings[tkn_buy])
    )
    _, lesser_trade_agent = oamm.swap(
        old_state=initial_state,
        old_agent=agent,
        tkn_buy=tkn_buy,
        tkn_sell=tkn_sell,
        sell_quantity=sell_quantity - 1
    )
    lesser_execution_price = (
            (agent.holdings[tkn_sell] - lesser_trade_agent.holdings[tkn_sell]) /
            (lesser_trade_agent.holdings[tkn_buy] - agent.holdings[tkn_buy])
    )
    if not lesser_execution_price < execution_price:
        raise AssertionError(f"Execution price did not decrease with smaller trade")
    if agent.holdings[tkn_sell] - new_agent.holdings[tkn_sell] != sell_quantity:
        raise AssertionError('Agent did not get exactly the amount they specified.')


@given(omnipool_config(token_count=3, sub_pools={'stableswap': {}}))
def test_buy_stableswap_with_LRNA(initial_state: oamm.OmnipoolState):
    stable_pool: oamm.StableSwapPoolState = initial_state.sub_pools['stableswap']
    # stable_shares = stable_pool.unique_id
    agent = Agent(holdings={tkn: 1000000000000000 for tkn in initial_state.asset_list + ['LRNA']})
    # attempt buying an asset from the stableswap pool
    tkn_buy = stable_pool.asset_list[0]
    agent.holdings.update({tkn_buy: 0})
    tkn_sell = 'LRNA'
    buy_quantity = 10
    new_state, new_agent = oamm.swap(
        old_state=initial_state,
        old_agent=agent,
        tkn_buy=tkn_buy,
        tkn_sell=tkn_sell,
        buy_quantity=buy_quantity
    )
    new_stable_pool: oamm.StableSwapPoolState = new_state.sub_pools['stableswap']
    if new_state.fail:
        # transaction failed, doesn't mean there is anything wrong with the mechanism
        return
    if (
            round(stable_pool.calculate_d() * new_stable_pool.shares, 12) >
            round(new_stable_pool.calculate_d() * stable_pool.shares, 12)
    ):
        raise AssertionError("Shares/invariant ratio incorrect.")
    if (
            (new_stable_pool.shares - stable_pool.shares) * stable_pool.calculate_d()
            * (1 - stable_pool.trade_fee) !=
            pytest.approx(stable_pool.shares * (new_stable_pool.calculate_d() - stable_pool.calculate_d()))
    ):
        raise AssertionError("Delta_shares * D * (1 - fee) did not yield expected result.")
    if (new_state.liquidity[stable_pool.unique_id] + stable_pool.shares
            != new_stable_pool.shares + initial_state.liquidity[stable_pool.unique_id]):
        raise AssertionError("Shares before and after trade don't add up.")

    delta_qi = new_state.lrna[stable_pool.unique_id] - initial_state.lrna[stable_pool.unique_id]
    qi_arb = (
            initial_state.lrna[stable_pool.unique_id] + delta_qi
            * initial_state.lrna[stable_pool.unique_id] / initial_state.lrna_total
    )
    ri_arb = initial_state.liquidity[stable_pool.unique_id] * initial_state.lrna_total / new_state.lrna_total

    if (
            (initial_state.lrna[stable_pool.unique_id] + initial_state.lrna_imbalance
             * (initial_state.lrna[stable_pool.unique_id] / initial_state.lrna_total)) * ri_arb
    ) != pytest.approx(
        (qi_arb + new_state.lrna_imbalance * (qi_arb / new_state.lrna_total))
        * initial_state.liquidity[stable_pool.unique_id]
    ):
        raise AssertionError("LRNA imbalance incorrect.")
    execution_price = (
            (agent.holdings[tkn_sell] - new_agent.holdings[tkn_sell]) /
            (new_agent.holdings[tkn_buy] - agent.holdings[tkn_buy])
    )
    _, lesser_trade_agent = oamm.swap(
        old_state=initial_state,
        old_agent=agent,
        tkn_buy=tkn_buy,
        tkn_sell=tkn_sell,
        buy_quantity=buy_quantity - 1
    )
    lesser_execution_price = (
            (agent.holdings[tkn_sell] - lesser_trade_agent.holdings[tkn_sell]) /
            (lesser_trade_agent.holdings[tkn_buy] - agent.holdings[tkn_buy])
    )
    if not lesser_execution_price < execution_price:
        raise AssertionError(f"Execution price did not decrease with smaller trade")
    if new_agent.holdings[tkn_buy] - agent.holdings[tkn_buy] != buy_quantity:
        raise AssertionError('Agent did not get exactly the amount they specified.')


@given(omnipool_config(token_count=3, sub_pools={'stableswap': {}}))
def test_sell_LRNA_for_stableswap(initial_state: oamm.OmnipoolState):
    stable_pool: oamm.StableSwapPoolState = initial_state.sub_pools['stableswap']
    agent = Agent(holdings={tkn: 1000000000000000 for tkn in initial_state.asset_list + ['LRNA']})
    # attempt buying an asset from the stableswap pool
    tkn_buy = stable_pool.asset_list[0]
    tkn_sell = 'LRNA'
    sell_quantity = 10
    new_state, new_agent = oamm.swap(
        old_state=initial_state,
        old_agent=agent,
        tkn_buy=tkn_buy,
        tkn_sell=tkn_sell,
        sell_quantity=sell_quantity
    )
    new_stable_pool: oamm.StableSwapPoolState = new_state.sub_pools['stableswap']
    if new_state.fail:
        # transaction failed, doesn't mean there is anything wrong with the mechanism
        return
    if not (
            stable_pool.calculate_d() * new_stable_pool.shares ==
            pytest.approx(new_stable_pool.calculate_d() * stable_pool.shares)
    ):
        raise AssertionError("Shares/invariant ratio incorrect.")
    if (
            new_stable_pool.shares * stable_pool.calculate_d() !=
            pytest.approx(stable_pool.shares * new_stable_pool.calculate_d())
    ):
        raise AssertionError("New_shares * D did not yield expected result.")
    if (
            (new_stable_pool.shares - stable_pool.shares) * stable_pool.calculate_d()
            * (1 - stable_pool.trade_fee) !=
            pytest.approx(stable_pool.shares * (new_stable_pool.calculate_d() - stable_pool.calculate_d()))
    ):
        raise AssertionError("Delta_shares * D * (1 - fee) did not yield expected result.")
    if (
            new_state.liquidity[stable_pool.unique_id] + stable_pool.shares
            != pytest.approx(new_stable_pool.shares + initial_state.liquidity[stable_pool.unique_id])
    ):
        raise AssertionError("Shares in stable pool and omnipool do not add up.")
    if (
            new_state.liquidity[stable_pool.unique_id] *
            (initial_state.lrna_total + initial_state.lrna_imbalance *
             initial_state.lrna[stable_pool.unique_id] / initial_state.lrna_total)
    ) != pytest.approx(
        new_state.liquidity[stable_pool.unique_id] *
        (initial_state.lrna_total + initial_state.lrna_imbalance *
         initial_state.lrna[stable_pool.unique_id] / initial_state.lrna_total)
    ):
        raise AssertionError("LRNA imbalance incorrect.")


@given(omnipool_config(
    token_count=3,
    sub_pools={'stableswap1': {'trade_fee': 0}, 'stableswap2': {'trade_fee': 0}},
    lrna_fee=0,
    asset_fee=0
))
def test_buy_stableswap_for_stableswap(initial_state: oamm.OmnipoolState):
    pool_buy: oamm.StableSwapPoolState = initial_state.sub_pools['stableswap1']
    pool_sell: oamm.StableSwapPoolState = initial_state.sub_pools['stableswap2']
    # attempt buying an asset from the stableswap pool
    tkn_buy = pool_buy.asset_list[0]
    tkn_sell = pool_sell.asset_list[1]
    initial_agent = Agent(holdings={tkn_sell: 1000000, tkn_buy: 1000000})
    buy_quantity = 1
    new_state, new_agent = oamm.swap(
        old_state=initial_state,
        old_agent=initial_agent,
        tkn_buy=tkn_buy,
        tkn_sell=tkn_sell,
        buy_quantity=buy_quantity
    )
    if new_state.fail:
        # transaction failed, doesn't mean there is anything wrong with the mechanism
        return

    new_pool_buy: StableSwapPoolState = new_state.sub_pools['stableswap1']
    new_pool_sell: StableSwapPoolState = new_state.sub_pools['stableswap2']
    if not new_agent.holdings[tkn_buy] - initial_agent.holdings[tkn_buy] == buy_quantity:
        raise AssertionError('Agent did not get what it paid for, but transaction passed!')
    if (
            round(new_state.lrna[new_pool_buy.unique_id] * new_state.liquidity[new_pool_buy.unique_id], 12)
            < round(initial_state.lrna[pool_buy.unique_id] * initial_state.liquidity[pool_buy.unique_id], 12)
    ):
        raise AssertionError('Pool_buy rice moved in the wrong direction.')
    if (
            round(new_state.lrna[new_pool_sell.unique_id] * new_state.liquidity[new_pool_sell.unique_id], 12)
            < round(initial_state.lrna[pool_sell.unique_id] * initial_state.liquidity[pool_sell.unique_id], 12)
    ):
        raise AssertionError('Pool_sell price moved in the wrong direction.')

    if round(new_pool_buy.shares * pool_buy.d, 12) > round(new_pool_buy.d * pool_buy.shares, 12):
        raise AssertionError('Shares * invariant inconsistent in pool_buy.')
    if round(new_pool_sell.shares * pool_sell.d, 12) > round(new_pool_sell.d * pool_sell.shares, 12):
        raise AssertionError('Shares * invariant inconsistent in pool_sell.')

    if (
            new_state.liquidity[pool_buy.unique_id] + pool_buy.shares
            != pytest.approx(initial_state.liquidity[pool_buy.unique_id] + new_pool_buy.shares)
    ):
        raise AssertionError("Omnipool and subpool shares before and after don't add up in pool_buy.")
    if (
            new_state.liquidity[pool_sell.unique_id] + pool_sell.shares
            != pytest.approx(initial_state.liquidity[pool_sell.unique_id] + new_pool_sell.shares)
    ):
        raise AssertionError("Omnipool and subpool shares before and after don't add up in pool_sell.")
    sell_quantity = initial_agent.holdings[tkn_sell] - new_agent.holdings[tkn_sell]
    before_trade_state, before_trade_agent = oamm.swap(
        old_state=initial_state,
        old_agent=initial_agent,
        tkn_buy=tkn_buy,
        tkn_sell=tkn_sell,
        buy_quantity=buy_quantity / 1000
    )
    # print(f'sell quantity {sell_quantity}')
    after_trade_state, after_trade_agent = oamm.swap(
        old_state=new_state,
        old_agent=new_agent,
        tkn_buy=tkn_sell,
        tkn_sell=tkn_buy,
        buy_quantity=sell_quantity / 1000  # initial_agent.holdings[tkn_buy] - before_trade_agent.holdings[tkn_buy]
    )

    if before_trade_state.fail or after_trade_state.fail:
        return

    spot_price_before = (
            (initial_agent.holdings[tkn_sell] - before_trade_agent.holdings[tkn_sell]) /
            (before_trade_agent.holdings[tkn_buy] - initial_agent.holdings[tkn_buy])
    )
    spot_price_after = (
            (after_trade_agent.holdings[tkn_sell] - new_agent.holdings[tkn_sell]) /
            (new_agent.holdings[tkn_buy] - after_trade_agent.holdings[tkn_buy])
    )
    execution_price = sell_quantity / (new_agent.holdings[tkn_buy] - initial_agent.holdings[tkn_buy])
    if not (spot_price_after > execution_price > spot_price_before):
        raise AssertionError('Execution price out of bounds.')


@given(omnipool_config(
    token_count=3,
    sub_pools={'stableswap1': {'trade_fee': 0}, 'stableswap2': {'trade_fee': 0}},
    lrna_fee=0,
    asset_fee=0
))
def test_sell_stableswap_for_stableswap(initial_state: oamm.OmnipoolState):
    pool_buy: oamm.StableSwapPoolState = initial_state.sub_pools['stableswap1']
    pool_sell: oamm.StableSwapPoolState = initial_state.sub_pools['stableswap2']
    # attempt selling an asset to the stableswap pool
    tkn_buy = pool_buy.asset_list[0]
    tkn_sell = pool_sell.asset_list[1]
    initial_agent = Agent(holdings={tkn_sell: 1000000, tkn_buy: 1000000})
    sell_quantity = 1
    new_state, new_agent = oamm.swap(
        old_state=initial_state,
        old_agent=initial_agent,
        tkn_buy=tkn_buy,
        tkn_sell=tkn_sell,
        sell_quantity=sell_quantity
    )
    if new_state.fail:
        # transaction failed, doesn't mean there is anything wrong with the mechanism
        return

    new_pool_buy: StableSwapPoolState = new_state.sub_pools['stableswap1']
    new_pool_sell: StableSwapPoolState = new_state.sub_pools['stableswap2']
    if not initial_agent.holdings[tkn_sell] - new_agent.holdings[tkn_sell] == sell_quantity:
        raise AssertionError('Agent did not get what it paid for, but transaction passed!')
    if (
            round(new_state.lrna[new_pool_buy.unique_id] * new_state.liquidity[new_pool_buy.unique_id], 12)
            < round(initial_state.lrna[pool_buy.unique_id] * initial_state.liquidity[pool_buy.unique_id], 12)
    ):
        raise AssertionError('Pool_buy rice moved in the wrong direction.')
    if (
            round(new_state.lrna[new_pool_sell.unique_id] * new_state.liquidity[new_pool_sell.unique_id], 12)
            < round(initial_state.lrna[pool_sell.unique_id] * initial_state.liquidity[pool_sell.unique_id], 12)
    ):
        raise AssertionError('Pool_sell price moved in the wrong direction.')
    if new_pool_buy.shares * pool_buy.d != pytest.approx(new_pool_buy.d * pool_buy.shares):
        raise AssertionError('Shares * invariant inconsistent in pool_buy.')
    if new_pool_sell.shares * pool_sell.d != pytest.approx(new_pool_sell.d * pool_sell.shares):
        raise AssertionError('Shares * invariant inconsistent in pool_sell.')

    if (
            new_state.liquidity[pool_buy.unique_id] + pool_buy.shares
            != pytest.approx(initial_state.liquidity[pool_buy.unique_id] + new_pool_buy.shares)
    ):
        raise AssertionError("Omnipool and subpool shares before and after don't add up in pool_buy.")
    if (
            new_state.liquidity[pool_sell.unique_id] + pool_sell.shares
            != pytest.approx(initial_state.liquidity[pool_sell.unique_id] + new_pool_sell.shares)
    ):
        raise AssertionError("Omnipool and subpool shares before and after don't add up in pool_sell.")
    buy_quantity = initial_agent.holdings[tkn_buy] - new_agent.holdings[tkn_buy]
    before_trade_state, before_trade_agent = oamm.swap(
        old_state=initial_state,
        old_agent=initial_agent,
        tkn_buy=tkn_buy,
        tkn_sell=tkn_sell,
        buy_quantity=sell_quantity / 1000
    )
    # print(f'sell quantity {sell_quantity}')
    after_trade_state, after_trade_agent = oamm.swap(
        old_state=new_state,
        old_agent=new_agent,
        tkn_buy=tkn_sell,
        tkn_sell=tkn_buy,
        buy_quantity=buy_quantity / 1000  # initial_agent.holdings[tkn_buy] - before_trade_agent.holdings[tkn_buy]
    )

    if before_trade_state.fail or after_trade_state.fail:
        return

    spot_price_before = (
            (initial_agent.holdings[tkn_sell] - before_trade_agent.holdings[tkn_sell]) /
            (before_trade_agent.holdings[tkn_buy] - initial_agent.holdings[tkn_buy])
    )
    spot_price_after = (
            (after_trade_agent.holdings[tkn_sell] - new_agent.holdings[tkn_sell]) /
            (new_agent.holdings[tkn_buy] - after_trade_agent.holdings[tkn_buy])
    )
    execution_price = sell_quantity / (new_agent.holdings[tkn_buy] - initial_agent.holdings[tkn_buy])
    if not (spot_price_after > execution_price > spot_price_before):
        raise AssertionError('Execution price out of bounds.')


@given(omnipool_config(token_count=4), st.floats(min_value=0.1, max_value=1), st.floats(min_value=0.1, max_value=1))
def test_slip_fees(initial_state: oamm.OmnipoolState, lrna_slip_rate: float, asset_slip_rate: float):
    initial_state.lrna_fee = oamm.slip_fee(lrna_slip_rate, minimum_fee=0.0001)
    initial_state.asset_fee = oamm.slip_fee(asset_slip_rate, minimum_fee=0.0001)
    initial_agent = Agent(holdings={tkn: 1000000 for tkn in initial_state.asset_list})
    tkn_buy = initial_state.asset_list[2]
    tkn_sell = initial_state.asset_list[3]
    sell_quantity = 1
    sell_state, sell_agent = oamm.swap(initial_state, initial_agent, tkn_buy, tkn_sell, sell_quantity=sell_quantity)
    split_sell_state, split_sell_agent = initial_state.copy(), initial_agent.copy()
    next_state, next_agent = {}, {}
    for i in range(2):
        next_state[i], next_agent[i] = oamm.swap(
            old_state=split_sell_state,
            old_agent=split_sell_agent,
            tkn_sell=tkn_sell,
            tkn_buy=tkn_buy,
            sell_quantity=sell_quantity / 2
        )
        split_sell_state, split_sell_agent = next_state[i], next_agent[i]
    if split_sell_agent.holdings[tkn_buy] < sell_agent.holdings[tkn_buy]:
        raise AssertionError('Agent failed to save money by splitting the sell order.')

    buy_quantity = 1
    buy_state, buy_agent = oamm.swap(initial_state, initial_agent, tkn_buy, tkn_sell, buy_quantity=buy_quantity)
    split_buy_state, split_buy_agent = initial_state.copy(), initial_agent.copy()
    next_state, next_agent = {}, {}
    for i in range(2):
        next_state[i], next_agent[i] = oamm.swap(
            old_state=split_buy_state,
            old_agent=split_buy_agent,
            tkn_sell=tkn_sell,
            tkn_buy=tkn_buy,
            buy_quantity=buy_quantity / 2
        )
        split_buy_state, split_buy_agent = next_state[i], next_agent[i]
    if split_buy_agent.holdings[tkn_sell] < buy_agent.holdings[tkn_sell]:
        raise AssertionError('Agent failed to save money by splitting the buy order.')

    if ((initial_agent.holdings[tkn_sell] + initial_agent.holdings[tkn_buy]
         + initial_state.liquidity[tkn_sell] + initial_state.liquidity[tkn_buy])
            != pytest.approx(buy_agent.holdings[tkn_sell] + buy_agent.holdings[tkn_buy]
                             + buy_state.liquidity[tkn_sell] + buy_state.liquidity[tkn_buy])):
        raise AssertionError('Asset quantity is not constant after trade (one-part)')

    if ((initial_agent.holdings[tkn_sell] + initial_agent.holdings[tkn_buy]
         + initial_state.liquidity[tkn_sell] + initial_state.liquidity[tkn_buy])
            != pytest.approx(split_buy_agent.holdings[tkn_sell] + split_buy_agent.holdings[tkn_buy]
                             + split_buy_state.liquidity[tkn_sell] + split_buy_state.liquidity[tkn_buy])):
        raise AssertionError('Asset quantity is not constant after trade (two-part)')


@given(omnipool_config(
    asset_dict={
        'USD': {'liquidity': 1000, 'LRNA': 1000},
        'HDX': {'liquidity': 1000, 'LRNA': 1000},
        'DAI': {'liquidity': 1000, 'LRNA': 1000}
    },
    sub_pools={'stableswap': {'token_count': 2}}
))
def test_migrate_asset(initial_state: oamm.OmnipoolState):
    s = 'stableswap'
    i = 'DAI'
    initial_agent = Agent(
        holdings={'DAI': 100}
    )
    new_state = oamm.migrate(initial_state, tkn_migrate='DAI', sub_pool_id='stableswap')
    if (
            pytest.approx(new_state.lrna[s] * new_state.protocol_shares[s] / new_state.shares[s])
            != initial_state.lrna[i] * initial_state.protocol_shares[i] / initial_state.shares[i]
            + initial_state.lrna[s] * initial_state.protocol_shares[s] / initial_state.shares[s]
    ):
        raise AssertionError("Protocol didn't get the right number of shares.")
    new_sub_pool: StableSwapPoolState = new_state.sub_pools[s]
    if new_state.shares[s] != new_sub_pool.shares:
        raise AssertionError("Subpool and Omnipool shares aren't equal.")

    lp_state, lp = oamm.add_liquidity(
        old_state=initial_state,
        old_agent=initial_agent,
        quantity=100, tkn_add='DAI'
    )
    temp_state = oamm.execute_migrate_asset(lp_state.copy(), 'DAI', 'stableswap')
    migrated_state, migrated_lp = oamm.execute_migrate_lp(
        state=temp_state,
        agent=lp.copy(),
        sub_pool_id='stableswap',
        tkn_migrate='DAI'
    )
    migrated_sub_pool: StableSwapPoolState = migrated_state.sub_pools[s]
    pui = migrated_sub_pool.conversion_metrics['DAI']['price']
    pa = lp.share_prices[(initial_state.unique_id, 'DAI')]
    pb = migrated_lp.share_prices['stableswap']
    if pui * pb != pa:
        raise AssertionError("Share prices didn't come out right.")
    sa = lp.holdings[(initial_state.unique_id, 'DAI')]
    sb = migrated_lp.holdings[s]
    d_si = migrated_sub_pool.conversion_metrics[i]['old_shares']
    d_ss = migrated_state.shares[s] - initial_state.shares[s]
    if sb / sa != pytest.approx(abs(d_ss / d_si), rel=1e-10):
        raise AssertionError("Share quantities didn't come out right.")


@given(omnipool_config(token_count=3, lrna_fee=0, asset_fee=0))
def test_migration_scenarios(initial_state: oamm.OmnipoolState):
    asset1 = initial_state.asset_list[2]
    asset2 = 'DAI'
    asset3 = 'USDC'
    initial_state.asset_list.append(asset2)
    initial_state.liquidity[asset2] = initial_state.liquidity[asset1] * 1.1
    initial_state.lrna[asset2] = initial_state.lrna[asset1] * 1.1
    initial_state.shares[asset2] = initial_state.shares[asset1] * 1.1
    initial_state.protocol_shares[asset2] = initial_state.protocol_shares[asset1] * 1.1
    initial_state.asset_list.append(asset3)
    initial_state.liquidity[asset3] = initial_state.liquidity[asset1] * 1.1
    initial_state.lrna[asset3] = initial_state.lrna[asset1] * 1.1
    initial_state.shares[asset3] = initial_state.shares[asset1] * 1.1
    initial_state.protocol_shares[asset3] = initial_state.protocol_shares[asset1] * 1.1
    initial_state.weight_cap[asset3] = 1
    initial_lp = Agent(
        holdings={
            asset1: initial_state.liquidity[asset2] - initial_state.liquidity[asset1],
            asset2: 0,
            asset3: 0,
            'LRNA': 0
        }
    )
    initial_state, initial_lp = oamm.add_liquidity(
        initial_state, initial_lp,
        quantity=initial_lp.holdings[asset1], tkn_add=asset1
    )
    # scenario 1: immediately remove liquidity
    s1_state, s1_lp = oamm.remove_liquidity(
        initial_state, initial_lp,
        quantity=initial_lp.holdings[(initial_state.unique_id, asset1)],
        tkn_remove=asset1
    )

    q1 = s1_lp.holdings['LRNA']
    r1 = s1_lp.holdings[asset1]

    # scenario 2: migrate assets to subpool, then withdraw an equal percentage of each
    migrate_state = oamm.execute_create_sub_pool(
        state=initial_state.copy(),
        tkns_migrate=[asset1, asset2, asset3],
        sub_pool_id='stableswap',
        amplification=10
    ).update()
    migrate_state, migrate_lp = oamm.execute_migrate_lp(
        state=migrate_state,
        agent=initial_lp.copy(),
        sub_pool_id='stableswap',
        tkn_migrate=asset1
    )
    s2_state = migrate_state.copy()
    s2_lp = migrate_lp.copy()
    s2_sub_pool: StableSwapPoolState = s2_state.sub_pools['stableswap']
    withdraw_fraction = migrate_lp.holdings['stableswap'] / s2_sub_pool.shares
    # withdraw an equal fraction of each asset from the subpool
    for tkn in s2_sub_pool.asset_list:
        delta_tkn = s2_sub_pool.liquidity[tkn] * withdraw_fraction
        s2_sub_pool.liquidity[tkn] -= delta_tkn
        s2_lp.holdings[tkn] += delta_tkn
    s2_sub_pool.shares *= 1 - withdraw_fraction
    s2_lp.holdings['stableswap'] = 0

    q2 = s2_lp.holdings['LRNA']
    r2 = s2_lp.holdings[asset1] + s2_lp.holdings[asset2] + s2_lp.holdings[asset3]

    # scenario 3: sell all stableswap assets withdrawn in scenario 2 except asset1, buy asset 1
    s3_state = s2_state.copy()
    s3_lp = s2_lp.copy()
    s3_sub_pool = s3_state.sub_pools['stableswap']
    for tkn in [asset2, asset3]:
        stableswap.execute_swap(
            state=s3_sub_pool,
            agent=s3_lp,
            tkn_sell=tkn,
            tkn_buy=asset1,
            sell_quantity=s3_lp.holdings[tkn]
        )

    r3 = s3_lp.holdings[asset1]

    # scenario 4: withdraw only asset1
    s4_state, s4_lp = oamm.remove_liquidity(
        migrate_state, migrate_lp,
        quantity=migrate_lp.holdings['stableswap'],
        tkn_remove=asset1
    )

    q4 = s4_lp.holdings['LRNA']
    r4 = s4_lp.holdings[asset1]

    if q1 != pytest.approx(q2) or r1 != pytest.approx(r2) or r4 != pytest.approx(r3) or q4 != pytest.approx(q2):
        raise AssertionError("Equivalent transactions didn't come out the same.")

    # test all the same scenarios again, but with an already-existing pool and 4 assets
    initial_state = migrate_state.copy()
    initial_sub_pool = initial_state.sub_pools['stableswap']
    asset4 = "superstableUSDcoin"

    initial_state.add_token(
        tkn=asset4,
        liquidity=initial_sub_pool.liquidity[asset1],
        lrna=initial_state.lrna['stableswap'] / 3,
        shares=initial_state.lrna['stableswap'] / 3,
        protocol_shares=initial_state.lrna['stableswap'] / 3
    )

    initial_lp = Agent(
        holdings={
            asset1: 0,
            asset2: 0,
            asset3: 0,
            asset4: initial_sub_pool.liquidity[asset1] * 0.1,
            'LRNA': 0
        }
    )

    lp_state, invested_lp = oamm.add_liquidity(
        initial_state, initial_lp,
        quantity=initial_lp.holdings[asset4], tkn_add=asset4
    )
    s1_state, s1_lp = oamm.remove_liquidity(
        lp_state, invested_lp,
        quantity=invested_lp.holdings[(initial_state.unique_id, asset4)],
        tkn_remove=asset4
    )

    q1 = s1_lp.holdings['LRNA']
    r1 = s1_lp.holdings[asset4]

    migrate_state = oamm.execute_migrate_asset(
        state=lp_state.copy(),
        tkn_migrate=asset4,
        sub_pool_id='stableswap'
    ).update()
    migrate_state, migrate_lp = oamm.execute_migrate_lp(
        state=migrate_state,
        agent=invested_lp.copy(),
        sub_pool_id='stableswap',
        tkn_migrate=asset4
    )
    s2_state = migrate_state.copy()
    s2_lp = migrate_lp.copy()
    s2_sub_pool: StableSwapPoolState = s2_state.sub_pools['stableswap']
    withdraw_fraction = migrate_lp.holdings['stableswap'] / s2_sub_pool.shares
    # withdraw an equal fraction of each asset from the subpool
    for tkn in s2_sub_pool.asset_list:
        delta_tkn = s2_sub_pool.liquidity[tkn] * withdraw_fraction
        s2_sub_pool.liquidity[tkn] -= delta_tkn
        s2_lp.holdings[tkn] += delta_tkn
    s2_sub_pool.shares *= 1 - withdraw_fraction
    s2_lp.holdings['stableswap'] = 0

    q2 = s2_lp.holdings['LRNA']
    r2 = sum([s2_lp.holdings[tkn] for tkn in s2_sub_pool.asset_list])

    s3_state = s2_state.copy()
    s3_lp = s2_lp.copy()
    s3_sub_pool = s3_state.sub_pools['stableswap']
    for tkn in [asset1, asset2, asset3]:
        stableswap.execute_swap(
            state=s3_sub_pool,
            agent=s3_lp,
            tkn_sell=tkn,
            tkn_buy=asset4,
            sell_quantity=s3_lp.holdings[tkn]
        )

    r3 = s3_lp.holdings[asset4]

    s3_state, s3_lp = oamm.remove_liquidity(
        migrate_state, migrate_lp,
        quantity=migrate_lp.holdings['stableswap'],
        tkn_remove=asset4
    )

    q4 = s3_lp.holdings['LRNA']
    r4 = s3_lp.holdings[asset4]

    if q1 != pytest.approx(q2) or r1 != pytest.approx(r2) or r4 != pytest.approx(r3) or q4 != pytest.approx(q2):
        raise AssertionError("Equivalent transactions didn't come out the same.")


@given(omnipool_config(token_count=3, lrna_fee=0, asset_fee=0, sub_pools={'stableswap': {}}))
def test_add_stableswap_liquidity(initial_state: oamm.OmnipoolState):
    stable_pool: StableSwapPoolState = initial_state.sub_pools['stableswap']
    agent = Agent(
        holdings={stable_pool.asset_list[0]: 1000}
    )
    new_state, new_agent = oamm.add_liquidity(
        initial_state, agent,
        quantity=1000, tkn_add=stable_pool.asset_list[0]
    )
    if new_state.fail:
        # this could be due to liquidity overload or whatever
        return
    if (initial_state.unique_id, stable_pool.unique_id) not in new_agent.holdings:
        raise ValueError("Agent did not receive shares.")
    if not (new_agent.holdings[(initial_state.unique_id, stable_pool.unique_id)] > 0):
        raise AssertionError("Sanity check failed.")


def test_arbitrage():
    import sys
    sys.path.append('../..')

    from hydradx.model import run
    from hydradx.model.amm.omnipool_amm import OmnipoolState
    from hydradx.model.amm.agents import Agent
    from hydradx.model.amm.trade_strategies import omnipool_arbitrage
    from hydradx.model.amm.global_state import GlobalState, fluctuate_prices

    assets = {
        'HDX': {'usd price': 0.05, 'weight': 0.10},
        'USD': {'usd price': 1, 'weight': 0.20},
        'AUSD': {'usd price': 1, 'weight': 0.10},
        'ETH': {'usd price': 2500, 'weight': 0.40},
        'DOT': {'usd price': 5.37, 'weight': 0.20}
    }

    lrna_price_usd = 0.07
    initial_omnipool_tvl = 10000000
    liquidity = {}
    lrna = {}

    for tkn, info in assets.items():
        liquidity[tkn] = initial_omnipool_tvl * info['weight'] / info['usd price']
        lrna[tkn] = initial_omnipool_tvl * info['weight'] / lrna_price_usd

    initial_state = GlobalState(
        pools={
            'Omnipool': OmnipoolState(
                tokens={
                    tkn: {'liquidity': liquidity[tkn], 'LRNA': lrna[tkn]} for tkn in assets
                },
                lrna_fee=0,
                asset_fee=0,
                preferred_stablecoin='USD'
            )
        },
        agents={
            # 'Attacker': Agent(
            #     holdings={'USD': 0, 'AUSD': 1000000000},
            #     trade_strategy=toxic_asset_attack(
            #         pool_id='omnipool',
            #         asset_name='AUSD',
            #         trade_size=10000
            #     )
            # ),
            'Arbitrageur': Agent(
                holdings={tkn: float('inf') for tkn in list(assets.keys()) + ['LRNA']},
                trade_strategy=omnipool_arbitrage('Omnipool')
            )
        },
        evolve_function=fluctuate_prices(volatility={tkn: 0.1 for tkn in assets}),
        external_market={tkn: assets[tkn]['usd price'] for tkn in assets}
    )
    # print(initial_state)
    time_steps = 1000  # len(price_list) - 1
    events = run.run(initial_state, time_steps=time_steps)


def test_trade_limit():
    initial_state = oamm.OmnipoolState(
        tokens={
            'HDX': {'liquidity': 1000000, 'LRNA': 1000000},
            'USD': {'liquidity': 1000000, 'LRNA': 1000000},
            'R1': {'liquidity': 1000000, 'LRNA': 1000000},
        },
        trade_limit_per_block=0.25
    )
    agent = Agent(
        holdings={'HDX': 1000000, 'USD': 1000000, 'R1': 1000000, 'LRNA': 1000000}
    )
    new_state = initial_state.copy()
    trades_allowed = 0
    while not new_state.fail:
        new_state, new_agent = oamm.swap(
            new_state, agent, 'USD', 'R1', sell_quantity=100000
        )
        if new_state.fail:
            break
        trades_allowed += 1

    assert trades_allowed == 2

    new_state = initial_state.copy()
    for i in range(26):
        if new_state.fail:
            raise AssertionError('Not enough trades allowed')
        new_state, new_agent = oamm.swap(
            new_state, agent, 'R1', 'USD', buy_quantity=1000
        )
        new_state, new_agent = oamm.swap(
            new_state, agent, 'USD', 'R1', sell_quantity=11000
        )

    if not new_state.fail:
        raise AssertionError('Too many trades allowed')


@given(
    st.floats(min_value=1e-5, max_value=1e5),
)
def test_dynamic_fees(hdx_price: float):
    initial_state = oamm.OmnipoolState(
        tokens={
            'HDX': {'liquidity': 100000 / hdx_price, 'LRNA': 100000},
            'USD': {'liquidity': 100000, 'LRNA': 100000},
            'R1': {'liquidity': 100000, 'LRNA': 100000},
        },
        oracles={
            'mid': 100
        },
        asset_fee=oamm.dynamicadd_asset_fee(
            minimum=0.0025,
            amplification=10,
            raise_oracle_name='mid',
            decay=0.0005,
            fee_max=0.40
        ),
        lrna_fee=oamm.dynamicadd_lrna_fee(
            minimum=0.0005,
            amplification=10,
            raise_oracle_name='mid',
            decay=0.0001,
            fee_max=0.10
        ), last_asset_fee={'R1': 0.1}, last_lrna_fee={'R1': 0.1}
    )
    initial_hdx_fee = initial_state.asset_fee['HDX'].compute('HDX', 10000)
    initial_usd_fee = initial_state.asset_fee['USD'].compute('USD', 10000)
    initial_usd_lrna_fee = initial_state.lrna_fee['USD'].compute('USD', 10000)
    initial_hdx_lrna_fee = initial_state.lrna_fee['HDX'].compute('HDX', 10000)
    initial_R1_fee = initial_state.asset_fee['R1'].compute('R1', 10000)
    initial_R1_lrna_fee = initial_state.lrna_fee['R1'].compute('R1', 10000)
    test_agent = Agent(
        holdings={tkn: initial_state.liquidity[tkn] / 100 for tkn in initial_state.asset_list}
    )
    test_state = initial_state.copy()
    oamm.execute_swap(
        state=test_state,
        agent=test_agent,
        tkn_sell='USD',
        tkn_buy='HDX',
        sell_quantity=test_agent.holdings['USD']
    )
    test_state.update()
    if test_state.last_fee['R1'] >= initial_R1_fee:
        raise AssertionError('R1 fee should be decreasing due to decay.')
    if test_state.last_lrna_fee['R1'] >= initial_R1_lrna_fee:
        raise AssertionError('R1 LRNA fee should be decreasing due to decay.')
    intermediate_hdx_fee = test_state.asset_fee['HDX'].compute('HDX', 10000)
    intermediate_usd_fee = test_state.asset_fee['USD'].compute('USD', 10000)
    intermediate_usd_lrna_fee = test_state.lrna_fee['USD'].compute('USD', 10000)
    intermediate_hdx_lrna_fee = test_state.lrna_fee['HDX'].compute('HDX', 10000)
    if not intermediate_hdx_fee > initial_hdx_fee:
        raise AssertionError('Fee should increase when price increases.')
    if not intermediate_usd_lrna_fee > initial_usd_lrna_fee:
        raise AssertionError('LRNA fee should increase when price decreases.')
    if not intermediate_usd_fee == initial_usd_fee:
        raise AssertionError('Asset fee should not change.')
    if not intermediate_hdx_lrna_fee == initial_hdx_lrna_fee:
        raise AssertionError('LRNA fee should not change.')

    oamm.execute_swap(
        state=test_state,
        agent=test_agent,
        tkn_sell='HDX',
        tkn_buy='USD',
        sell_quantity=test_agent.holdings['HDX']
    )
    test_state.update()
    final_hdx_fee = test_state.asset_fee['HDX'].compute('HDX', 10000)
    final_usd_fee = test_state.asset_fee['USD'].compute('USD', 10000)
    final_usd_lrna_fee = test_state.lrna_fee['USD'].compute('USD', 10000)
    final_hdx_lrna_fee = test_state.lrna_fee['HDX'].compute('HDX', 10000)
    if not final_usd_fee > intermediate_usd_fee:
        raise AssertionError('Fee should increase when price increases.')
    if not final_hdx_lrna_fee > intermediate_hdx_lrna_fee:
        raise AssertionError('LRNA fee should increase when price decreases.')
    if not final_hdx_fee < intermediate_hdx_fee:
        raise AssertionError('Asset fee should decrease with time.')
    if not final_usd_lrna_fee < intermediate_usd_lrna_fee:
        raise AssertionError('LRNA fee should decrease with time.')


@given(
    st.lists(asset_quantity_strategy, min_size=3, max_size=3),
    st.lists(asset_quantity_bounded_strategy, min_size=3, max_size=3),
    st.lists(asset_quantity_strategy, min_size=3, max_size=3),
    st.lists(asset_quantity_strategy, min_size=3, max_size=3),
    st.lists(asset_quantity_strategy, min_size=3, max_size=3),
    st.lists(asset_price_strategy, min_size=2, max_size=2),
    st.integers(min_value=10, max_value=1000),
)
def test_oracle_one_empty_block(liquidity: list[float], lrna: list[float], oracle_liquidity: list[float],
                                oracle_volume_in: list[float], oracle_volume_out: list[float],
                                oracle_prices: list[float], n):
    alpha = 2 / (n + 1)

    init_liquidity = {
        'HDX': {'liquidity': liquidity[0], 'LRNA': lrna[0]},
        'USD': {'liquidity': liquidity[1], 'LRNA': lrna[1]},
        'DOT': {'liquidity': liquidity[2], 'LRNA': lrna[2]},
    }

    init_oracle = {
        'liquidity': {'HDX': oracle_liquidity[0], 'USD': oracle_liquidity[1], 'DOT': oracle_liquidity[2]},
        'volume_in': {'HDX': oracle_volume_in[0], 'USD': oracle_volume_in[1], 'DOT': oracle_volume_in[2]},
        'volume_out': {'HDX': oracle_volume_out[0], 'USD': oracle_volume_out[1], 'DOT': oracle_volume_out[2]},
        'price': {'HDX': oracle_prices[0], 'USD': 1, 'DOT': oracle_prices[1]},
    }

    initial_omnipool = oamm.OmnipoolState(
        tokens=copy.deepcopy(init_liquidity),
        oracles={
            'oracle': n
        },
        asset_fee=0.0025,
        lrna_fee=0.0005,
        last_oracle_values={
            'oracle': copy.deepcopy(init_oracle)
        }
    )

    initial_state = GlobalState(
        pools={'omnipool': initial_omnipool},
        agents={}
    )

    events = run.run(initial_state=initial_state, time_steps=1, silent=True)
    omnipool_oracle = events[0].pools['omnipool'].oracles['oracle']
    for tkn in ['HDX', 'USD', 'DOT']:
        expected_liquidity = init_oracle['liquidity'][tkn] * (1 - alpha) + alpha * init_liquidity[tkn]['liquidity']
        if omnipool_oracle.liquidity[tkn] != expected_liquidity:
            raise AssertionError('Liquidity is not correct.')

        expected_vol_in = init_oracle['volume_in'][tkn] * (1 - alpha)
        if omnipool_oracle.volume_in[tkn] != expected_vol_in:
            raise AssertionError('Volume is not correct.')

        expected_vol_out = init_oracle['volume_out'][tkn] * (1 - alpha)
        if omnipool_oracle.volume_out[tkn] != expected_vol_out:
            raise AssertionError('Volume is not correct.')

        init_price = init_liquidity[tkn]['LRNA'] / init_liquidity[tkn]['liquidity']
        expected_price = init_oracle['price'][tkn] * (1 - alpha) + alpha * init_price
        if omnipool_oracle.price[tkn] != expected_price:
            raise AssertionError('Price is not correct.')


@given(
    st.lists(asset_quantity_strategy, min_size=3, max_size=3),
    st.lists(asset_quantity_bounded_strategy, min_size=3, max_size=3),
    st.lists(asset_quantity_strategy, min_size=3, max_size=3),
    st.lists(asset_quantity_strategy, min_size=3, max_size=3),
    st.lists(asset_quantity_strategy, min_size=3, max_size=3),
    st.lists(asset_price_strategy, min_size=2, max_size=2),
    st.lists(st.floats(min_value=10, max_value=1000), min_size=2, max_size=2),
    st.integers(min_value=10, max_value=1000),
)
def test_oracle_one_block_with_swaps(liquidity: list[float], lrna: list[float], oracle_liquidity: list[float],
                                     oracle_volume_in: list[float], oracle_volume_out: list[float],
                                     oracle_prices: list[float], trade_sizes: list[float], n):
    alpha = 2 / (n + 1)

    init_liquidity = {
        'HDX': {'liquidity': liquidity[0], 'LRNA': lrna[0]},
        'USD': {'liquidity': liquidity[1], 'LRNA': lrna[1]},
        'DOT': {'liquidity': liquidity[2], 'LRNA': lrna[2]},
    }

    init_oracle = {
        'liquidity': {'HDX': oracle_liquidity[0], 'USD': oracle_liquidity[1], 'DOT': oracle_liquidity[2]},
        'volume_in': {'HDX': oracle_volume_in[0], 'USD': oracle_volume_in[1], 'DOT': oracle_volume_in[2]},
        'volume_out': {'HDX': oracle_volume_out[0], 'USD': oracle_volume_out[1], 'DOT': oracle_volume_out[2]},
        'price': {'HDX': oracle_prices[0], 'USD': 1, 'DOT': oracle_prices[1]},
    }

    initial_omnipool = oamm.OmnipoolState(
        tokens=copy.deepcopy(init_liquidity),
        oracles={
            'oracle': n
        },
        asset_fee=0.0025,
        lrna_fee=0.0005,
        last_oracle_values={
            'oracle': copy.deepcopy(init_oracle)
        }
    )

    trader1_holdings = {'HDX': 1000000000, 'USD': 1000000000, 'LRNA': 1000000000, 'DOT': 1000000000}
    trader2_holdings = {'HDX': 1000000000, 'USD': 1000000000, 'LRNA': 1000000000, 'DOT': 1000000000}

    initial_state = GlobalState(
        pools={'omnipool': initial_omnipool},
        agents={
            'Trader1': Agent(
                holdings=trader1_holdings,
                trade_strategy=constant_swaps(
                    pool_id='omnipool',
                    sell_quantity=trade_sizes[0],
                    sell_asset='LRNA',
                    buy_asset='DOT'
                )
            ),
            'Trader2': Agent(
                holdings=trader2_holdings,
                trade_strategy=constant_swaps(
                    pool_id='omnipool',
                    sell_quantity=trade_sizes[1],
                    sell_asset='DOT',
                    buy_asset='LRNA'
                )
            ),
        }
    )

    events = run.run(initial_state=initial_state, time_steps=2, silent=True)
    omnipool_oracle_0 = events[0].pools['omnipool'].oracles['oracle']

    vol_in = {
        'HDX': 0,
        'USD': 0,
        'DOT': trader2_holdings['DOT'] - events[0].agents['Trader2'].holdings['DOT'],
    }

    vol_out = {
        'HDX': 0,
        'USD': 0,
        'DOT': events[0].agents['Trader1'].holdings['DOT'] - trader1_holdings['DOT'],
    }

    for tkn in ['HDX', 'USD', 'DOT']:
        expected_liquidity = init_oracle['liquidity'][tkn] * (1 - alpha) + alpha * init_liquidity[tkn]['liquidity']
        if omnipool_oracle_0.liquidity[tkn] != expected_liquidity:
            raise AssertionError('Liquidity is not correct.')

        expected_vol_in = init_oracle['volume_in'][tkn] * (1 - alpha)
        if omnipool_oracle_0.volume_in[tkn] != expected_vol_in:
            raise AssertionError('Volume is not correct.')

        expected_vol_out = init_oracle['volume_out'][tkn] * (1 - alpha)
        if omnipool_oracle_0.volume_out[tkn] != expected_vol_out:
            raise AssertionError('Volume is not correct.')

        init_price = init_liquidity[tkn]['LRNA'] / init_liquidity[tkn]['liquidity']
        expected_price = init_oracle['price'][tkn] * (1 - alpha) + alpha * init_price
        if omnipool_oracle_0.price[tkn] != expected_price:
            raise AssertionError('Price is not correct.')

    omnipool_oracle_1 = events[1].pools['omnipool'].oracles['oracle']
    for tkn in ['HDX', 'USD', 'DOT']:
        expected_liquidity = omnipool_oracle_0.liquidity[tkn] * (1 - alpha) + alpha * init_liquidity[tkn]['liquidity']
        if omnipool_oracle_1.liquidity[tkn] != pytest.approx(expected_liquidity, 1e-10):
            raise AssertionError('Liquidity is not correct.')

        expected_vol_in = omnipool_oracle_0.volume_in[tkn] * (1 - alpha) + alpha * vol_in[tkn]
        if omnipool_oracle_1.volume_in[tkn] != pytest.approx(expected_vol_in, 1e-10):
            raise AssertionError('Volume is not correct.')

        expected_vol_out = omnipool_oracle_0.volume_out[tkn] * (1 - alpha) + alpha * vol_out[tkn]
        if omnipool_oracle_1.volume_out[tkn] != pytest.approx(expected_vol_out, 1e-9):
            raise AssertionError('Volume is not correct.')

        price_1 = price(events[0].pools['omnipool'], tkn)
        expected_price = omnipool_oracle_0.price[tkn] * (1 - alpha) + alpha * price_1
        if omnipool_oracle_1.price[tkn] != pytest.approx(expected_price, 1e-10):
            raise AssertionError('Price is not correct.')


@given(
    st.lists(asset_quantity_strategy, min_size=3, max_size=3),
    st.lists(asset_quantity_bounded_strategy, min_size=3, max_size=3),
    st.lists(asset_quantity_strategy, min_size=3, max_size=3),
    st.lists(asset_quantity_strategy, min_size=3, max_size=3),
    st.lists(asset_quantity_strategy, min_size=3, max_size=3),
    st.lists(asset_price_strategy, min_size=2, max_size=2),
    st.integers(min_value=10, max_value=1000),
)
def test_dynamic_fees_empty_block(liquidity: list[float], lrna: list[float], oracle_liquidity: list[float],
                                     oracle_volume_in: list[float], oracle_volume_out: list[float],
                                     oracle_prices: list[float], n):

    lrna_fees = [0.0005, 0.0010, 0.0050]
    asset_fees = [0.01, 0.0025, 0.0040]

    init_liquidity = {
        'HDX': {'liquidity': liquidity[0], 'LRNA': lrna[0]},
        'USD': {'liquidity': liquidity[1], 'LRNA': lrna[1]},
        'DOT': {'liquidity': liquidity[2], 'LRNA': lrna[2]},
    }

    init_oracle = {
        'liquidity': {'HDX': oracle_liquidity[0], 'USD': oracle_liquidity[1], 'DOT': oracle_liquidity[2]},
        'volume_in': {'HDX': oracle_volume_in[0], 'USD': oracle_volume_in[1], 'DOT': oracle_volume_in[2]},
        'volume_out': {'HDX': oracle_volume_out[0], 'USD': oracle_volume_out[1], 'DOT': oracle_volume_out[2]},
        'price': {'HDX': oracle_prices[0], 'USD': 1, 'DOT': oracle_prices[1]},
    }

    init_lrna_fees = {
        'HDX': lrna_fees[0],
        'USD': lrna_fees[1],
        'DOT': lrna_fees[2],
    }

    init_asset_fees = {
        'HDX': asset_fees[0],
        'USD': asset_fees[1],
        'DOT': asset_fees[2],
    }

    asset_fee_params = {
        'minimum': 0.0025,
        'amplification': 0.2,
        'raise_oracle_name': 'oracle',
        'decay': 0.00005,
        'fee_max': 0.4,
    }

    lrna_fee_params = {
        'minimum': 0.0005,
        'amplification': 0.04,
        'raise_oracle_name': 'oracle',
        'decay': 0.00001,
        'fee_max': 0.1,
    }

    initial_omnipool = oamm.OmnipoolState(
        tokens=copy.deepcopy(init_liquidity),
        oracles={
            'oracle': n
        },
        asset_fee={
            'HDX': dynamicadd_asset_fee(
                minimum=asset_fee_params['minimum'],
                amplification=asset_fee_params['amplification'],
                raise_oracle_name=asset_fee_params['raise_oracle_name'],
                decay=asset_fee_params['decay'],
                fee_max=asset_fee_params['fee_max'],
            ),
            'USD': dynamicadd_asset_fee(
                minimum=asset_fee_params['minimum'],
                amplification=asset_fee_params['amplification'],
                raise_oracle_name=asset_fee_params['raise_oracle_name'],
                decay=asset_fee_params['decay'],
                fee_max=asset_fee_params['fee_max'],
            ),
            'DOT': dynamicadd_asset_fee(
                minimum=asset_fee_params['minimum'],
                amplification=asset_fee_params['amplification'],
                raise_oracle_name=asset_fee_params['raise_oracle_name'],
                decay=asset_fee_params['decay'],
                fee_max=asset_fee_params['fee_max'],
            ),
        },
        lrna_fee={
            'HDX': dynamicadd_lrna_fee(
                minimum=lrna_fee_params['minimum'],
                amplification=lrna_fee_params['amplification'],
                raise_oracle_name=lrna_fee_params['raise_oracle_name'],
                decay=lrna_fee_params['decay'],
                fee_max=lrna_fee_params['fee_max'],
            ),
            'USD': dynamicadd_lrna_fee(
                minimum=lrna_fee_params['minimum'],
                amplification=lrna_fee_params['amplification'],
                raise_oracle_name=lrna_fee_params['raise_oracle_name'],
                decay=lrna_fee_params['decay'],
                fee_max=lrna_fee_params['fee_max'],
            ),
            'DOT': dynamicadd_lrna_fee(
                minimum=lrna_fee_params['minimum'],
                amplification=lrna_fee_params['amplification'],
                raise_oracle_name=lrna_fee_params['raise_oracle_name'],
                decay=lrna_fee_params['decay'],
                fee_max=lrna_fee_params['fee_max'],
            ),
        },
        last_oracle_values={
            'oracle': copy.deepcopy(init_oracle)
        },
        last_lrna_fee=copy.deepcopy(init_lrna_fees),
        last_asset_fee=copy.deepcopy(init_asset_fees),
    )

    initial_state = GlobalState(
        pools={'omnipool': initial_omnipool},
        agents={}
    )

    events = run.run(initial_state=initial_state, time_steps=1, silent=True)
    omnipool = events[0].pools['omnipool']
    omnipool_oracle = omnipool.oracles['oracle']
    for tkn in ['HDX', 'USD', 'DOT']:
        x = (omnipool_oracle.volume_out[tkn] - omnipool_oracle.volume_in[tkn]) / omnipool_oracle.liquidity[tkn]

        df = -lrna_fee_params['amplification'] * x - lrna_fee_params['decay']
        expected_lrna_fee = min(max(init_lrna_fees[tkn] + df, lrna_fee_params['minimum']), lrna_fee_params['fee_max'])
        if omnipool.last_lrna_fee[tkn] != pytest.approx(expected_lrna_fee, rel=1e-15):
            raise AssertionError('LRNA fee is not correct.')

        df = asset_fee_params['amplification'] * x - asset_fee_params['decay']
        expected_asset_fee = min(max(init_asset_fees[tkn] + df, asset_fee_params['minimum']), asset_fee_params['fee_max'])
        if omnipool.last_fee[tkn] != pytest.approx(expected_asset_fee, rel=1e-15):
            raise AssertionError('Asset fee is not correct.')


@given(
    st.lists(asset_quantity_strategy, min_size=3, max_size=3),
    st.lists(asset_quantity_bounded_strategy, min_size=3, max_size=3),
    st.lists(asset_quantity_strategy, min_size=3, max_size=3),
    st.lists(asset_quantity_strategy, min_size=3, max_size=3),
    st.lists(asset_quantity_strategy, min_size=3, max_size=3),
    st.lists(asset_price_strategy, min_size=2, max_size=2),
    st.integers(min_value=10, max_value=1000),
    st.floats(min_value=-1000, max_value=1000),
    st.lists(st.floats(min_value=0.0005, max_value=0.10), min_size=3, max_size=3),
    st.lists(st.floats(min_value=0.0025, max_value=0.40), min_size=3, max_size=3),
    st.lists(st.floats(min_value=0.001, max_value=100), min_size=2, max_size=2),
    st.lists(st.floats(min_value=0.000001, max_value=0.0001), min_size=2, max_size=2),
)
def test_dynamic_fees_with_trade(liquidity: list[float], lrna: list[float], oracle_liquidity: list[float],
                                 oracle_volume_in: list[float], oracle_volume_out: list[float],
                                 oracle_prices: list[float], n, trade_size: float, lrna_fees: list[float],
                                 asset_fees: list[float], amp: list[float], decay: list[float]):

    init_liquidity = {
        'HDX': {'liquidity': liquidity[0], 'LRNA': lrna[0]},
        'USD': {'liquidity': liquidity[1], 'LRNA': lrna[1]},
        'DOT': {'liquidity': liquidity[2], 'LRNA': lrna[2]},
    }

    init_oracle = {
        'liquidity': {'HDX': oracle_liquidity[0], 'USD': oracle_liquidity[1], 'DOT': oracle_liquidity[2]},
        'volume_in': {'HDX': oracle_volume_in[0], 'USD': oracle_volume_in[1], 'DOT': oracle_volume_in[2]},
        'volume_out': {'HDX': oracle_volume_out[0], 'USD': oracle_volume_out[1], 'DOT': oracle_volume_out[2]},
        'price': {'HDX': oracle_prices[0], 'USD': 1, 'DOT': oracle_prices[1]},
    }

    init_lrna_fees = {
        'HDX': lrna_fees[0],
        'USD': lrna_fees[1],
        'DOT': lrna_fees[2],
    }

    init_asset_fees = {
        'HDX': asset_fees[0],
        'USD': asset_fees[1],
        'DOT': asset_fees[2],
    }

    asset_fee_params = {
        'minimum': 0.0025,
        'amplification': amp[0],
        'raise_oracle_name': 'oracle',
        'decay': decay[0],
        'fee_max': 0.4,
    }

    lrna_fee_params = {
        'minimum': 0.0005,
        'amplification': amp[1],
        'raise_oracle_name': 'oracle',
        'decay': decay[1],
        'fee_max': 0.1,
    }

    initial_omnipool = oamm.OmnipoolState(
        tokens=copy.deepcopy(init_liquidity),
        oracles={
            'oracle': n
        },
        asset_fee={
            'HDX': dynamicadd_asset_fee(
                minimum=asset_fee_params['minimum'],
                amplification=asset_fee_params['amplification'],
                raise_oracle_name=asset_fee_params['raise_oracle_name'],
                decay=asset_fee_params['decay'],
                fee_max=asset_fee_params['fee_max'],
            ),
            'USD': dynamicadd_asset_fee(
                minimum=asset_fee_params['minimum'],
                amplification=asset_fee_params['amplification'],
                raise_oracle_name=asset_fee_params['raise_oracle_name'],
                decay=asset_fee_params['decay'],
                fee_max=asset_fee_params['fee_max'],
            ),
            'DOT': dynamicadd_asset_fee(
                minimum=asset_fee_params['minimum'],
                amplification=asset_fee_params['amplification'],
                raise_oracle_name=asset_fee_params['raise_oracle_name'],
                decay=asset_fee_params['decay'],
                fee_max=asset_fee_params['fee_max'],
            ),
        },
        lrna_fee={
            'HDX': dynamicadd_lrna_fee(
                minimum=lrna_fee_params['minimum'],
                amplification=lrna_fee_params['amplification'],
                raise_oracle_name=lrna_fee_params['raise_oracle_name'],
                decay=lrna_fee_params['decay'],
                fee_max=lrna_fee_params['fee_max'],
            ),
            'USD': dynamicadd_lrna_fee(
                minimum=lrna_fee_params['minimum'],
                amplification=lrna_fee_params['amplification'],
                raise_oracle_name=lrna_fee_params['raise_oracle_name'],
                decay=lrna_fee_params['decay'],
                fee_max=lrna_fee_params['fee_max'],
            ),
            'DOT': dynamicadd_lrna_fee(
                minimum=lrna_fee_params['minimum'],
                amplification=lrna_fee_params['amplification'],
                raise_oracle_name=lrna_fee_params['raise_oracle_name'],
                decay=lrna_fee_params['decay'],
                fee_max=lrna_fee_params['fee_max'],
            ),
        },
        last_oracle_values={
            'oracle': copy.deepcopy(init_oracle)
        },
        last_lrna_fee=copy.deepcopy(init_lrna_fees),
        last_asset_fee=copy.deepcopy(init_asset_fees),
    )

    trader_holdings = {'HDX': 1000000000, 'USD': 1000000000, 'LRNA': 1000000000, 'DOT': 1000000000}

    initial_state = GlobalState(
        pools={'omnipool': initial_omnipool},
        agents={
            'trader': Agent(
                holdings=trader_holdings,
                trade_strategy=constant_swaps(
                    pool_id='omnipool',
                    sell_quantity=trade_size,
                    sell_asset='USD',
                    buy_asset='DOT'
                )
            ),
        }
    )

    events = run.run(initial_state=initial_state, time_steps=2, silent=True)

    # test non-empty block fee dynamics

    omnipool = events[1].pools['omnipool']
    prev_lrna_fees = events[0].pools['omnipool'].last_lrna_fee
    prev_asset_fees = events[0].pools['omnipool'].last_fee
    omnipool_oracle = omnipool.oracles['oracle']
    for tkn in ['HDX', 'USD', 'DOT']:
        x = (omnipool_oracle.volume_out[tkn] - omnipool_oracle.volume_in[tkn]) / omnipool_oracle.liquidity[tkn]

        df = -lrna_fee_params['amplification'] * x - lrna_fee_params['decay']
        expected_lrna_fee = min(max(prev_lrna_fees[tkn] + df, lrna_fee_params['minimum']), lrna_fee_params['fee_max'])
        if omnipool.last_lrna_fee[tkn] != pytest.approx(expected_lrna_fee, rel=1e-15):
            raise AssertionError('LRNA fee is not correct.')

        df = asset_fee_params['amplification'] * x - asset_fee_params['decay']
        expected_asset_fee = min(max(prev_asset_fees[tkn] + df, asset_fee_params['minimum']), asset_fee_params['fee_max'])
        if omnipool.last_fee[tkn] != pytest.approx(expected_asset_fee, rel=1e-15):
<<<<<<< HEAD
            raise AssertionError('Asset fee is not correct.')


@given(asset_quantity_strategy, omnipool_config())
def test_LP_delta_r(lp_amount, omnipool: oamm.OmnipoolState):
    agent = Agent(
        holdings={
            tkn: 100000000 for tkn in omnipool.asset_list
        }
    )
    initial_asset_holdings = copy.deepcopy(agent.holdings)
    oamm.execute_add_liquidity(
        state=omnipool,
        agent=agent,
        quantity=lp_amount,
        tkn_add='HDX'
    )
    if agent.holdings['HDX'] != initial_asset_holdings['HDX'] - agent.delta_r[('omnipool', 'HDX')]:
        raise AssertionError('Delta_r is not correct.')


@given(omnipool_reasonable_config(remove_liquidity_volatility_threshold=0.01))
def test_volatility_limit(omnipool: oamm.OmnipoolState):
    agent = Agent(holdings={'HDX': 1000000000})
    market = {tkn: oamm.usd_price(omnipool, tkn) for tkn in omnipool.asset_list}
    oamm.execute_add_liquidity(omnipool, agent, quantity=1000, tkn_add='HDX')
    oamm.execute_swap(omnipool, agent, tkn_sell='HDX', tkn_buy='LRNA', sell_quantity=omnipool.liquidity['HDX'] / 100)
    oamm.execute_remove_liquidity(omnipool, agent, quantity=1000, tkn_remove='HDX')

    if not omnipool.fail:
        raise ValueError("Volatility limit should be exceeded")

    # reset
    omnipool.fail = False
    for i in range(10):
        omnipool.update()

    oamm.execute_remove_liquidity(omnipool, agent, agent.holdings[('omnipool', 'HDX')], tkn_remove='HDX')
    if omnipool.fail:
        raise ValueError("Volatility limit should not be exceeded")


@given(omnipool_reasonable_config(), st.floats(min_value=0.01, max_value=0.1), st.floats(min_value=0.01, max_value=0.1))
def test_withdraw_size_limit(omnipool: oamm.OmnipoolState, max_withdrawal_per_block, max_lp_per_block):
    omnipool.max_withdrawal_per_block = max_withdrawal_per_block
    omnipool.max_lp_per_block = max_lp_per_block
    agent = Agent(holdings={'HDX': 1000000000})
    original_shares = omnipool.shares['HDX']
    oamm.execute_add_liquidity(
        state=omnipool,
        agent=agent,
        tkn_add='HDX',
        quantity=min(agent.holdings['HDX'], omnipool.liquidity['HDX'] * max_lp_per_block)
    )
    total_shares = omnipool.shares['HDX']
    if total_shares / original_shares - 1 - omnipool.max_lp_per_block > 1e-15:
        raise AssertionError('Agent was able to add too much liquidity.')

    oamm.execute_remove_liquidity(
        state=omnipool,
        agent=agent,
        tkn_remove='HDX',
        quantity=min(total_shares * 0.1, agent.holdings[('omnipool', 'HDX')])
    )
    shares_fraction_sold = 1 - omnipool.shares['HDX'] / total_shares
    if shares_fraction_sold - omnipool.max_withdrawal_per_block > 1e-15:
        raise AssertionError('Agent was able to remove too much liquidity.')


@given(
    st.floats(min_value=0.50, max_value=1.5)
)
def test_liquidity_operations_and_spot_prices(oracle_mult):
    tokens = {
        'HDX': {'liquidity': 44000000, 'LRNA': 275143},
        'WETH': {'liquidity': 1400, 'LRNA': 2276599},
        'DAI': {'liquidity': 2268262, 'LRNA': 2268262},
        'DOT': {'liquidity': 88000, 'LRNA': 546461},
        'WBTC': {'liquidity': 47, 'LRNA': 1145210},
    }

    prices = {tkn: tokens[tkn]['LRNA'] / tokens[tkn]['liquidity'] for tkn in tokens}

    init_oracle = {
        'liquidity': {tkn: tokens[tkn]['liquidity'] for tkn in tokens},
        'volume_in': {tkn: 0 for tkn in tokens},
        'volume_out': {tkn: 0 for tkn in tokens},
        'price': {tkn: oracle_mult * prices[tkn] for tkn in tokens},
    }

    omnipool: oamm.OmnipoolState = oamm.OmnipoolState(
        tokens={
            'HDX': {'liquidity': 44000000, 'LRNA': 275143},
            'WETH': {'liquidity': 1400, 'LRNA': 2276599},
            'DAI': {'liquidity': 2268262, 'LRNA': 2268262},
            'DOT': {'liquidity': 88000, 'LRNA': 546461},
            'WBTC': {'liquidity': 47, 'LRNA': 1145210},
        },
        preferred_stablecoin='DAI',
        oracles={'price': 19, 'volatility': 19},
        last_oracle_values={
            'price': copy.deepcopy(init_oracle),
            'volatility': copy.deepcopy(init_oracle),
        },
    )

    agent = Agent(holdings={'DOT': 10000})
    add_state, add_agent = oamm.execute_add_liquidity(
        state=omnipool.copy(),
        agent=agent.copy(),
        tkn_add='DOT',
        quantity=agent.holdings['DOT']
    )

    remove_state, remove_agent = oamm.execute_remove_liquidity(
        state=add_state.copy(),
        agent=add_agent.copy(),
        tkn_remove='DOT',
        quantity=add_agent.holdings[('omnipool', 'DOT')]
    )

    if add_agent.holdings[('omnipool', 'DOT')] == 0:
        raise

    for tkn in omnipool.asset_list:
        initial_price = price(omnipool, tkn)
        add_price = price(add_state, tkn)
        remove_price = price(remove_state, tkn)
        if initial_price != pytest.approx(add_price, rel=1e-15):
            raise AssertionError('Price is not correct after add liquidity.')

        if initial_price != pytest.approx(remove_price, rel=1e-15):
            raise AssertionError('Price is not correct after remove liquidity.')


# @settings(max_examples=10000)
@given(
    st.floats(min_value=0, max_value=0.1, exclude_min=True),
    st.floats(min_value=-0.02, max_value=0, exclude_max=True),
    st.floats(min_value=0.50, max_value=1.5)
)
def test_lowering_price(lp_multiplier, price_movement, oracle_mult):
    # def test_lowering_price(lp_multiplier, price_movement):
    # lp_multiplier = 0.1
    # price_movement = -0.1
    # mult = 0.99

    tokens = {
        'HDX': {'liquidity': 44000000, 'LRNA': 275143},
        'WETH': {'liquidity': 1400, 'LRNA': 2276599},
        'DAI': {'liquidity': 2268262, 'LRNA': 2268262},
        'DOT': {'liquidity': 88000, 'LRNA': 546461},
        'WBTC': {'liquidity': 47, 'LRNA': 1145210},
    }

    trade_size = tokens['DOT']['liquidity'] * 1 / math.sqrt(1 + price_movement) - tokens['DOT']['liquidity']

    prices = {tkn: tokens[tkn]['LRNA'] / tokens[tkn]['liquidity'] for tkn in tokens}

    init_oracle = {
        'liquidity': {tkn: tokens[tkn]['liquidity'] for tkn in tokens},
        'volume_in': {tkn: 0 for tkn in tokens},
        'volume_out': {tkn: 0 for tkn in tokens},
        'price': {tkn: oracle_mult * prices[tkn] for tkn in tokens},
    }

    omnipool: oamm.OmnipoolState = oamm.OmnipoolState(
        tokens=tokens,
        preferred_stablecoin='DAI',
        oracles={'price': 19, 'volatility': 19},
        last_oracle_values={
            'price': copy.deepcopy(init_oracle),
            'volatility': copy.deepcopy(init_oracle),
        },
        withdrawal_fee=True,
        min_withdrawal_fee=0.0001,
    )

    market_prices = {tkn: oamm.usd_price(omnipool, tkn) for tkn in omnipool.asset_list}

    holdings = {tkn: 1000000000 for tkn in omnipool.asset_list}
    agent = Agent(holdings=holdings)

    swap_state, swap_agent = oamm.execute_swap(
        state=omnipool.copy(),
        agent=agent.copy(),
        tkn_sell='DOT',
        tkn_buy='DAI',
        sell_quantity=trade_size
    )

    add_state, add_agent = oamm.execute_add_liquidity(
        state=swap_state.copy(),
        agent=swap_agent.copy(),
        tkn_add='DOT',
        quantity=swap_state.liquidity['DOT'] * lp_multiplier
    )

    global_state = GlobalState(
        pools={'omnipool': add_state},
        agents={'attacker': add_agent},
        external_market=market_prices
    )

    arb_state = omnipool_arbitrage('omnipool', 20).execute(
        state=global_state.copy(),
        agent_id='attacker'
    )

    arbed_pool = arb_state.pools['omnipool']
    arbed_agent = arb_state.agents['attacker']

    remove_state, remove_agent = oamm.execute_remove_liquidity(
        state=arbed_pool.copy(),
        agent=arbed_agent.copy(),
        tkn_remove='DOT',
        quantity=arbed_agent.holdings[('omnipool', 'DOT')]
    )

    initial_value = oamm.cash_out_omnipool(omnipool, agent, market_prices)
    final_value = oamm.cash_out_omnipool(remove_state, remove_agent, market_prices)
    profit = final_value - initial_value
    if profit > 0:
        raise


def test_add_and_remove_liquidity():
    lp_multiplier = 0.1
    oracle_mult = 0.99

    tokens = {
        'HDX': {'liquidity': 44000000, 'LRNA': 275143},
        'WETH': {'liquidity': 1400, 'LRNA': 2276599},
        'DAI': {'liquidity': 2268262, 'LRNA': 2268262},
        'DOT': {'liquidity': 88000, 'LRNA': 546461},
        'WBTC': {'liquidity': 47, 'LRNA': 1145210},
    }

    prices = {tkn: tokens[tkn]['LRNA'] / tokens[tkn]['liquidity'] for tkn in tokens}

    init_oracle = {
        'liquidity': {tkn: tokens[tkn]['liquidity'] for tkn in tokens},
        'volume_in': {tkn: 0 for tkn in tokens},
        'volume_out': {tkn: 0 for tkn in tokens},
        'price': {tkn: oracle_mult * prices[tkn] for tkn in tokens},
    }

    omnipool: oamm.OmnipoolState = oamm.OmnipoolState(
        tokens=tokens,
        preferred_stablecoin='DAI',
        oracles={'price': 19, 'volatility': 19},
        last_oracle_values={
            'price': copy.deepcopy(init_oracle),
            'volatility': copy.deepcopy(init_oracle),
        },
    )

    market_prices = {tkn: oamm.usd_price(omnipool, tkn) for tkn in omnipool.asset_list}

    holdings = {tkn: 1000000000 for tkn in omnipool.asset_list}
    agent = Agent(holdings=holdings)

    add_state, add_agent = oamm.execute_add_liquidity(
        state=omnipool.copy(),
        agent=agent.copy(),
        tkn_add='DOT',
        quantity=omnipool.liquidity['DOT'] * lp_multiplier
    )

    remove_state, remove_agent = oamm.execute_remove_liquidity(
        state=add_state.copy(),
        agent=add_agent.copy(),
        tkn_remove='DOT',
        quantity=add_agent.holdings[('omnipool', 'DOT')]
    )

    initial_value = oamm.cash_out_omnipool(omnipool, agent, market_prices)
    final_value = oamm.cash_out_omnipool(remove_state, remove_agent, market_prices)
    profit = final_value - initial_value
    if profit > 0:
        raise


# @settings(max_examples=1)
@given(
    st.floats(min_value=0, max_value=0.10, exclude_min=True),
    st.floats(min_value=0, max_value=0.01, exclude_min=True),
    # st.floats(min_value=0.90, max_value=1.1)
)
def test_add_liquidity_exploit(lp_multiplier, trade_mult):
    oracle_mult = 1.0
    # lp_multiplier = 0.5
    # trade_mult = 0.5

    tokens = {
        'HDX': {'liquidity': 44000000, 'LRNA': 275143},
        'WETH': {'liquidity': 1400, 'LRNA': 2276599},
        'DAI': {'liquidity': 2268262, 'LRNA': 2268262},
        'DOT': {'liquidity': 88000, 'LRNA': 546461},
        'WBTC': {'liquidity': 47, 'LRNA': 1145210},
    }

    prices = {tkn: tokens[tkn]['LRNA'] / tokens[tkn]['liquidity'] for tkn in tokens}
    trade_size = tokens['DOT']['liquidity'] * trade_mult

    init_oracle = {
        'liquidity': {tkn: tokens[tkn]['liquidity'] for tkn in tokens},
        'volume_in': {tkn: 0 for tkn in tokens},
        'volume_out': {tkn: 0 for tkn in tokens},
        'price': {tkn: oracle_mult * prices[tkn] for tkn in tokens},
    }

    omnipool: oamm.OmnipoolState = oamm.OmnipoolState(
        tokens=tokens,
        preferred_stablecoin='DAI',
        oracles={'price': 19, 'volatility': 19},
        last_oracle_values={
            'price': copy.deepcopy(init_oracle),
            'volatility': copy.deepcopy(init_oracle),
        },
        withdrawal_fee=True,
        min_withdrawal_fee=0.0001,
    )

    market_prices = {tkn: oamm.usd_price(omnipool, tkn) for tkn in omnipool.asset_list}

    holdings = {tkn: 1000000000 for tkn in omnipool.asset_list}
    agent = Agent(holdings=holdings)

    swap_state, swap_agent = oamm.execute_swap(
        state=omnipool.copy(),
        agent=agent.copy(),
        tkn_sell='DAI',
        tkn_buy='DOT',
        buy_quantity=trade_size
    )

    add_state, add_agent = oamm.execute_add_liquidity(
        state=swap_state.copy(),
        agent=swap_agent.copy(),
        tkn_add='DOT',
        quantity=swap_state.liquidity['DOT'] * lp_multiplier
    )

    global_state = GlobalState(
        pools={'omnipool': add_state},
        agents={'attacker': add_agent},
        external_market=market_prices
    )

    arb_state = omnipool_arbitrage('omnipool', 20).execute(
        state=global_state.copy(),
        agent_id='attacker'
    )

    arbed_pool = arb_state.pools['omnipool']
    arbed_agent = arb_state.agents['attacker']

    remove_state, remove_agent = oamm.execute_remove_liquidity(
        state=arbed_pool.copy(),
        agent=arbed_agent.copy(),
        tkn_remove='DOT',
        quantity=arbed_agent.holdings[('omnipool', 'DOT')]
    )

    initial_value = oamm.cash_out_omnipool(omnipool, agent, market_prices)
    final_value = oamm.cash_out_omnipool(remove_state, remove_agent, market_prices)
    profit = final_value - initial_value
    if profit > 0:
        raise


@given(
    st.floats(min_value=0, max_value=0.10, exclude_min=True),
    st.floats(min_value=0, max_value=0.01, exclude_min=True),
    # st.floats(min_value=0.90, max_value=1.1)
)
def test_add_liquidity_exploit_sell(lp_multiplier, trade_mult):
    oracle_mult = 1.0
    # lp_multiplier = 0.5
    # trade_mult = 0.5

    tokens = {
        'HDX': {'liquidity': 44000000, 'LRNA': 275143},
        'WETH': {'liquidity': 1400, 'LRNA': 2276599},
        'DAI': {'liquidity': 2268262, 'LRNA': 2268262},
        'DOT': {'liquidity': 88000, 'LRNA': 546461},
        'WBTC': {'liquidity': 47, 'LRNA': 1145210},
    }

    prices = {tkn: tokens[tkn]['LRNA'] / tokens[tkn]['liquidity'] for tkn in tokens}
    trade_size = tokens['DOT']['liquidity'] * trade_mult

    init_oracle = {
        'liquidity': {tkn: tokens[tkn]['liquidity'] for tkn in tokens},
        'volume_in': {tkn: 0 for tkn in tokens},
        'volume_out': {tkn: 0 for tkn in tokens},
        'price': {tkn: oracle_mult * prices[tkn] for tkn in tokens},
    }

    omnipool: oamm.OmnipoolState = oamm.OmnipoolState(
        tokens=tokens,
        preferred_stablecoin='DAI',
        oracles={'price': 19, 'volatility': 19},
        last_oracle_values={
            'price': copy.deepcopy(init_oracle),
            'volatility': copy.deepcopy(init_oracle),
        },
        withdrawal_fee=True,
        min_withdrawal_fee=0.0001,
    )

    market_prices = {tkn: oamm.usd_price(omnipool, tkn) for tkn in omnipool.asset_list}

    holdings = {tkn: 1000000000 for tkn in omnipool.asset_list}
    agent = Agent(holdings=holdings)

    swap_state, swap_agent = oamm.execute_swap(
        state=omnipool.copy(),
        agent=agent.copy(),
        tkn_sell='DOT',
        tkn_buy='DAI',
        sell_quantity=trade_size
    )

    add_state, add_agent = oamm.execute_add_liquidity(
        state=swap_state.copy(),
        agent=swap_agent.copy(),
        tkn_add='DOT',
        quantity=swap_state.liquidity['DOT'] * lp_multiplier
    )

    global_state = GlobalState(
        pools={'omnipool': add_state},
        agents={'attacker': add_agent},
        external_market=market_prices
    )

    arb_state = omnipool_arbitrage('omnipool', 20).execute(
        state=global_state.copy(),
        agent_id='attacker'
    )

    arbed_pool = arb_state.pools['omnipool']
    arbed_agent = arb_state.agents['attacker']

    remove_state, remove_agent = oamm.execute_remove_liquidity(
        state=arbed_pool.copy(),
        agent=arbed_agent.copy(),
        tkn_remove='DOT',
        quantity=arbed_agent.holdings[('omnipool', 'DOT')]
    )

    initial_value = oamm.cash_out_omnipool(omnipool, agent, market_prices)
    final_value = oamm.cash_out_omnipool(remove_state, remove_agent, market_prices)
    profit = final_value - initial_value
    if profit > 0:
        raise


def test_withdraw_exploit():
    oracle_mult = 1.0
    lp_multiplier = 0.1
    trade_mult = 0.01

    tokens = {
        'HDX': {'liquidity': 44000000, 'LRNA': 275143},
        'WETH': {'liquidity': 1400, 'LRNA': 2276599},
        'DAI': {'liquidity': 2268262, 'LRNA': 2268262},
        'DOT': {'liquidity': 88000, 'LRNA': 546461},
        'WBTC': {'liquidity': 47, 'LRNA': 1145210},
    }

    prices = {tkn: tokens[tkn]['LRNA'] / tokens[tkn]['liquidity'] for tkn in tokens}
    trade_size = tokens['DOT']['liquidity'] * trade_mult

    init_oracle = {
        'liquidity': {tkn: tokens[tkn]['liquidity'] for tkn in tokens},
        'volume_in': {tkn: 0 for tkn in tokens},
        'volume_out': {tkn: 0 for tkn in tokens},
        'price': {tkn: oracle_mult * prices[tkn] for tkn in tokens},
    }

    omnipool: oamm.OmnipoolState = oamm.OmnipoolState(
        tokens=tokens,
        preferred_stablecoin='DAI',
        oracles={'price': 19, 'volatility': 19},
        last_oracle_values={
            'price': copy.deepcopy(init_oracle),
            'volatility': copy.deepcopy(init_oracle),
        },
        withdrawal_fee=True,
        min_withdrawal_fee=0.0001,
    )

    market_prices = {tkn: oamm.usd_price(omnipool, tkn) for tkn in omnipool.asset_list}

    holdings = {tkn: 1000000000 for tkn in omnipool.asset_list}
    agent = Agent(holdings=holdings)

    add_state, add_agent = oamm.execute_add_liquidity(
        state=omnipool.copy(),
        agent=agent.copy(),
        tkn_add='DOT',
        quantity=omnipool.liquidity['DOT'] * lp_multiplier
    )

    swap_state, swap_agent = oamm.execute_swap(
        state=add_state.copy(),
        agent=add_agent.copy(),
        tkn_sell='DAI',
        tkn_buy='DOT',
        buy_quantity=trade_size
    )

    remove_state, remove_agent = oamm.execute_remove_liquidity(
        state=swap_state.copy(),
        agent=swap_agent.copy(),
        tkn_remove='DOT',
        quantity=swap_agent.holdings[('omnipool', 'DOT')]
    )

    global_state = GlobalState(
        pools={'omnipool': remove_state},
        agents={'attacker': remove_agent},
        external_market=market_prices
    )

    arb_state = omnipool_arbitrage('omnipool', 20).execute(
        state=global_state.copy(),
        agent_id='attacker'
    )

    arbed_pool = arb_state.pools['omnipool']
    arbed_agent = arb_state.agents['attacker']

    initial_value = oamm.cash_out_omnipool(omnipool, agent, market_prices)
    final_value = oamm.cash_out_omnipool(arbed_pool, arbed_agent, market_prices)
    profit = final_value - initial_value
    if profit > 0:
        raise


@settings(max_examples=1)
@given(
    st.floats(min_value=0, max_value=0.05, exclude_min=True),
    st.floats(min_value=0, max_value=0.1, exclude_min=True),
    st.floats(min_value=0.50, max_value=1.5)
)
def test_swap_exploit(lp_multiplier, trade_mult, oracle_mult):
    lp_multiplier = 0.2
    trade_mult = 0.01
    oracle_mult = 0.99

    tokens = {
        'HDX': {'liquidity': 44000000, 'LRNA': 275143},
        'WETH': {'liquidity': 1400, 'LRNA': 2276599},
        'DAI': {'liquidity': 2268262, 'LRNA': 2268262},
        'DOT': {'liquidity': 88000, 'LRNA': 546461},
        'WBTC': {'liquidity': 47, 'LRNA': 1145210},
    }

    trade_size = tokens['DOT']['liquidity'] * trade_mult

    prices = {tkn: tokens[tkn]['LRNA'] / tokens[tkn]['liquidity'] for tkn in tokens}

    init_oracle = {
        'liquidity': {tkn: tokens[tkn]['liquidity'] for tkn in tokens},
        'volume_in': {tkn: 0 for tkn in tokens},
        'volume_out': {tkn: 0 for tkn in tokens},
        'price': {tkn: oracle_mult * prices[tkn] for tkn in tokens},
    }

    omnipool: oamm.OmnipoolState = oamm.OmnipoolState(
        tokens=tokens,
        preferred_stablecoin='DAI',
        oracles={'price': 19, 'volatility': 19},
        last_oracle_values={
            'price': copy.deepcopy(init_oracle),
            'volatility': copy.deepcopy(init_oracle),
        },
        withdrawal_fee=True,
        min_withdrawal_fee=0.0001,
    )

    market_prices = {tkn: oamm.usd_price(omnipool, tkn) for tkn in omnipool.asset_list}

    holdings = {tkn: 1000000000 for tkn in omnipool.asset_list}
    agent = Agent(holdings=holdings)

    add_state, add_agent = oamm.execute_add_liquidity(
        state=omnipool.copy(),
        agent=agent.copy(),
        tkn_add='DOT',
        quantity=omnipool.liquidity['DOT'] * lp_multiplier
    )

    swap_state, swap_agent = oamm.execute_swap(
        state=add_state.copy(),
        agent=add_agent.copy(),
        tkn_sell='DOT',
        tkn_buy='DAI',
        sell_quantity=trade_size
    )

    remove_state, remove_agent = oamm.execute_remove_liquidity(
        state=swap_state.copy(),
        agent=swap_agent.copy(),
        tkn_remove='DOT',
        quantity=swap_agent.holdings[('omnipool', 'DOT')]
    )

    swap_alone_state, swap_alone_agent = oamm.execute_swap(
        state=omnipool.copy(),
        agent=agent.copy(),
        tkn_sell='DOT',
        tkn_buy='DAI',
        sell_quantity=trade_size
    )

    swap_alone_dai = oamm.cash_out_omnipool(swap_alone_state, swap_alone_agent, market_prices)
    manipulated_dai = oamm.cash_out_omnipool(remove_state, remove_agent, market_prices)
    profit = manipulated_dai - swap_alone_dai
    if profit > 0:
        raise


@given(
    omnipool_reasonable_config(),
    st.floats(min_value=0, max_value=0.02, exclude_min=True),
    st.booleans(),
    st.floats(min_value=0.0, max_value=0.1, exclude_min=True),
    st.floats(min_value=0.1, max_value=10.0),
)
def test_withdraw_manipulation(
        initial_state: oamm.OmnipoolState,
        price_move: float,
        price_move_is_up: bool,
        lp_percent: float,
        price_ratio: float
):
    # uncommenting this will cause the test to fail, demonstrating that oracle length > 1 helps solve the problem
    # initial_state.oracles = {'price': Oracle(
    #     first_block=initial_state.current_block,
    #     sma_equivalent_length=1
    # )}

    agent_holdings = {
        tkn: 10000000 / oamm.usd_price(initial_state, tkn) for tkn in initial_state.asset_list
    }

    initial_agent = Agent(
        holdings=agent_holdings
    )

    asset_index = 1
    options = copy.copy(initial_state.asset_list)
    lp_token = options[asset_index % len(options)]
    options.remove(lp_token)
    trade_token = options[asset_index % len(options)]
    lp_quantity = int(initial_state.liquidity[lp_token] * lp_percent)

    initial_agent.holdings[('omnipool', lp_token)] = lp_quantity
    initial_agent.share_prices[('omnipool', lp_token)] = price_ratio

    market_prices = {tkn: oamm.usd_price(initial_state, tkn) for tkn in initial_state.asset_list}

    # trade to manipulate the price
    signed_price_move = price_move if price_move_is_up else -price_move
    first_trade = initial_state.liquidity[lp_token] * (1 - 1 / math.sqrt(1 + signed_price_move))
    trade_state, trade_agent = oamm.execute_swap(
        state=initial_state.copy(),
        agent=initial_agent.copy(),
        tkn_sell=trade_token,
        tkn_buy=lp_token,
        buy_quantity=first_trade
    )

    withdraw_state, withdraw_agent = oamm.execute_remove_liquidity(
        state=trade_state.copy(),
        agent=trade_agent.copy(),
        quantity=trade_agent.holdings[('omnipool', lp_token)],
        tkn_remove=lp_token
    )

    glob = omnipool_arbitrage(pool_id='omnipool').execute(
        state=GlobalState(
            pools={
                'omnipool': withdraw_state.copy()
            },
            agents={
                'agent': withdraw_agent.copy()
            },
            external_market=market_prices
        ),
        agent_id='agent'
    )

    final_state, final_agent = glob.pools['omnipool'], glob.agents['agent']

    profit = (
            oamm.cash_out_omnipool(final_state, final_agent, market_prices)
            - oamm.cash_out_omnipool(initial_state, initial_agent, market_prices)
    )

    if profit > 0:
        raise AssertionError(f'profit with manipulation {profit} > 0')


@given(
    omnipool_config(imbalance=0, asset_fee=0, lrna_fee=0),
    st.floats(min_value=0, max_value=0.02),
    st.floats(min_value=0.001, max_value=0.10)
)
def test_add_manipulation(
        initial_state: oamm.OmnipoolState,
        price_move: float,
        lp_percent: float
):
    initial_state.remove_liquidity_volatility_threshold = 0.01
    initial_state.trade_limit_per_block = 0.05
    initial_state.max_withdrawal_per_block = 0.05
    initial_state.max_lp_per_block = 0.05
    # uncommenting this will cause the test to fail, demonstrating that oracle length > 1 helps solve the problem
    # initial_state.oracles = {'price': Oracle(
    #     first_block=initial_state.current_block,
    #     sma_equivalent_length=1
    # )}

    agent_holdings = {
        tkn: 1000000 / oamm.usd_price(initial_state, tkn) for tkn in initial_state.asset_list
    }

    initial_agent = Agent(
        holdings=agent_holdings
    )

    asset_index = 1
    options = copy.copy(initial_state.asset_list)
    asset1 = options[asset_index % len(options)]
    options.remove(asset1)
    asset2 = options[asset_index % len(options)]
    market_prices = {tkn: oamm.usd_price(initial_state, tkn) for tkn in initial_state.asset_list}

    # trade to manipulate the price
    first_trade = initial_state.liquidity[asset1] * (1 - 1 / math.sqrt(1 + price_move))
    trade_state, trade_agent = oamm.execute_swap(
        state=initial_state.copy(),
        agent=initial_agent.copy(),
        tkn_sell=asset2,
        tkn_buy=asset1,
        buy_quantity=first_trade
    )

    # add liquidity
    lp_quantity = lp_percent * initial_agent.holdings[asset1]
    add_state, add_agent = oamm.execute_add_liquidity(
        state=trade_state.copy(),
        agent=trade_agent.copy(),
        tkn_add=asset1,
        quantity=min(lp_quantity, trade_state.liquidity[asset1] * trade_state.max_lp_per_block)
    )

    lp_quantity = lp_percent * initial_agent.holdings[asset2]
    add_state, add_agent = oamm.execute_add_liquidity(
        state=add_state,
        agent=add_agent,
        tkn_add=asset2,
        quantity=lp_quantity
    )

    glob = omnipool_arbitrage(pool_id='omnipool').execute(
        state=GlobalState(
            pools={
                'omnipool': add_state.copy()
            },
            agents={
                'agent': add_agent.copy()
            },
            external_market=market_prices
        ),
        agent_id='agent'
    )

    sell_state, sell_agent = glob.pools['omnipool'], glob.agents['agent']

    profit = (
            oamm.cash_out_omnipool(sell_state, sell_agent, market_prices)
            - oamm.cash_out_omnipool(initial_state, initial_agent, market_prices)
    )

    if profit > 0:
        raise AssertionError(f'profit with manipulation {profit} > 0')


@given(
    omnipool_config(imbalance=0),
    st.integers(min_value=1, max_value=7),
    st.floats(min_value=0.1, max_value=1.0),
    st.floats(min_value=1000, max_value=1000000),
)
def test_trade_manipulation(
        initial_state: oamm.OmnipoolState,
        asset_index: int,
        lp_percent: float,
        sell_quantity: float,
):
    initial_state.remove_liquidity_volatility_threshold = 0.01
    initial_state.trade_limit_per_block = 0.05
    initial_state.max_withdrawal_per_block = 0.05
    initial_state.max_lp_per_block = 0.05

    initial_agent = Agent(
        holdings=copy.copy(initial_state.liquidity)
    )

    options = copy.copy(initial_state.asset_list)
    asset1 = options[asset_index % len(options)]
    options.remove(asset1)
    asset2 = options[asset_index % len(options)]
    market_prices = {tkn: oamm.usd_price(initial_state, tkn) for tkn in initial_state.asset_list}

    lp1_state, lp1_agent = oamm.execute_add_liquidity(
        state=initial_state.copy(),
        agent=initial_agent.copy(),
        tkn_add=asset1,
        quantity=min(
            lp_percent * initial_state.liquidity[asset1],
            initial_state.liquidity[asset1] * initial_state.max_lp_per_block
        )
    )

    lp2_state, lp2_agent = oamm.execute_add_liquidity(
        state=initial_state.copy(),
        agent=initial_agent.copy(),
        tkn_add=asset2,
        quantity=min(
            lp_percent * initial_state.liquidity[asset2],
            initial_state.liquidity[asset2] * initial_state.max_lp_per_block
        )
    )

    trade_state_1, trade_agent_1 = oamm.execute_remove_liquidity(
        *oamm.execute_swap(
            state=lp1_state.copy(),
            agent=lp1_agent.copy(),
            tkn_sell=asset1,
            tkn_buy=asset2,
            sell_quantity=sell_quantity
        ),
        tkn_remove=asset1,
        quantity=lp1_agent.holdings[('omnipool', asset1)]
    )

    trade_state_2, trade_agent_2 = oamm.execute_remove_liquidity(
        *oamm.execute_swap(
            state=lp2_state.copy(),
            agent=lp2_agent.copy(),
            tkn_sell=asset1,
            tkn_buy=asset2,
            sell_quantity=sell_quantity
        ),
        tkn_remove=asset2,
        quantity=lp2_agent.holdings[('omnipool', asset2)]
    )

    trade_state_3, trade_agent_3 = oamm.execute_swap(
        state=initial_state.copy(),
        agent=initial_agent.copy(),
        tkn_sell=asset1,
        tkn_buy=asset2,
        sell_quantity=sell_quantity
    )

    lp1_profit = (
            oamm.cash_out_omnipool(trade_state_1, trade_agent_1, market_prices)
            - oamm.cash_out_omnipool(initial_state, initial_agent, market_prices)
    )

    lp2_profit = (
            oamm.cash_out_omnipool(trade_state_2, trade_agent_2, market_prices)
            - oamm.cash_out_omnipool(initial_state, initial_agent, market_prices)
    )

    no_lp_profit = (
            oamm.cash_out_omnipool(trade_state_3, trade_agent_3, market_prices)
            - oamm.cash_out_omnipool(initial_state, initial_agent, market_prices)
    )

    if lp1_profit > no_lp_profit:
        raise AssertionError(f'profit with LP asset1 ({asset1}) = {lp1_profit} > without {no_lp_profit}')

    if lp2_profit > no_lp_profit:
        raise AssertionError(f'profit with LP asset2 ({asset2}) = {lp2_profit} > without {no_lp_profit}')
=======
            raise AssertionError('Asset fee is not correct.')
>>>>>>> fbb2e417
<|MERGE_RESOLUTION|>--- conflicted
+++ resolved
@@ -1973,7 +1973,6 @@
         df = asset_fee_params['amplification'] * x - asset_fee_params['decay']
         expected_asset_fee = min(max(prev_asset_fees[tkn] + df, asset_fee_params['minimum']), asset_fee_params['fee_max'])
         if omnipool.last_fee[tkn] != pytest.approx(expected_asset_fee, rel=1e-15):
-<<<<<<< HEAD
             raise AssertionError('Asset fee is not correct.')
 
 
@@ -2254,620 +2253,4 @@
     final_value = oamm.cash_out_omnipool(remove_state, remove_agent, market_prices)
     profit = final_value - initial_value
     if profit > 0:
-        raise
-
-
-# @settings(max_examples=1)
-@given(
-    st.floats(min_value=0, max_value=0.10, exclude_min=True),
-    st.floats(min_value=0, max_value=0.01, exclude_min=True),
-    # st.floats(min_value=0.90, max_value=1.1)
-)
-def test_add_liquidity_exploit(lp_multiplier, trade_mult):
-    oracle_mult = 1.0
-    # lp_multiplier = 0.5
-    # trade_mult = 0.5
-
-    tokens = {
-        'HDX': {'liquidity': 44000000, 'LRNA': 275143},
-        'WETH': {'liquidity': 1400, 'LRNA': 2276599},
-        'DAI': {'liquidity': 2268262, 'LRNA': 2268262},
-        'DOT': {'liquidity': 88000, 'LRNA': 546461},
-        'WBTC': {'liquidity': 47, 'LRNA': 1145210},
-    }
-
-    prices = {tkn: tokens[tkn]['LRNA'] / tokens[tkn]['liquidity'] for tkn in tokens}
-    trade_size = tokens['DOT']['liquidity'] * trade_mult
-
-    init_oracle = {
-        'liquidity': {tkn: tokens[tkn]['liquidity'] for tkn in tokens},
-        'volume_in': {tkn: 0 for tkn in tokens},
-        'volume_out': {tkn: 0 for tkn in tokens},
-        'price': {tkn: oracle_mult * prices[tkn] for tkn in tokens},
-    }
-
-    omnipool: oamm.OmnipoolState = oamm.OmnipoolState(
-        tokens=tokens,
-        preferred_stablecoin='DAI',
-        oracles={'price': 19, 'volatility': 19},
-        last_oracle_values={
-            'price': copy.deepcopy(init_oracle),
-            'volatility': copy.deepcopy(init_oracle),
-        },
-        withdrawal_fee=True,
-        min_withdrawal_fee=0.0001,
-    )
-
-    market_prices = {tkn: oamm.usd_price(omnipool, tkn) for tkn in omnipool.asset_list}
-
-    holdings = {tkn: 1000000000 for tkn in omnipool.asset_list}
-    agent = Agent(holdings=holdings)
-
-    swap_state, swap_agent = oamm.execute_swap(
-        state=omnipool.copy(),
-        agent=agent.copy(),
-        tkn_sell='DAI',
-        tkn_buy='DOT',
-        buy_quantity=trade_size
-    )
-
-    add_state, add_agent = oamm.execute_add_liquidity(
-        state=swap_state.copy(),
-        agent=swap_agent.copy(),
-        tkn_add='DOT',
-        quantity=swap_state.liquidity['DOT'] * lp_multiplier
-    )
-
-    global_state = GlobalState(
-        pools={'omnipool': add_state},
-        agents={'attacker': add_agent},
-        external_market=market_prices
-    )
-
-    arb_state = omnipool_arbitrage('omnipool', 20).execute(
-        state=global_state.copy(),
-        agent_id='attacker'
-    )
-
-    arbed_pool = arb_state.pools['omnipool']
-    arbed_agent = arb_state.agents['attacker']
-
-    remove_state, remove_agent = oamm.execute_remove_liquidity(
-        state=arbed_pool.copy(),
-        agent=arbed_agent.copy(),
-        tkn_remove='DOT',
-        quantity=arbed_agent.holdings[('omnipool', 'DOT')]
-    )
-
-    initial_value = oamm.cash_out_omnipool(omnipool, agent, market_prices)
-    final_value = oamm.cash_out_omnipool(remove_state, remove_agent, market_prices)
-    profit = final_value - initial_value
-    if profit > 0:
-        raise
-
-
-@given(
-    st.floats(min_value=0, max_value=0.10, exclude_min=True),
-    st.floats(min_value=0, max_value=0.01, exclude_min=True),
-    # st.floats(min_value=0.90, max_value=1.1)
-)
-def test_add_liquidity_exploit_sell(lp_multiplier, trade_mult):
-    oracle_mult = 1.0
-    # lp_multiplier = 0.5
-    # trade_mult = 0.5
-
-    tokens = {
-        'HDX': {'liquidity': 44000000, 'LRNA': 275143},
-        'WETH': {'liquidity': 1400, 'LRNA': 2276599},
-        'DAI': {'liquidity': 2268262, 'LRNA': 2268262},
-        'DOT': {'liquidity': 88000, 'LRNA': 546461},
-        'WBTC': {'liquidity': 47, 'LRNA': 1145210},
-    }
-
-    prices = {tkn: tokens[tkn]['LRNA'] / tokens[tkn]['liquidity'] for tkn in tokens}
-    trade_size = tokens['DOT']['liquidity'] * trade_mult
-
-    init_oracle = {
-        'liquidity': {tkn: tokens[tkn]['liquidity'] for tkn in tokens},
-        'volume_in': {tkn: 0 for tkn in tokens},
-        'volume_out': {tkn: 0 for tkn in tokens},
-        'price': {tkn: oracle_mult * prices[tkn] for tkn in tokens},
-    }
-
-    omnipool: oamm.OmnipoolState = oamm.OmnipoolState(
-        tokens=tokens,
-        preferred_stablecoin='DAI',
-        oracles={'price': 19, 'volatility': 19},
-        last_oracle_values={
-            'price': copy.deepcopy(init_oracle),
-            'volatility': copy.deepcopy(init_oracle),
-        },
-        withdrawal_fee=True,
-        min_withdrawal_fee=0.0001,
-    )
-
-    market_prices = {tkn: oamm.usd_price(omnipool, tkn) for tkn in omnipool.asset_list}
-
-    holdings = {tkn: 1000000000 for tkn in omnipool.asset_list}
-    agent = Agent(holdings=holdings)
-
-    swap_state, swap_agent = oamm.execute_swap(
-        state=omnipool.copy(),
-        agent=agent.copy(),
-        tkn_sell='DOT',
-        tkn_buy='DAI',
-        sell_quantity=trade_size
-    )
-
-    add_state, add_agent = oamm.execute_add_liquidity(
-        state=swap_state.copy(),
-        agent=swap_agent.copy(),
-        tkn_add='DOT',
-        quantity=swap_state.liquidity['DOT'] * lp_multiplier
-    )
-
-    global_state = GlobalState(
-        pools={'omnipool': add_state},
-        agents={'attacker': add_agent},
-        external_market=market_prices
-    )
-
-    arb_state = omnipool_arbitrage('omnipool', 20).execute(
-        state=global_state.copy(),
-        agent_id='attacker'
-    )
-
-    arbed_pool = arb_state.pools['omnipool']
-    arbed_agent = arb_state.agents['attacker']
-
-    remove_state, remove_agent = oamm.execute_remove_liquidity(
-        state=arbed_pool.copy(),
-        agent=arbed_agent.copy(),
-        tkn_remove='DOT',
-        quantity=arbed_agent.holdings[('omnipool', 'DOT')]
-    )
-
-    initial_value = oamm.cash_out_omnipool(omnipool, agent, market_prices)
-    final_value = oamm.cash_out_omnipool(remove_state, remove_agent, market_prices)
-    profit = final_value - initial_value
-    if profit > 0:
-        raise
-
-
-def test_withdraw_exploit():
-    oracle_mult = 1.0
-    lp_multiplier = 0.1
-    trade_mult = 0.01
-
-    tokens = {
-        'HDX': {'liquidity': 44000000, 'LRNA': 275143},
-        'WETH': {'liquidity': 1400, 'LRNA': 2276599},
-        'DAI': {'liquidity': 2268262, 'LRNA': 2268262},
-        'DOT': {'liquidity': 88000, 'LRNA': 546461},
-        'WBTC': {'liquidity': 47, 'LRNA': 1145210},
-    }
-
-    prices = {tkn: tokens[tkn]['LRNA'] / tokens[tkn]['liquidity'] for tkn in tokens}
-    trade_size = tokens['DOT']['liquidity'] * trade_mult
-
-    init_oracle = {
-        'liquidity': {tkn: tokens[tkn]['liquidity'] for tkn in tokens},
-        'volume_in': {tkn: 0 for tkn in tokens},
-        'volume_out': {tkn: 0 for tkn in tokens},
-        'price': {tkn: oracle_mult * prices[tkn] for tkn in tokens},
-    }
-
-    omnipool: oamm.OmnipoolState = oamm.OmnipoolState(
-        tokens=tokens,
-        preferred_stablecoin='DAI',
-        oracles={'price': 19, 'volatility': 19},
-        last_oracle_values={
-            'price': copy.deepcopy(init_oracle),
-            'volatility': copy.deepcopy(init_oracle),
-        },
-        withdrawal_fee=True,
-        min_withdrawal_fee=0.0001,
-    )
-
-    market_prices = {tkn: oamm.usd_price(omnipool, tkn) for tkn in omnipool.asset_list}
-
-    holdings = {tkn: 1000000000 for tkn in omnipool.asset_list}
-    agent = Agent(holdings=holdings)
-
-    add_state, add_agent = oamm.execute_add_liquidity(
-        state=omnipool.copy(),
-        agent=agent.copy(),
-        tkn_add='DOT',
-        quantity=omnipool.liquidity['DOT'] * lp_multiplier
-    )
-
-    swap_state, swap_agent = oamm.execute_swap(
-        state=add_state.copy(),
-        agent=add_agent.copy(),
-        tkn_sell='DAI',
-        tkn_buy='DOT',
-        buy_quantity=trade_size
-    )
-
-    remove_state, remove_agent = oamm.execute_remove_liquidity(
-        state=swap_state.copy(),
-        agent=swap_agent.copy(),
-        tkn_remove='DOT',
-        quantity=swap_agent.holdings[('omnipool', 'DOT')]
-    )
-
-    global_state = GlobalState(
-        pools={'omnipool': remove_state},
-        agents={'attacker': remove_agent},
-        external_market=market_prices
-    )
-
-    arb_state = omnipool_arbitrage('omnipool', 20).execute(
-        state=global_state.copy(),
-        agent_id='attacker'
-    )
-
-    arbed_pool = arb_state.pools['omnipool']
-    arbed_agent = arb_state.agents['attacker']
-
-    initial_value = oamm.cash_out_omnipool(omnipool, agent, market_prices)
-    final_value = oamm.cash_out_omnipool(arbed_pool, arbed_agent, market_prices)
-    profit = final_value - initial_value
-    if profit > 0:
-        raise
-
-
-@settings(max_examples=1)
-@given(
-    st.floats(min_value=0, max_value=0.05, exclude_min=True),
-    st.floats(min_value=0, max_value=0.1, exclude_min=True),
-    st.floats(min_value=0.50, max_value=1.5)
-)
-def test_swap_exploit(lp_multiplier, trade_mult, oracle_mult):
-    lp_multiplier = 0.2
-    trade_mult = 0.01
-    oracle_mult = 0.99
-
-    tokens = {
-        'HDX': {'liquidity': 44000000, 'LRNA': 275143},
-        'WETH': {'liquidity': 1400, 'LRNA': 2276599},
-        'DAI': {'liquidity': 2268262, 'LRNA': 2268262},
-        'DOT': {'liquidity': 88000, 'LRNA': 546461},
-        'WBTC': {'liquidity': 47, 'LRNA': 1145210},
-    }
-
-    trade_size = tokens['DOT']['liquidity'] * trade_mult
-
-    prices = {tkn: tokens[tkn]['LRNA'] / tokens[tkn]['liquidity'] for tkn in tokens}
-
-    init_oracle = {
-        'liquidity': {tkn: tokens[tkn]['liquidity'] for tkn in tokens},
-        'volume_in': {tkn: 0 for tkn in tokens},
-        'volume_out': {tkn: 0 for tkn in tokens},
-        'price': {tkn: oracle_mult * prices[tkn] for tkn in tokens},
-    }
-
-    omnipool: oamm.OmnipoolState = oamm.OmnipoolState(
-        tokens=tokens,
-        preferred_stablecoin='DAI',
-        oracles={'price': 19, 'volatility': 19},
-        last_oracle_values={
-            'price': copy.deepcopy(init_oracle),
-            'volatility': copy.deepcopy(init_oracle),
-        },
-        withdrawal_fee=True,
-        min_withdrawal_fee=0.0001,
-    )
-
-    market_prices = {tkn: oamm.usd_price(omnipool, tkn) for tkn in omnipool.asset_list}
-
-    holdings = {tkn: 1000000000 for tkn in omnipool.asset_list}
-    agent = Agent(holdings=holdings)
-
-    add_state, add_agent = oamm.execute_add_liquidity(
-        state=omnipool.copy(),
-        agent=agent.copy(),
-        tkn_add='DOT',
-        quantity=omnipool.liquidity['DOT'] * lp_multiplier
-    )
-
-    swap_state, swap_agent = oamm.execute_swap(
-        state=add_state.copy(),
-        agent=add_agent.copy(),
-        tkn_sell='DOT',
-        tkn_buy='DAI',
-        sell_quantity=trade_size
-    )
-
-    remove_state, remove_agent = oamm.execute_remove_liquidity(
-        state=swap_state.copy(),
-        agent=swap_agent.copy(),
-        tkn_remove='DOT',
-        quantity=swap_agent.holdings[('omnipool', 'DOT')]
-    )
-
-    swap_alone_state, swap_alone_agent = oamm.execute_swap(
-        state=omnipool.copy(),
-        agent=agent.copy(),
-        tkn_sell='DOT',
-        tkn_buy='DAI',
-        sell_quantity=trade_size
-    )
-
-    swap_alone_dai = oamm.cash_out_omnipool(swap_alone_state, swap_alone_agent, market_prices)
-    manipulated_dai = oamm.cash_out_omnipool(remove_state, remove_agent, market_prices)
-    profit = manipulated_dai - swap_alone_dai
-    if profit > 0:
-        raise
-
-
-@given(
-    omnipool_reasonable_config(),
-    st.floats(min_value=0, max_value=0.02, exclude_min=True),
-    st.booleans(),
-    st.floats(min_value=0.0, max_value=0.1, exclude_min=True),
-    st.floats(min_value=0.1, max_value=10.0),
-)
-def test_withdraw_manipulation(
-        initial_state: oamm.OmnipoolState,
-        price_move: float,
-        price_move_is_up: bool,
-        lp_percent: float,
-        price_ratio: float
-):
-    # uncommenting this will cause the test to fail, demonstrating that oracle length > 1 helps solve the problem
-    # initial_state.oracles = {'price': Oracle(
-    #     first_block=initial_state.current_block,
-    #     sma_equivalent_length=1
-    # )}
-
-    agent_holdings = {
-        tkn: 10000000 / oamm.usd_price(initial_state, tkn) for tkn in initial_state.asset_list
-    }
-
-    initial_agent = Agent(
-        holdings=agent_holdings
-    )
-
-    asset_index = 1
-    options = copy.copy(initial_state.asset_list)
-    lp_token = options[asset_index % len(options)]
-    options.remove(lp_token)
-    trade_token = options[asset_index % len(options)]
-    lp_quantity = int(initial_state.liquidity[lp_token] * lp_percent)
-
-    initial_agent.holdings[('omnipool', lp_token)] = lp_quantity
-    initial_agent.share_prices[('omnipool', lp_token)] = price_ratio
-
-    market_prices = {tkn: oamm.usd_price(initial_state, tkn) for tkn in initial_state.asset_list}
-
-    # trade to manipulate the price
-    signed_price_move = price_move if price_move_is_up else -price_move
-    first_trade = initial_state.liquidity[lp_token] * (1 - 1 / math.sqrt(1 + signed_price_move))
-    trade_state, trade_agent = oamm.execute_swap(
-        state=initial_state.copy(),
-        agent=initial_agent.copy(),
-        tkn_sell=trade_token,
-        tkn_buy=lp_token,
-        buy_quantity=first_trade
-    )
-
-    withdraw_state, withdraw_agent = oamm.execute_remove_liquidity(
-        state=trade_state.copy(),
-        agent=trade_agent.copy(),
-        quantity=trade_agent.holdings[('omnipool', lp_token)],
-        tkn_remove=lp_token
-    )
-
-    glob = omnipool_arbitrage(pool_id='omnipool').execute(
-        state=GlobalState(
-            pools={
-                'omnipool': withdraw_state.copy()
-            },
-            agents={
-                'agent': withdraw_agent.copy()
-            },
-            external_market=market_prices
-        ),
-        agent_id='agent'
-    )
-
-    final_state, final_agent = glob.pools['omnipool'], glob.agents['agent']
-
-    profit = (
-            oamm.cash_out_omnipool(final_state, final_agent, market_prices)
-            - oamm.cash_out_omnipool(initial_state, initial_agent, market_prices)
-    )
-
-    if profit > 0:
-        raise AssertionError(f'profit with manipulation {profit} > 0')
-
-
-@given(
-    omnipool_config(imbalance=0, asset_fee=0, lrna_fee=0),
-    st.floats(min_value=0, max_value=0.02),
-    st.floats(min_value=0.001, max_value=0.10)
-)
-def test_add_manipulation(
-        initial_state: oamm.OmnipoolState,
-        price_move: float,
-        lp_percent: float
-):
-    initial_state.remove_liquidity_volatility_threshold = 0.01
-    initial_state.trade_limit_per_block = 0.05
-    initial_state.max_withdrawal_per_block = 0.05
-    initial_state.max_lp_per_block = 0.05
-    # uncommenting this will cause the test to fail, demonstrating that oracle length > 1 helps solve the problem
-    # initial_state.oracles = {'price': Oracle(
-    #     first_block=initial_state.current_block,
-    #     sma_equivalent_length=1
-    # )}
-
-    agent_holdings = {
-        tkn: 1000000 / oamm.usd_price(initial_state, tkn) for tkn in initial_state.asset_list
-    }
-
-    initial_agent = Agent(
-        holdings=agent_holdings
-    )
-
-    asset_index = 1
-    options = copy.copy(initial_state.asset_list)
-    asset1 = options[asset_index % len(options)]
-    options.remove(asset1)
-    asset2 = options[asset_index % len(options)]
-    market_prices = {tkn: oamm.usd_price(initial_state, tkn) for tkn in initial_state.asset_list}
-
-    # trade to manipulate the price
-    first_trade = initial_state.liquidity[asset1] * (1 - 1 / math.sqrt(1 + price_move))
-    trade_state, trade_agent = oamm.execute_swap(
-        state=initial_state.copy(),
-        agent=initial_agent.copy(),
-        tkn_sell=asset2,
-        tkn_buy=asset1,
-        buy_quantity=first_trade
-    )
-
-    # add liquidity
-    lp_quantity = lp_percent * initial_agent.holdings[asset1]
-    add_state, add_agent = oamm.execute_add_liquidity(
-        state=trade_state.copy(),
-        agent=trade_agent.copy(),
-        tkn_add=asset1,
-        quantity=min(lp_quantity, trade_state.liquidity[asset1] * trade_state.max_lp_per_block)
-    )
-
-    lp_quantity = lp_percent * initial_agent.holdings[asset2]
-    add_state, add_agent = oamm.execute_add_liquidity(
-        state=add_state,
-        agent=add_agent,
-        tkn_add=asset2,
-        quantity=lp_quantity
-    )
-
-    glob = omnipool_arbitrage(pool_id='omnipool').execute(
-        state=GlobalState(
-            pools={
-                'omnipool': add_state.copy()
-            },
-            agents={
-                'agent': add_agent.copy()
-            },
-            external_market=market_prices
-        ),
-        agent_id='agent'
-    )
-
-    sell_state, sell_agent = glob.pools['omnipool'], glob.agents['agent']
-
-    profit = (
-            oamm.cash_out_omnipool(sell_state, sell_agent, market_prices)
-            - oamm.cash_out_omnipool(initial_state, initial_agent, market_prices)
-    )
-
-    if profit > 0:
-        raise AssertionError(f'profit with manipulation {profit} > 0')
-
-
-@given(
-    omnipool_config(imbalance=0),
-    st.integers(min_value=1, max_value=7),
-    st.floats(min_value=0.1, max_value=1.0),
-    st.floats(min_value=1000, max_value=1000000),
-)
-def test_trade_manipulation(
-        initial_state: oamm.OmnipoolState,
-        asset_index: int,
-        lp_percent: float,
-        sell_quantity: float,
-):
-    initial_state.remove_liquidity_volatility_threshold = 0.01
-    initial_state.trade_limit_per_block = 0.05
-    initial_state.max_withdrawal_per_block = 0.05
-    initial_state.max_lp_per_block = 0.05
-
-    initial_agent = Agent(
-        holdings=copy.copy(initial_state.liquidity)
-    )
-
-    options = copy.copy(initial_state.asset_list)
-    asset1 = options[asset_index % len(options)]
-    options.remove(asset1)
-    asset2 = options[asset_index % len(options)]
-    market_prices = {tkn: oamm.usd_price(initial_state, tkn) for tkn in initial_state.asset_list}
-
-    lp1_state, lp1_agent = oamm.execute_add_liquidity(
-        state=initial_state.copy(),
-        agent=initial_agent.copy(),
-        tkn_add=asset1,
-        quantity=min(
-            lp_percent * initial_state.liquidity[asset1],
-            initial_state.liquidity[asset1] * initial_state.max_lp_per_block
-        )
-    )
-
-    lp2_state, lp2_agent = oamm.execute_add_liquidity(
-        state=initial_state.copy(),
-        agent=initial_agent.copy(),
-        tkn_add=asset2,
-        quantity=min(
-            lp_percent * initial_state.liquidity[asset2],
-            initial_state.liquidity[asset2] * initial_state.max_lp_per_block
-        )
-    )
-
-    trade_state_1, trade_agent_1 = oamm.execute_remove_liquidity(
-        *oamm.execute_swap(
-            state=lp1_state.copy(),
-            agent=lp1_agent.copy(),
-            tkn_sell=asset1,
-            tkn_buy=asset2,
-            sell_quantity=sell_quantity
-        ),
-        tkn_remove=asset1,
-        quantity=lp1_agent.holdings[('omnipool', asset1)]
-    )
-
-    trade_state_2, trade_agent_2 = oamm.execute_remove_liquidity(
-        *oamm.execute_swap(
-            state=lp2_state.copy(),
-            agent=lp2_agent.copy(),
-            tkn_sell=asset1,
-            tkn_buy=asset2,
-            sell_quantity=sell_quantity
-        ),
-        tkn_remove=asset2,
-        quantity=lp2_agent.holdings[('omnipool', asset2)]
-    )
-
-    trade_state_3, trade_agent_3 = oamm.execute_swap(
-        state=initial_state.copy(),
-        agent=initial_agent.copy(),
-        tkn_sell=asset1,
-        tkn_buy=asset2,
-        sell_quantity=sell_quantity
-    )
-
-    lp1_profit = (
-            oamm.cash_out_omnipool(trade_state_1, trade_agent_1, market_prices)
-            - oamm.cash_out_omnipool(initial_state, initial_agent, market_prices)
-    )
-
-    lp2_profit = (
-            oamm.cash_out_omnipool(trade_state_2, trade_agent_2, market_prices)
-            - oamm.cash_out_omnipool(initial_state, initial_agent, market_prices)
-    )
-
-    no_lp_profit = (
-            oamm.cash_out_omnipool(trade_state_3, trade_agent_3, market_prices)
-            - oamm.cash_out_omnipool(initial_state, initial_agent, market_prices)
-    )
-
-    if lp1_profit > no_lp_profit:
-        raise AssertionError(f'profit with LP asset1 ({asset1}) = {lp1_profit} > without {no_lp_profit}')
-
-    if lp2_profit > no_lp_profit:
-        raise AssertionError(f'profit with LP asset2 ({asset2}) = {lp2_profit} > without {no_lp_profit}')
-=======
-            raise AssertionError('Asset fee is not correct.')
->>>>>>> fbb2e417
+        raise