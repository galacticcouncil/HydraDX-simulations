--- conflicted
+++ resolved
@@ -2233,7 +2233,6 @@
     # trade to manipulate the price
     signed_price_move = price_move if price_move_is_up else -price_move
     first_trade = initial_state.liquidity[lp_token] * (1 - 1 / math.sqrt(1 + signed_price_move))
-<<<<<<< HEAD
     trade_state, trade_agent = oamm.execute_swap(
         state=initial_state.copy(),
         agent=initial_agent.copy(),
@@ -2241,14 +2240,12 @@
         tkn_buy=lp_token if first_trade > 0 else trade_token,
         buy_quantity=first_trade if first_trade > 0 else 0,
         sell_quantity=-first_trade if first_trade < 0 else 0
-=======
     trade_state, trade_agent = oamm.simulate_swap(
         old_state=initial_state.copy(),
         old_agent=initial_agent.copy(),
         tkn_sell=trade_token,
         tkn_buy=lp_token,
         buy_quantity=first_trade
->>>>>>> 3867d8bf
     )
 
     withdraw_state, withdraw_agent = oamm.simulate_remove_liquidity(
