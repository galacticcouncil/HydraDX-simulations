import copy
import random
<<<<<<< HEAD
from hypothesis import given, strategies as st, assume
=======
>>>>>>> 0d20fb76

import pytest
from hypothesis import given, strategies as st, assume
from mpmath import mp, mpf

from hydradx.model import run
from hydradx.model.amm import omnipool_amm as oamm
from hydradx.model.amm import stableswap_amm as stableswap
from hydradx.model.amm.agents import Agent
from hydradx.model.amm.global_state import GlobalState
from hydradx.model.amm.omnipool_amm import price, dynamicadd_asset_fee, dynamicadd_lrna_fee
from hydradx.model.amm.trade_strategies import steady_swaps, constant_swaps
from hydradx.tests.strategies_omnipool import omnipool_reasonable_config
from hydradx.tests.test_stableswap import stableswap_config, stable_swap_equation, StableSwapPoolState
from mpmath import mp, mpf
mp.dps = 50

mp.dps = 50

asset_price_strategy = st.floats(min_value=0.0001, max_value=100000)
asset_price_bounded_strategy = st.floats(min_value=0.1, max_value=10)
asset_number_strategy = st.integers(min_value=3, max_value=5)
asset_quantity_strategy = st.floats(min_value=100, max_value=10000000)
asset_quantity_bounded_strategy = st.floats(min_value=1000000, max_value=10000000)
fee_strategy = st.floats(min_value=0.0001, max_value=0.1, allow_nan=False, allow_infinity=False)


@st.composite
def assets_config(draw, token_count: int = 0) -> dict:
    token_count = token_count or draw(asset_number_strategy)
    usd_price_lrna = draw(asset_price_strategy)
    return_dict = {
        'HDX': {
            'liquidity': mpf(draw(asset_quantity_strategy)),
            'LRNA': mpf(draw(asset_quantity_strategy))
        },
        'USD': {
            'liquidity': draw(asset_quantity_strategy),
            'LRNA_price': usd_price_lrna
        }
    }
    return_dict.update({
        ''.join(random.choice('abcdefghijklmnopqrstuvwxyz') for _ in range(3)): {
            'liquidity': draw(asset_quantity_strategy),
            'LRNA': draw(asset_quantity_strategy)
        } for _ in range(token_count - 2)
    })
    return return_dict

@st.composite
def assets_reasonable_config(draw, token_count: int = 0) -> dict:
    token_count = token_count or draw(asset_number_strategy)
    usd_price_lrna = draw(asset_price_bounded_strategy)
    return_dict = {
        'HDX': {
            'liquidity': draw(asset_quantity_bounded_strategy),
            'LRNA': draw(asset_quantity_bounded_strategy)
        },
        'USD': {
            'liquidity': draw(asset_quantity_bounded_strategy),
            'LRNA_price': usd_price_lrna
        }
    }
    return_dict.update({
        ''.join(random.choice('abcdefghijklmnopqrstuvwxyz') for _ in range(3)): {
            'liquidity': draw(asset_quantity_bounded_strategy),
            'LRNA': draw(asset_quantity_bounded_strategy)
        } for _ in range(token_count - 2)
    })
    return return_dict


@st.composite
def assets_reasonable_config(draw, token_count: int = 0) -> dict:
    token_count = token_count or draw(asset_number_strategy)
    usd_price_lrna = draw(asset_price_bounded_strategy)
    return_dict = {
        'HDX': {
            'liquidity': draw(asset_quantity_bounded_strategy),
            'LRNA': draw(asset_quantity_bounded_strategy)
        },
        'USD': {
            'liquidity': draw(asset_quantity_bounded_strategy),
            'LRNA_price': usd_price_lrna
        }
    }
    return_dict.update({
        ''.join(random.choice('abcdefghijklmnopqrstuvwxyz') for _ in range(3)): {
            'liquidity': draw(asset_quantity_bounded_strategy),
            'LRNA': draw(asset_quantity_bounded_strategy)
        } for _ in range(token_count - 2)
    })
    return return_dict


@st.composite
def omnipool_config(
        draw,
        asset_dict=None,
        token_count=0,
        lrna_fee=None,
        asset_fee=None,
        tvl_cap_usd=0,
        sub_pools: dict = None
) -> oamm.OmnipoolState:
    asset_dict: dict = asset_dict or draw(assets_config(token_count))

    sub_pool_instances: dict['str', StableSwapPoolState] = {}
    if sub_pools:
        for i, (name, pool) in enumerate(sub_pools.items()):
            base_token = list(asset_dict.keys())[i + 1]
            sub_pool_instance = draw(stableswap_config(
                asset_dict=pool['asset_dict'] if 'asset_dict' in pool else None,
                token_count=pool['token_count'] if 'token_count' in pool else None,
                amplification=pool['amplification'] if 'amplification' in pool else None,
                trade_fee=pool['trade_fee'] if 'trade_fee' in pool else None,
                base_token=base_token
            ))
            asset_dict.update({tkn: {
                'liquidity': sub_pool_instance.liquidity[tkn],
                'LRNA': (
                    asset_dict[base_token]['LRNA'] * sub_pool_instance.liquidity[tkn]
                    / asset_dict[base_token]['liquidity']
                    if 'LRNA' in asset_dict[base_token] else
                    asset_dict[base_token]['LRNA_price'] * sub_pool_instance.liquidity[tkn]
                )
            } for tkn in sub_pool_instance.asset_list})
            sub_pool_instances[name] = sub_pool_instance

    test_state = oamm.OmnipoolState(
        tokens=asset_dict,
        tvl_cap=tvl_cap_usd or float('inf'),
        asset_fee=draw(st.floats(min_value=0, max_value=0.1)) if asset_fee is None else asset_fee,
        lrna_fee=draw(st.floats(min_value=0, max_value=0.1)) if lrna_fee is None else lrna_fee,
    )

    for name, pool in sub_pool_instances.items():
        oamm.execute_create_sub_pool(
            state=test_state,
            tkns_migrate=pool.asset_list,
            sub_pool_id=name,
            amplification=pool.amplification,
            trade_fee=pool.trade_fee
        )

    test_state.lrna_imbalance = -draw(asset_quantity_strategy)
    test_state.update()
    return test_state


@st.composite
def omnipool_reasonable_config(
        draw,
        asset_dict=None,
        token_count=0,
        lrna_fee=None,
        asset_fee=None,
        tvl_cap_usd=0,
        imbalance=None,
) -> oamm.OmnipoolState:
    asset_dict: dict = asset_dict or draw(assets_reasonable_config(token_count))

    test_state = oamm.OmnipoolState(
        tokens=asset_dict,
        tvl_cap=tvl_cap_usd or float('inf'),
        asset_fee=draw(st.floats(min_value=0, max_value=0.1)) if asset_fee is None else asset_fee,
        lrna_fee=draw(st.floats(min_value=0, max_value=0.1)) if lrna_fee is None else lrna_fee,
    )

    test_state.lrna_imbalance = -draw(asset_quantity_strategy) if imbalance is None else imbalance
    test_state.update()
    return test_state


@given(omnipool_config(asset_fee=0, lrna_fee=0, token_count=3), asset_quantity_strategy)
def test_swap_lrna_delta_Qi_respects_invariant(d: oamm.OmnipoolState, delta_ri: float):
    i = d.asset_list[-1]
    assume(i in d.asset_list)
    assume(d.liquidity[i] > delta_ri > -d.liquidity[i])
    d2 = copy.deepcopy(d)
    delta_Qi = oamm.swap_lrna_delta_Qi(d, delta_ri, i)
    d2.liquidity[i] += delta_ri
    d2.lrna[i] += delta_Qi

    # Test basics
    for j in d2.asset_list:
        assert d2.liquidity[j] > 0
        assert d2.lrna[j] > 0
    assert not (delta_ri > 0 and delta_Qi > 0)
    assert not (delta_ri < 0 and delta_Qi < 0)

    # Test that the pool invariant is respected
    assert oamm.asset_invariant(d2, i) == pytest.approx(oamm.asset_invariant(d, i))


@given(omnipool_config(asset_fee=0, lrna_fee=0, token_count=3), asset_quantity_strategy)
def test_swap_lrna_delta_Ri_respects_invariant(d: oamm.OmnipoolState, delta_qi: float):
    i = d.asset_list[-1]
    assume(i in d.asset_list)
    assume(d.lrna[i] > delta_qi > -d.lrna[i])
    d2 = copy.deepcopy(d)
    delta_Ri = oamm.swap_lrna_delta_Ri(d, delta_qi, i)
    d2.lrna[i] += delta_qi
    d2.liquidity[i] += delta_Ri

    # Test basics
    for j in d.asset_list:
        assert d2.liquidity[j] > 0
        assert d2.lrna[j] > 0
    assert not (delta_Ri > 0 and delta_qi > 0)
    assert not (delta_Ri < 0 and delta_qi < 0)

    # Test that the pool invariant is respected
    assert oamm.asset_invariant(d2, i) == pytest.approx(oamm.asset_invariant(d, i))


@given(omnipool_config(asset_fee=0, lrna_fee=0))
def test_weights(initial_state: oamm.OmnipoolState):
    old_state = initial_state
    for i in old_state.asset_list:
        assert oamm.weight_i(old_state, i) >= 0
    assert sum([oamm.weight_i(old_state, i) for i in old_state.asset_list]) == pytest.approx(1.0)


@given(omnipool_config())
def test_prices(market_state: oamm.OmnipoolState):
    for i in market_state.asset_list:
        assert oamm.lrna_price(market_state, i) > 0


@given(omnipool_config(token_count=3, lrna_fee=0, asset_fee=0))
def test_add_liquidity(initial_state: oamm.OmnipoolState):
    old_state = initial_state
    old_agent = Agent(
        holdings={i: 1000 for i in old_state.asset_list}
    )
    i = old_state.asset_list[-1]
    delta_R = 1000

    new_state, new_agents = oamm.add_liquidity(old_state, old_agent, delta_R, i)
    for j in initial_state.asset_list:
        assert oamm.lrna_price(old_state, j) == pytest.approx(oamm.lrna_price(new_state, j))
    if old_state.liquidity[i] / old_state.shares[i] != pytest.approx(new_state.liquidity[i] / new_state.shares[i]):
        raise AssertionError(f'Price change in {i}'
                             f'({old_state.liquidity[i] / old_state.shares[i]}) -->'
                             f'({pytest.approx(new_state.liquidity[i] / new_state.shares[i])})'
                             )

    if old_state.lrna_imbalance / old_state.lrna_total != \
            pytest.approx(new_state.lrna_imbalance / new_state.lrna_total):
        raise AssertionError(f'LRNA imbalance did not remain constant.')

    # check enforcement of weight caps
    # first assign some weight caps
    for i in initial_state.asset_list:
        initial_state.weight_cap[i] = min(initial_state.lrna[i] / initial_state.lrna_total * 1.1, 1)

    # calculate what should be the maximum allowable liquidity provision
    max_amount = ((old_state.weight_cap[i] / (1 - old_state.weight_cap[i])
                   * old_state.lrna_total - old_state.lrna[i] / (1 - old_state.weight_cap[i]))
                  / oamm.lrna_price(old_state, i))

    if max_amount < 0:
        raise AssertionError('This calculation makes no sense.')  # but actually, it works :)

    # make sure agent has enough funds
    old_agent.holdings[i] = max_amount * 2
    # eliminate general tvl cap, so we can test just the weight cap
    old_state.tvl_cap = float('inf')

    # try one just above and just below the maximum allowable amount
    illegal_state, illegal_agents = oamm.add_liquidity(old_state, old_agent, max_amount * 1.0000001, i)
    if not illegal_state.fail:
        raise AssertionError(f'illegal transaction passed against weight limit in {i}')
    legal_state, legal_agents = oamm.add_liquidity(old_state, old_agent, max_amount * 0.9999999, i)
    if legal_state.fail:
        raise AssertionError(f'legal transaction failed against weight limit in {i} ({new_state.fail})')


@given(omnipool_config(token_count=3))
def test_remove_liquidity(initial_state: oamm.OmnipoolState):
    i = initial_state.asset_list[2]
    initial_agent = Agent(
        holdings={token: 1000 for token in initial_state.asset_list + ['LRNA']},
    )
    # add LP shares to the pool
    old_state, old_agent = oamm.add_liquidity(initial_state, initial_agent, 1000, i)
    p_init = oamm.lrna_price(old_state, i)

    delta_S = -old_agent.holdings[('omnipool', i)]

    new_state, new_agent = oamm.remove_liquidity(old_state, old_agent, delta_S, i)
    for j in new_state.asset_list:
        if oamm.price(old_state, j) != pytest.approx(oamm.price(new_state, j)):
            raise AssertionError(f'Price change in asset {j}')
    if old_state.liquidity[i] / old_state.shares[i] != pytest.approx(new_state.liquidity[i] / new_state.shares[i]):
        raise AssertionError('')
    delta_r = new_agent.holdings[i] - old_agent.holdings[i]
    delta_q = new_agent.holdings['LRNA'] - old_agent.holdings['LRNA']
    if delta_q <= 0 and delta_q != pytest.approx(0):
        raise AssertionError('Delta Q < 0')
    if delta_r <= 0 and delta_r != pytest.approx(0):
        raise AssertionError('Delta R < 0')

    piq = oamm.lrna_price(old_state, i)
    val_withdrawn = piq * delta_r + delta_q
    if (-2 * piq / (piq + p_init) * delta_S / old_state.shares[i] * piq
            * old_state.liquidity[i] != pytest.approx(val_withdrawn)
            and not new_state.fail):
        raise AssertionError('something is wrong')

    if old_state.lrna_imbalance / old_state.lrna_total != \
            pytest.approx(new_state.lrna_imbalance / new_state.lrna_total):
        raise AssertionError(f'LRNA imbalance did not remain constant.')


@given(omnipool_config(token_count=3))
def test_swap_lrna(initial_state: oamm.OmnipoolState):
    old_state = initial_state
    old_agent = Agent(
        holdings={token: 1000 for token in initial_state.asset_list + ['LRNA']}
    )
    delta_ra = 1000
    delta_qa = -1000
    i = old_state.asset_list[2]

    # Test with trader buying asset i
    feeless_state = initial_state.copy()
    feeless_state.lrna_fee = 0
    feeless_state.asset_fee = 0
    for asset in feeless_state.asset_list:
        feeless_state.last_lrna_fee[asset] = 0
        feeless_state.last_fee[asset] = 0
    feeless_swap_state, feeless_swap_agent = oamm.swap_lrna(feeless_state, old_agent, delta_ra, 0, i)
    if oamm.asset_invariant(feeless_swap_state, i) != pytest.approx(oamm.asset_invariant(old_state, i)):
        raise

    # Test with trader selling LRNA
    new_state, new_agent = oamm.swap_lrna(old_state, old_agent, 0, delta_qa, i)
    feeless_swap_state, feeless_swap_agent = oamm.swap_lrna(feeless_state, old_agent, 0, delta_qa, i)
    if oamm.asset_invariant(feeless_swap_state, i) != pytest.approx(oamm.asset_invariant(old_state, i)):
        raise
    for j in old_state.asset_list:
        if min(new_state.liquidity[j] - feeless_swap_state.liquidity[j], 0) != pytest.approx(0):
            raise
    if min(oamm.asset_invariant(new_state, i) / oamm.asset_invariant(old_state, i), 1) != pytest.approx(1):
        raise

    delta_qi = new_state.lrna[i] - old_state.lrna[i]
    qi_arb = old_state.lrna[i] + delta_qi * old_state.lrna[i] / old_state.lrna_total
    ri_arb = old_state.liquidity[i] * old_state.lrna_total / new_state.lrna_total

    if ((old_state.lrna[i] + old_state.lrna_imbalance * (old_state.lrna[i] / old_state.lrna_total)) * ri_arb
<<<<<<< HEAD
        ) != pytest.approx(
=======
    ) != pytest.approx(
>>>>>>> 0d20fb76
        (qi_arb + new_state.lrna_imbalance * (qi_arb / new_state.lrna_total)) * old_state.liquidity[i]
    ):
        raise AssertionError(f'LRNA imbalance is wrong.')

    if (new_state.liquidity[i] + new_agent.holdings[i] != pytest.approx(old_state.liquidity[i] + old_agent.holdings[i])
            or new_state.lrna[i] + new_agent.holdings['LRNA']
            != pytest.approx(old_state.lrna[i] + old_agent.holdings['LRNA'])):
        raise AssertionError('System-wide asset total is wrong.')

    # try swapping into LRNA and back to see if that's equivalent
    reverse_state, reverse_agent = oamm.swap_lrna(
        old_state=feeless_swap_state,
        old_agent=feeless_swap_agent,
        delta_qa=-delta_qa,
        tkn=i
    )

    # We do not currently expect imbalance to be symmetric
    # if reverse_state.lrna_imbalance != pytest.approx(old_state.lrna_imbalance):
    #     raise AssertionError('LRNA imbalance is wrong.')

    if reverse_agent.holdings[i] != pytest.approx(old_agent.holdings[i]):
        print(reverse_agent.holdings[i])
        print(old_agent.holdings[i])
        raise AssertionError('Agent holdings are wrong.')


@given(omnipool_reasonable_config(token_count=3, lrna_fee=0.0005, asset_fee=0.0025, imbalance=-1000))
def test_lrna_buy_nonzero_fee_nonzero_imbalance(initial_state: oamm.OmnipoolState):
    old_state = initial_state
    old_agent = Agent(
        holdings={token: 1000000 for token in initial_state.asset_list + ['LRNA']}
    )
    delta_qa = 10
    i = old_state.asset_list[2]

    # Test with trader selling asset i
    new_state, new_agent = oamm.swap_lrna(old_state, old_agent, 0, delta_qa, i, modify_imbalance=False)

<<<<<<< HEAD
    expected_delta_qi = -delta_qa / (1-0.0005)
    expected_fee = -(delta_qa + expected_delta_qi)

    if old_state.lrna_total - new_state.lrna_total != pytest.approx(new_agent.holdings['LRNA'] - old_agent.holdings['LRNA'] + expected_fee):
=======
    expected_delta_qi = -delta_qa / (1 - 0.0005)
    expected_fee = -(delta_qa + expected_delta_qi)

    if old_state.lrna_total - new_state.lrna_total != pytest.approx(
            new_agent.holdings['LRNA'] - old_agent.holdings['LRNA'] + expected_fee):
>>>>>>> 0d20fb76
        raise AssertionError('LRNA total is wrong.')


@given(omnipool_reasonable_config(token_count=3, lrna_fee=0.0005, asset_fee=0.0025, imbalance=0))
def test_lrna_buy_nonzero_fee_zero_imbalance(initial_state: oamm.OmnipoolState):
    old_state = initial_state
    old_agent = Agent(
        holdings={token: 1000000 for token in initial_state.asset_list + ['LRNA']}
    )
    delta_qa = 10
    i = old_state.asset_list[2]

    # Test with trader selling asset i
    new_state, new_agent = oamm.swap_lrna(old_state, old_agent, 0, delta_qa, i, modify_imbalance=False)

<<<<<<< HEAD
    expected_delta_qi = -delta_qa / (1-0.0005)
=======
    expected_delta_qi = -delta_qa / (1 - 0.0005)
>>>>>>> 0d20fb76
    expected_fee = -(delta_qa + expected_delta_qi)

    if expected_fee != pytest.approx(new_state.lrna['HDX'] - old_state.lrna['HDX']):
        raise AssertionError('Fee to HDX pool is wrong.')

<<<<<<< HEAD
    if old_state.lrna[i] - new_state.lrna[i] != pytest.approx(new_agent.holdings['LRNA'] - old_agent.holdings['LRNA'] + expected_fee):
        raise AssertionError('Delta Qi is wrong.')

    if old_state.lrna_total - new_state.lrna_total != pytest.approx(new_agent.holdings['LRNA'] - old_agent.holdings['LRNA']):
=======
    if old_state.lrna[i] - new_state.lrna[i] != pytest.approx(
            new_agent.holdings['LRNA'] - old_agent.holdings['LRNA'] + expected_fee):
        raise AssertionError('Delta Qi is wrong.')

    if old_state.lrna_total - new_state.lrna_total != pytest.approx(
            new_agent.holdings['LRNA'] - old_agent.holdings['LRNA']):
>>>>>>> 0d20fb76
        raise AssertionError('Some LRNA is being incorrectly burned or minted.')


@given(omnipool_config(token_count=3), st.integers(min_value=1, max_value=2))
def test_swap_assets(initial_state: oamm.OmnipoolState, i):
    i_buy = initial_state.asset_list[i]
    old_state = initial_state

    old_agent = Agent(
        holdings={token: 10000 for token in initial_state.asset_list + ['LRNA']}
    )
    sellable_tokens = len(old_state.asset_list) - 1
    i_sell = old_state.asset_list[i % sellable_tokens + 1]
    delta_R = min(1000, old_state.liquidity[i_sell] / 2, old_state.liquidity[i_buy] / 2)

    # Test with trader selling asset i, no LRNA fee... price should match feeless
    new_state, new_agent = \
        oamm.swap(old_state, old_agent, i_buy, i_sell, sell_quantity=delta_R)

    # create copies of the old state with fees removed
    asset_fee_only_state = old_state.copy()
    asset_fee_only_state.lrna_fee = 0
    feeless_state = asset_fee_only_state.copy()
    feeless_state.asset_fee = 0
    for asset in feeless_state.asset_list:
        feeless_state.last_lrna_fee[asset] = 0
        feeless_state.last_fee[asset] = 0

    asset_fee_only_state, asset_fee_only_agent = \
        oamm.swap(asset_fee_only_state, old_agent, i_buy, i_sell, sell_quantity=delta_R)
    feeless_state, feeless_agent = \
        oamm.swap(feeless_state, old_agent, i_buy, i_sell, sell_quantity=delta_R)

    for j in old_state.asset_list:
        # assets in pools only go up compared to asset_fee_only_state
        if min(asset_fee_only_state.liquidity[j] - feeless_state.liquidity[j], 0) != pytest.approx(0):
            raise AssertionError("asset in pool {j} is lesser when compared with no-fee case")
        # asset in pool goes up from asset_fee_only_state -> new_state (i.e. introduction of LRNA fee)
        if min(new_state.liquidity[j] - asset_fee_only_state.liquidity[j], 0) != pytest.approx(0):
            raise AssertionError("asset in pool {j} is lesser when LRNA fee is added vs only asset fee")
        # invariant does not decrease
        if min(oamm.asset_invariant(new_state, j) / oamm.asset_invariant(old_state, j), 1) != pytest.approx(1):
            raise AssertionError("invariant ratio less than zero")
        # total quantity of R_i remains unchanged
        if (old_state.liquidity[j] + old_agent.holdings[j]
                != pytest.approx(new_state.liquidity[j] + new_agent.holdings[j])):
            raise AssertionError("total quantity of R[{j}] changed")

    # test that no LRNA is lost
    delta_Qi = new_state.lrna[i_sell] - old_state.lrna[i_sell]
    delta_Qj = new_state.lrna[i_buy] - old_state.lrna[i_buy]
    delta_Qh = new_state.lrna['HDX'] - old_state.lrna['HDX']
    delta_L = new_state.lrna_imbalance - old_state.lrna_imbalance
    if delta_L + delta_Qj + delta_Qi + delta_Qh != pytest.approx(0, abs=1e10):
        raise AssertionError('Some LRNA was lost along the way.')

    delta_out_new = feeless_agent.holdings[i_buy] - old_agent.holdings[i_buy]

    # Test with trader buying asset i, no LRNA fee... price should match feeless
    buy_state = old_state.copy()
    buy_state.lrna_fee = 0
    buy_state.asset_fee = 0
    for asset in buy_state.asset_list:
        buy_state.last_lrna_fee[asset] = 0
        buy_state.last_fee[asset] = 0
    buy_state, buy_agent = oamm.swap(
        buy_state, old_agent, i_buy, i_sell, buy_quantity=delta_out_new
    )

    for j in old_state.asset_list:
        if not buy_state.liquidity[j] == pytest.approx(feeless_state.liquidity[j]):
            raise AssertionError(f'Liquidity mismatch in {j}')
        if not buy_state.lrna[j] == pytest.approx(feeless_state.lrna[j]):
            raise AssertionError(f'LRNA mismatch in {j}')
        if not (
                old_state.liquidity[j] + old_agent.holdings[j] ==
                pytest.approx(buy_state.liquidity[j] + buy_agent.holdings[j])
        ):
            raise AssertionError('Change in the total quantity of {j}.')
        # assert buy_agent.holdings[j] == pytest.approx(feeless_agent.holdings[j])
        # assert buy_agent.holdings['LRNA'] == pytest.approx(feeless_agent.holdings['LRNA'])


@given(omnipool_config(token_count=3, sub_pools={'stableswap': {}}))
def test_buy_from_stable_swap(initial_state: oamm.OmnipoolState):
    stable_pool: oamm.StableSwapPoolState = initial_state.sub_pools['stableswap']
    # deposit stable pool shares into omnipool
    stable_shares = stable_pool.unique_id

    # agent holds some of everything
    agent = Agent(holdings={tkn: 10000000000 for tkn in initial_state.asset_list + stable_pool.asset_list})
    # attempt buying an asset from the stableswap pool
    tkn_buy = stable_pool.asset_list[0]
    tkn_sell = initial_state.asset_list[2]
    buy_quantity = 10
    new_state, new_agent = oamm.swap(
        old_state=initial_state,
        old_agent=agent,
        tkn_buy=tkn_buy,
        tkn_sell=tkn_sell,
        buy_quantity=buy_quantity
    )
    new_stable_pool: oamm.StableSwapPoolState = new_state.sub_pools['stableswap']
    if new_state.fail:
        # transaction failed, doesn't mean there is anything wrong with the mechanism
        return
    if not (stable_swap_equation(
            new_stable_pool.calculate_d(),
            new_stable_pool.amplification,
            new_stable_pool.n_coins,
            new_stable_pool.liquidity.values()
    )):
        raise AssertionError("Stableswap equation didn't hold.")
    if not (
            stable_pool.calculate_d() * new_stable_pool.shares <=
            new_stable_pool.calculate_d() * stable_pool.shares
    ):
        raise AssertionError("Shares/invariant ratio changed in the wrong direction.")
    if (
            (new_stable_pool.shares - stable_pool.shares) * stable_pool.calculate_d() * (1 - stable_pool.trade_fee) !=
            pytest.approx(stable_pool.shares * (new_stable_pool.calculate_d() - stable_pool.calculate_d()))
    ):
        raise AssertionError("Delta_shares * D * (1 - fee) did not yield expected result.")
    if (
            new_state.liquidity[stable_shares] + stable_pool.shares !=
            pytest.approx(new_stable_pool.shares + initial_state.liquidity[stable_shares])
    ):
        raise AssertionError("Shares before and after trade don't add up.")
    if new_state.lrna_imbalance > 0:
        raise AssertionError('LRNA imbalance should be negative.')
    execution_price = (
            (agent.holdings[tkn_sell] - new_agent.holdings[tkn_sell]) /
            (new_agent.holdings[tkn_buy] - agent.holdings[tkn_buy])
    )
    _, lesser_trade_agent = oamm.swap(
        old_state=initial_state,
        old_agent=agent,
        tkn_buy=tkn_buy,
        tkn_sell=tkn_sell,
        buy_quantity=buy_quantity - 1
    )
    lesser_execution_price = (
            (agent.holdings[tkn_sell] - lesser_trade_agent.holdings[tkn_sell]) /
            (lesser_trade_agent.holdings[tkn_buy] - agent.holdings[tkn_buy])
    )
    if not lesser_execution_price < execution_price:
        raise AssertionError(f"Execution price did not decrease with smaller trade")
    if new_agent.holdings[tkn_buy] - agent.holdings[tkn_buy] != buy_quantity:
        raise AssertionError('Agent did not get exactly the amount they specified.')


@given(omnipool_config(token_count=3, sub_pools={'stableswap': {}}))
def test_sell_stableswap_for_omnipool(initial_state: oamm.OmnipoolState):
    stable_pool: oamm.StableSwapPoolState = initial_state.sub_pools['stableswap']
    stable_shares = stable_pool.unique_id
    # agent holds some of everything
    agent = Agent(holdings={tkn: 10000000000 for tkn in initial_state.asset_list + stable_pool.asset_list})
    # attempt buying an asset from the stableswap pool
    tkn_buy = initial_state.asset_list[2]
    tkn_sell = stable_pool.asset_list[0]
    sell_quantity = 10
    new_state, new_agent = oamm.swap(
        old_state=initial_state,
        old_agent=agent,
        tkn_buy=tkn_buy,
        tkn_sell=tkn_sell,
        sell_quantity=sell_quantity
    )
    new_stable_pool: oamm.StableSwapPoolState = new_state.sub_pools['stableswap']
    if new_state.fail:
        # transaction failed, doesn't mean there is anything wrong with the mechanism
        return
    if not (stable_swap_equation(
            new_stable_pool.calculate_d(),
            new_stable_pool.amplification,
            new_stable_pool.n_coins,
            new_stable_pool.liquidity.values()
    )):
        raise AssertionError("Stableswap equation didn't hold.")
    if not (
            stable_pool.calculate_d() * new_stable_pool.shares ==
            pytest.approx(new_stable_pool.calculate_d() * stable_pool.shares)
    ):
        raise AssertionError("Shares/invariant ratio incorrect.")
    if (
            (new_stable_pool.shares - stable_pool.shares) * stable_pool.calculate_d() !=
            pytest.approx(stable_pool.shares * (new_stable_pool.calculate_d() - stable_pool.calculate_d()))
    ):
        raise AssertionError("Delta_shares * D * (1 - fee) did not yield expected result.")
    if (
            new_state.liquidity[stable_shares] + stable_pool.shares !=
            pytest.approx(new_stable_pool.shares + initial_state.liquidity[stable_shares])
    ):
        raise AssertionError("Shares before and after trade don't add up.")
    execution_price = (
            (agent.holdings[tkn_sell] - new_agent.holdings[tkn_sell]) /
            (new_agent.holdings[tkn_buy] - agent.holdings[tkn_buy])
    )
    _, lesser_trade_agent = oamm.swap(
        old_state=initial_state,
        old_agent=agent,
        tkn_buy=tkn_buy,
        tkn_sell=tkn_sell,
        sell_quantity=sell_quantity / 2
    )
    lesser_execution_price = (
            (agent.holdings[tkn_sell] - lesser_trade_agent.holdings[tkn_sell]) /
            (lesser_trade_agent.holdings[tkn_buy] - agent.holdings[tkn_buy])
    )
    if not min(execution_price - lesser_execution_price, 0) == pytest.approx(0):
        raise AssertionError(f"Execution price did not decrease with smaller trade")
    if agent.holdings[tkn_sell] - new_agent.holdings[tkn_sell] != sell_quantity:
        raise AssertionError('Agent did not sell exactly the amount they specified.')


@given(omnipool_config(token_count=3, sub_pools={'stableswap': {}}))
def test_buy_omnipool_with_stable_swap(initial_state: oamm.OmnipoolState):
    stable_pool: oamm.StableSwapPoolState = initial_state.sub_pools['stableswap']
    stable_shares = stable_pool.unique_id

    # agent holds some of everything
    agent = Agent(holdings={tkn: 1000000000000000 for tkn in initial_state.asset_list + stable_pool.asset_list})
    # attempt buying an asset from the stableswap pool
    tkn_buy = initial_state.asset_list[2]
    tkn_sell = stable_pool.asset_list[0]
    buy_quantity = 10
    new_state, new_agent = oamm.swap(
        old_state=initial_state,
        old_agent=agent,
        tkn_buy=tkn_buy,
        tkn_sell=tkn_sell,
        buy_quantity=buy_quantity
    )
    new_stable_pool: oamm.StableSwapPoolState = new_state.sub_pools['stableswap']
    if new_state.fail:
        # transaction failed, doesn't mean there is anything wrong with the mechanism
        return
    if not (
            stable_pool.calculate_d() * new_stable_pool.shares ==
            pytest.approx(new_stable_pool.calculate_d() * stable_pool.shares)
    ):
        raise AssertionError("Shares/invariant ratio incorrect.")
    if (
            new_stable_pool.shares * stable_pool.calculate_d() >
            stable_pool.shares * new_stable_pool.calculate_d()
    ):
        raise AssertionError("New_shares * D changed in the wrong direction.")
    if (
            new_state.liquidity[stable_shares] + stable_pool.shares !=
            pytest.approx(new_stable_pool.shares + initial_state.liquidity[stable_shares])
    ):
        raise AssertionError("Shares before and after trade don't add up.")
    execution_price = (
            (agent.holdings[tkn_sell] - new_agent.holdings[tkn_sell]) /
            (new_agent.holdings[tkn_buy] - agent.holdings[tkn_buy])
    )
    _, lesser_trade_agent = oamm.swap(
        old_state=initial_state,
        old_agent=agent,
        tkn_buy=tkn_buy,
        tkn_sell=tkn_sell,
        buy_quantity=buy_quantity - 1
    )
    lesser_execution_price = (
            (agent.holdings[tkn_sell] - lesser_trade_agent.holdings[tkn_sell]) /
            (lesser_trade_agent.holdings[tkn_buy] - agent.holdings[tkn_buy])
    )
    if not lesser_execution_price < execution_price:
        raise AssertionError(f"Execution price did not decrease with smaller trade")
    if new_agent.holdings[tkn_buy] - agent.holdings[tkn_buy] != buy_quantity:
        raise AssertionError('Agent did not get exactly the amount they specified.')


@given(omnipool_config(token_count=3, sub_pools={'stableswap': {}}))
def test_sell_omnipool_for_stable_swap(initial_state: oamm.OmnipoolState):
    stable_pool: oamm.StableSwapPoolState = initial_state.sub_pools['stableswap']
    stable_shares = stable_pool.unique_id

    # agent holds some of everything
    agent = Agent(holdings={tkn: 1000000000000000 for tkn in initial_state.asset_list + stable_pool.asset_list})
    # attempt buying an asset from the stableswap pool
    tkn_buy = stable_pool.asset_list[0]
    tkn_sell = initial_state.asset_list[2]
    sell_quantity = 10
    new_state, new_agent = oamm.swap(
        old_state=initial_state,
        old_agent=agent,
        tkn_buy=tkn_buy,
        tkn_sell=tkn_sell,
        sell_quantity=sell_quantity
    )
    new_stable_pool: oamm.StableSwapPoolState = new_state.sub_pools['stableswap']
    if new_state.fail:
        # transaction failed, doesn't mean there is anything wrong with the mechanism
        return
    if (
            stable_pool.calculate_d() * new_stable_pool.shares >
            new_stable_pool.calculate_d() * stable_pool.shares
    ):
        raise AssertionError("Shares/invariant ratio incorrect.")
    if (
            (new_stable_pool.shares - stable_pool.shares) * stable_pool.calculate_d()
            * (1 - stable_pool.trade_fee) !=
            pytest.approx(stable_pool.shares * (new_stable_pool.calculate_d() - stable_pool.calculate_d()))
    ):
        raise AssertionError("Delta_shares * D * (1 - fee) did not yield expected result.")
    if (
            new_state.liquidity[stable_shares] + stable_pool.shares !=
            pytest.approx(new_stable_pool.shares + initial_state.liquidity[stable_shares])
    ):
        raise AssertionError("Shares before and after trade don't add up.")
    execution_price = (
            (agent.holdings[tkn_sell] - new_agent.holdings[tkn_sell]) /
            (new_agent.holdings[tkn_buy] - agent.holdings[tkn_buy])
    )
    _, lesser_trade_agent = oamm.swap(
        old_state=initial_state,
        old_agent=agent,
        tkn_buy=tkn_buy,
        tkn_sell=tkn_sell,
        sell_quantity=sell_quantity - 1
    )
    lesser_execution_price = (
            (agent.holdings[tkn_sell] - lesser_trade_agent.holdings[tkn_sell]) /
            (lesser_trade_agent.holdings[tkn_buy] - agent.holdings[tkn_buy])
    )
    if not lesser_execution_price < execution_price:
        raise AssertionError(f"Execution price did not decrease with smaller trade")
    if agent.holdings[tkn_sell] - new_agent.holdings[tkn_sell] != sell_quantity:
        raise AssertionError('Agent did not get exactly the amount they specified.')


@given(omnipool_config(token_count=3, sub_pools={'stableswap': {}}))
def test_buy_stableswap_with_LRNA(initial_state: oamm.OmnipoolState):
    stable_pool: oamm.StableSwapPoolState = initial_state.sub_pools['stableswap']
    # stable_shares = stable_pool.unique_id
    agent = Agent(holdings={tkn: 1000000000000000 for tkn in initial_state.asset_list + ['LRNA']})
    # attempt buying an asset from the stableswap pool
    tkn_buy = stable_pool.asset_list[0]
    agent.holdings.update({tkn_buy: 0})
    tkn_sell = 'LRNA'
    buy_quantity = 10
    new_state, new_agent = oamm.swap(
        old_state=initial_state,
        old_agent=agent,
        tkn_buy=tkn_buy,
        tkn_sell=tkn_sell,
        buy_quantity=buy_quantity
    )
    new_stable_pool: oamm.StableSwapPoolState = new_state.sub_pools['stableswap']
    if new_state.fail:
        # transaction failed, doesn't mean there is anything wrong with the mechanism
        return
    if (
            round(stable_pool.calculate_d() * new_stable_pool.shares, 12) >
            round(new_stable_pool.calculate_d() * stable_pool.shares, 12)
    ):
        raise AssertionError("Shares/invariant ratio incorrect.")
    if (
            (new_stable_pool.shares - stable_pool.shares) * stable_pool.calculate_d()
            * (1 - stable_pool.trade_fee) !=
            pytest.approx(stable_pool.shares * (new_stable_pool.calculate_d() - stable_pool.calculate_d()))
    ):
        raise AssertionError("Delta_shares * D * (1 - fee) did not yield expected result.")
    if (new_state.liquidity[stable_pool.unique_id] + stable_pool.shares
            != new_stable_pool.shares + initial_state.liquidity[stable_pool.unique_id]):
        raise AssertionError("Shares before and after trade don't add up.")

    delta_qi = new_state.lrna[stable_pool.unique_id] - initial_state.lrna[stable_pool.unique_id]
    qi_arb = (
<<<<<<< HEAD
        initial_state.lrna[stable_pool.unique_id] + delta_qi
        * initial_state.lrna[stable_pool.unique_id] / initial_state.lrna_total
=======
            initial_state.lrna[stable_pool.unique_id] + delta_qi
            * initial_state.lrna[stable_pool.unique_id] / initial_state.lrna_total
>>>>>>> 0d20fb76
    )
    ri_arb = initial_state.liquidity[stable_pool.unique_id] * initial_state.lrna_total / new_state.lrna_total

    if (
<<<<<<< HEAD
        (initial_state.lrna[stable_pool.unique_id] + initial_state.lrna_imbalance
         * (initial_state.lrna[stable_pool.unique_id] / initial_state.lrna_total)) * ri_arb
=======
            (initial_state.lrna[stable_pool.unique_id] + initial_state.lrna_imbalance
             * (initial_state.lrna[stable_pool.unique_id] / initial_state.lrna_total)) * ri_arb
>>>>>>> 0d20fb76
    ) != pytest.approx(
        (qi_arb + new_state.lrna_imbalance * (qi_arb / new_state.lrna_total))
        * initial_state.liquidity[stable_pool.unique_id]
    ):
        raise AssertionError("LRNA imbalance incorrect.")
    execution_price = (
            (agent.holdings[tkn_sell] - new_agent.holdings[tkn_sell]) /
            (new_agent.holdings[tkn_buy] - agent.holdings[tkn_buy])
    )
    _, lesser_trade_agent = oamm.swap(
        old_state=initial_state,
        old_agent=agent,
        tkn_buy=tkn_buy,
        tkn_sell=tkn_sell,
        buy_quantity=buy_quantity - 1
    )
    lesser_execution_price = (
            (agent.holdings[tkn_sell] - lesser_trade_agent.holdings[tkn_sell]) /
            (lesser_trade_agent.holdings[tkn_buy] - agent.holdings[tkn_buy])
    )
    if not lesser_execution_price < execution_price:
        raise AssertionError(f"Execution price did not decrease with smaller trade")
    if new_agent.holdings[tkn_buy] - agent.holdings[tkn_buy] != buy_quantity:
        raise AssertionError('Agent did not get exactly the amount they specified.')


@given(omnipool_config(token_count=3, sub_pools={'stableswap': {}}))
def test_sell_LRNA_for_stableswap(initial_state: oamm.OmnipoolState):
    stable_pool: oamm.StableSwapPoolState = initial_state.sub_pools['stableswap']
    agent = Agent(holdings={tkn: 1000000000000000 for tkn in initial_state.asset_list + ['LRNA']})
    # attempt buying an asset from the stableswap pool
    tkn_buy = stable_pool.asset_list[0]
    tkn_sell = 'LRNA'
    sell_quantity = 10
    new_state, new_agent = oamm.swap(
        old_state=initial_state,
        old_agent=agent,
        tkn_buy=tkn_buy,
        tkn_sell=tkn_sell,
        sell_quantity=sell_quantity
    )
    new_stable_pool: oamm.StableSwapPoolState = new_state.sub_pools['stableswap']
    if new_state.fail:
        # transaction failed, doesn't mean there is anything wrong with the mechanism
        return
    if not (
            stable_pool.calculate_d() * new_stable_pool.shares ==
            pytest.approx(new_stable_pool.calculate_d() * stable_pool.shares)
    ):
        raise AssertionError("Shares/invariant ratio incorrect.")
    if (
            new_stable_pool.shares * stable_pool.calculate_d() !=
            pytest.approx(stable_pool.shares * new_stable_pool.calculate_d())
    ):
        raise AssertionError("New_shares * D did not yield expected result.")
    if (
            (new_stable_pool.shares - stable_pool.shares) * stable_pool.calculate_d()
            * (1 - stable_pool.trade_fee) !=
            pytest.approx(stable_pool.shares * (new_stable_pool.calculate_d() - stable_pool.calculate_d()))
    ):
        raise AssertionError("Delta_shares * D * (1 - fee) did not yield expected result.")
    if (
            new_state.liquidity[stable_pool.unique_id] + stable_pool.shares
            != pytest.approx(new_stable_pool.shares + initial_state.liquidity[stable_pool.unique_id])
    ):
        raise AssertionError("Shares in stable pool and omnipool do not add up.")
    if (
            new_state.liquidity[stable_pool.unique_id] *
            (initial_state.lrna_total + initial_state.lrna_imbalance *
             initial_state.lrna[stable_pool.unique_id] / initial_state.lrna_total)
    ) != pytest.approx(
        new_state.liquidity[stable_pool.unique_id] *
        (initial_state.lrna_total + initial_state.lrna_imbalance *
         initial_state.lrna[stable_pool.unique_id] / initial_state.lrna_total)
    ):
        raise AssertionError("LRNA imbalance incorrect.")


@given(omnipool_config(
    token_count=3,
    sub_pools={'stableswap1': {'trade_fee': 0}, 'stableswap2': {'trade_fee': 0}},
    lrna_fee=0,
    asset_fee=0
))
def test_buy_stableswap_for_stableswap(initial_state: oamm.OmnipoolState):
    pool_buy: oamm.StableSwapPoolState = initial_state.sub_pools['stableswap1']
    pool_sell: oamm.StableSwapPoolState = initial_state.sub_pools['stableswap2']
    # attempt buying an asset from the stableswap pool
    tkn_buy = pool_buy.asset_list[0]
    tkn_sell = pool_sell.asset_list[1]
    initial_agent = Agent(holdings={tkn_sell: 1000000, tkn_buy: 1000000})
    buy_quantity = 1
    new_state, new_agent = oamm.swap(
        old_state=initial_state,
        old_agent=initial_agent,
        tkn_buy=tkn_buy,
        tkn_sell=tkn_sell,
        buy_quantity=buy_quantity
    )
    if new_state.fail:
        # transaction failed, doesn't mean there is anything wrong with the mechanism
        return

    new_pool_buy: StableSwapPoolState = new_state.sub_pools['stableswap1']
    new_pool_sell: StableSwapPoolState = new_state.sub_pools['stableswap2']
    if not new_agent.holdings[tkn_buy] - initial_agent.holdings[tkn_buy] == buy_quantity:
        raise AssertionError('Agent did not get what it paid for, but transaction passed!')
    if (
            round(new_state.lrna[new_pool_buy.unique_id] * new_state.liquidity[new_pool_buy.unique_id], 12)
            < round(initial_state.lrna[pool_buy.unique_id] * initial_state.liquidity[pool_buy.unique_id], 12)
    ):
        raise AssertionError('Pool_buy rice moved in the wrong direction.')
    if (
            round(new_state.lrna[new_pool_sell.unique_id] * new_state.liquidity[new_pool_sell.unique_id], 12)
            < round(initial_state.lrna[pool_sell.unique_id] * initial_state.liquidity[pool_sell.unique_id], 12)
    ):
        raise AssertionError('Pool_sell price moved in the wrong direction.')

    if round(new_pool_buy.shares * pool_buy.d, 12) > round(new_pool_buy.d * pool_buy.shares, 12):
        raise AssertionError('Shares * invariant inconsistent in pool_buy.')
    if round(new_pool_sell.shares * pool_sell.d, 12) > round(new_pool_sell.d * pool_sell.shares, 12):
        raise AssertionError('Shares * invariant inconsistent in pool_sell.')

    if (
            new_state.liquidity[pool_buy.unique_id] + pool_buy.shares
            != pytest.approx(initial_state.liquidity[pool_buy.unique_id] + new_pool_buy.shares)
    ):
        raise AssertionError("Omnipool and subpool shares before and after don't add up in pool_buy.")
    if (
            new_state.liquidity[pool_sell.unique_id] + pool_sell.shares
            != pytest.approx(initial_state.liquidity[pool_sell.unique_id] + new_pool_sell.shares)
    ):
        raise AssertionError("Omnipool and subpool shares before and after don't add up in pool_sell.")
    sell_quantity = initial_agent.holdings[tkn_sell] - new_agent.holdings[tkn_sell]
    before_trade_state, before_trade_agent = oamm.swap(
        old_state=initial_state,
        old_agent=initial_agent,
        tkn_buy=tkn_buy,
        tkn_sell=tkn_sell,
        buy_quantity=buy_quantity / 1000
    )
    # print(f'sell quantity {sell_quantity}')
    after_trade_state, after_trade_agent = oamm.swap(
        old_state=new_state,
        old_agent=new_agent,
        tkn_buy=tkn_sell,
        tkn_sell=tkn_buy,
        buy_quantity=sell_quantity / 1000  # initial_agent.holdings[tkn_buy] - before_trade_agent.holdings[tkn_buy]
    )

    if before_trade_state.fail or after_trade_state.fail:
        return

    spot_price_before = (
            (initial_agent.holdings[tkn_sell] - before_trade_agent.holdings[tkn_sell]) /
            (before_trade_agent.holdings[tkn_buy] - initial_agent.holdings[tkn_buy])
    )
    spot_price_after = (
            (after_trade_agent.holdings[tkn_sell] - new_agent.holdings[tkn_sell]) /
            (new_agent.holdings[tkn_buy] - after_trade_agent.holdings[tkn_buy])
    )
    execution_price = sell_quantity / (new_agent.holdings[tkn_buy] - initial_agent.holdings[tkn_buy])
    if not (spot_price_after > execution_price > spot_price_before):
        raise AssertionError('Execution price out of bounds.')


@given(omnipool_config(
    token_count=3,
    sub_pools={'stableswap1': {'trade_fee': 0}, 'stableswap2': {'trade_fee': 0}},
    lrna_fee=0,
    asset_fee=0
))
def test_sell_stableswap_for_stableswap(initial_state: oamm.OmnipoolState):
    pool_buy: oamm.StableSwapPoolState = initial_state.sub_pools['stableswap1']
    pool_sell: oamm.StableSwapPoolState = initial_state.sub_pools['stableswap2']
    # attempt selling an asset to the stableswap pool
    tkn_buy = pool_buy.asset_list[0]
    tkn_sell = pool_sell.asset_list[1]
    initial_agent = Agent(holdings={tkn_sell: 1000000, tkn_buy: 1000000})
    sell_quantity = 1
    new_state, new_agent = oamm.swap(
        old_state=initial_state,
        old_agent=initial_agent,
        tkn_buy=tkn_buy,
        tkn_sell=tkn_sell,
        sell_quantity=sell_quantity
    )
    if new_state.fail:
        # transaction failed, doesn't mean there is anything wrong with the mechanism
        return

    new_pool_buy: StableSwapPoolState = new_state.sub_pools['stableswap1']
    new_pool_sell: StableSwapPoolState = new_state.sub_pools['stableswap2']
    if not initial_agent.holdings[tkn_sell] - new_agent.holdings[tkn_sell] == sell_quantity:
        raise AssertionError('Agent did not get what it paid for, but transaction passed!')
    if (
            round(new_state.lrna[new_pool_buy.unique_id] * new_state.liquidity[new_pool_buy.unique_id], 12)
            < round(initial_state.lrna[pool_buy.unique_id] * initial_state.liquidity[pool_buy.unique_id], 12)
    ):
        raise AssertionError('Pool_buy rice moved in the wrong direction.')
    if (
            round(new_state.lrna[new_pool_sell.unique_id] * new_state.liquidity[new_pool_sell.unique_id], 12)
            < round(initial_state.lrna[pool_sell.unique_id] * initial_state.liquidity[pool_sell.unique_id], 12)
    ):
        raise AssertionError('Pool_sell price moved in the wrong direction.')
    if new_pool_buy.shares * pool_buy.d != pytest.approx(new_pool_buy.d * pool_buy.shares):
        raise AssertionError('Shares * invariant inconsistent in pool_buy.')
    if new_pool_sell.shares * pool_sell.d != pytest.approx(new_pool_sell.d * pool_sell.shares):
        raise AssertionError('Shares * invariant inconsistent in pool_sell.')

    if (
            new_state.liquidity[pool_buy.unique_id] + pool_buy.shares
            != pytest.approx(initial_state.liquidity[pool_buy.unique_id] + new_pool_buy.shares)
    ):
        raise AssertionError("Omnipool and subpool shares before and after don't add up in pool_buy.")
    if (
            new_state.liquidity[pool_sell.unique_id] + pool_sell.shares
            != pytest.approx(initial_state.liquidity[pool_sell.unique_id] + new_pool_sell.shares)
    ):
        raise AssertionError("Omnipool and subpool shares before and after don't add up in pool_sell.")
    buy_quantity = initial_agent.holdings[tkn_buy] - new_agent.holdings[tkn_buy]
    before_trade_state, before_trade_agent = oamm.swap(
        old_state=initial_state,
        old_agent=initial_agent,
        tkn_buy=tkn_buy,
        tkn_sell=tkn_sell,
        buy_quantity=sell_quantity / 1000
    )
    # print(f'sell quantity {sell_quantity}')
    after_trade_state, after_trade_agent = oamm.swap(
        old_state=new_state,
        old_agent=new_agent,
        tkn_buy=tkn_sell,
        tkn_sell=tkn_buy,
        buy_quantity=buy_quantity / 1000  # initial_agent.holdings[tkn_buy] - before_trade_agent.holdings[tkn_buy]
    )

    if before_trade_state.fail or after_trade_state.fail:
        return

    spot_price_before = (
            (initial_agent.holdings[tkn_sell] - before_trade_agent.holdings[tkn_sell]) /
            (before_trade_agent.holdings[tkn_buy] - initial_agent.holdings[tkn_buy])
    )
    spot_price_after = (
            (after_trade_agent.holdings[tkn_sell] - new_agent.holdings[tkn_sell]) /
            (new_agent.holdings[tkn_buy] - after_trade_agent.holdings[tkn_buy])
    )
    execution_price = sell_quantity / (new_agent.holdings[tkn_buy] - initial_agent.holdings[tkn_buy])
    if not (spot_price_after > execution_price > spot_price_before):
        raise AssertionError('Execution price out of bounds.')


@given(omnipool_config(token_count=4), st.floats(min_value=0.1, max_value=1), st.floats(min_value=0.1, max_value=1))
def test_slip_fees(initial_state: oamm.OmnipoolState, lrna_slip_rate: float, asset_slip_rate: float):
    initial_state.lrna_fee = oamm.slip_fee(lrna_slip_rate, minimum_fee=0.0001)
    initial_state.asset_fee = oamm.slip_fee(asset_slip_rate, minimum_fee=0.0001)
    initial_agent = Agent(holdings={tkn: 1000000 for tkn in initial_state.asset_list})
    tkn_buy = initial_state.asset_list[2]
    tkn_sell = initial_state.asset_list[3]
    sell_quantity = 1
    sell_state, sell_agent = oamm.swap(initial_state, initial_agent, tkn_buy, tkn_sell, sell_quantity=sell_quantity)
    split_sell_state, split_sell_agent = initial_state.copy(), initial_agent.copy()
    next_state, next_agent = {}, {}
    for i in range(2):
        next_state[i], next_agent[i] = oamm.swap(
            old_state=split_sell_state,
            old_agent=split_sell_agent,
            tkn_sell=tkn_sell,
            tkn_buy=tkn_buy,
            sell_quantity=sell_quantity / 2
        )
        split_sell_state, split_sell_agent = next_state[i], next_agent[i]
    if split_sell_agent.holdings[tkn_buy] < sell_agent.holdings[tkn_buy]:
        raise AssertionError('Agent failed to save money by splitting the sell order.')

    buy_quantity = 1
    buy_state, buy_agent = oamm.swap(initial_state, initial_agent, tkn_buy, tkn_sell, buy_quantity=buy_quantity)
    split_buy_state, split_buy_agent = initial_state.copy(), initial_agent.copy()
    next_state, next_agent = {}, {}
    for i in range(2):
        next_state[i], next_agent[i] = oamm.swap(
            old_state=split_buy_state,
            old_agent=split_buy_agent,
            tkn_sell=tkn_sell,
            tkn_buy=tkn_buy,
            buy_quantity=buy_quantity / 2
        )
        split_buy_state, split_buy_agent = next_state[i], next_agent[i]
    if split_buy_agent.holdings[tkn_sell] < buy_agent.holdings[tkn_sell]:
        raise AssertionError('Agent failed to save money by splitting the buy order.')

    if ((initial_agent.holdings[tkn_sell] + initial_agent.holdings[tkn_buy]
         + initial_state.liquidity[tkn_sell] + initial_state.liquidity[tkn_buy])
            != pytest.approx(buy_agent.holdings[tkn_sell] + buy_agent.holdings[tkn_buy]
                             + buy_state.liquidity[tkn_sell] + buy_state.liquidity[tkn_buy])):
        raise AssertionError('Asset quantity is not constant after trade (one-part)')

    if ((initial_agent.holdings[tkn_sell] + initial_agent.holdings[tkn_buy]
         + initial_state.liquidity[tkn_sell] + initial_state.liquidity[tkn_buy])
            != pytest.approx(split_buy_agent.holdings[tkn_sell] + split_buy_agent.holdings[tkn_buy]
                             + split_buy_state.liquidity[tkn_sell] + split_buy_state.liquidity[tkn_buy])):
        raise AssertionError('Asset quantity is not constant after trade (two-part)')


@given(omnipool_config(
    asset_dict={
        'USD': {'liquidity': 1000, 'LRNA': 1000},
        'HDX': {'liquidity': 1000, 'LRNA': 1000},
        'DAI': {'liquidity': 1000, 'LRNA': 1000}
    },
    sub_pools={'stableswap': {'token_count': 2}}
))
def test_migrate_asset(initial_state: oamm.OmnipoolState):
    s = 'stableswap'
    i = 'DAI'
    initial_agent = Agent(
        holdings={'DAI': 100}
    )
    new_state = oamm.migrate(initial_state, tkn_migrate='DAI', sub_pool_id='stableswap')
    if (
            pytest.approx(new_state.lrna[s] * new_state.protocol_shares[s] / new_state.shares[s])
            != initial_state.lrna[i] * initial_state.protocol_shares[i] / initial_state.shares[i]
            + initial_state.lrna[s] * initial_state.protocol_shares[s] / initial_state.shares[s]
    ):
        raise AssertionError("Protocol didn't get the right number of shares.")
    new_sub_pool: StableSwapPoolState = new_state.sub_pools[s]
    if new_state.shares[s] != new_sub_pool.shares:
        raise AssertionError("Subpool and Omnipool shares aren't equal.")

    lp_state, lp = oamm.add_liquidity(
        old_state=initial_state,
        old_agent=initial_agent,
        quantity=100, tkn_add='DAI'
    )
    temp_state = oamm.execute_migrate_asset(lp_state.copy(), 'DAI', 'stableswap')
    migrated_state, migrated_lp = oamm.execute_migrate_lp(
        state=temp_state,
        agent=lp.copy(),
        sub_pool_id='stableswap',
        tkn_migrate='DAI'
    )
    migrated_sub_pool: StableSwapPoolState = migrated_state.sub_pools[s]
    pui = migrated_sub_pool.conversion_metrics['DAI']['price']
    pa = lp.share_prices[(initial_state.unique_id, 'DAI')]
    pb = migrated_lp.share_prices['stableswap']
    if pui * pb != pa:
        raise AssertionError("Share prices didn't come out right.")
    sa = lp.holdings[(initial_state.unique_id, 'DAI')]
    sb = migrated_lp.holdings[s]
    d_si = migrated_sub_pool.conversion_metrics[i]['old_shares']
    d_ss = migrated_state.shares[s] - initial_state.shares[s]
<<<<<<< HEAD
    if sb / sa != pytest.approx(abs(d_ss / d_si)):
=======
    if sb / sa != pytest.approx(abs(d_ss / d_si), rel=1e-10):
>>>>>>> 0d20fb76
        raise AssertionError("Share quantities didn't come out right.")


@given(omnipool_config(token_count=3, lrna_fee=0, asset_fee=0))
def test_migration_scenarios(initial_state: oamm.OmnipoolState):
    asset1 = initial_state.asset_list[2]
    asset2 = 'DAI'
    asset3 = 'USDC'
    initial_state.asset_list.append(asset2)
    initial_state.liquidity[asset2] = initial_state.liquidity[asset1] * 1.1
    initial_state.lrna[asset2] = initial_state.lrna[asset1] * 1.1
    initial_state.shares[asset2] = initial_state.shares[asset1] * 1.1
    initial_state.protocol_shares[asset2] = initial_state.protocol_shares[asset1] * 1.1
    initial_state.asset_list.append(asset3)
    initial_state.liquidity[asset3] = initial_state.liquidity[asset1] * 1.1
    initial_state.lrna[asset3] = initial_state.lrna[asset1] * 1.1
    initial_state.shares[asset3] = initial_state.shares[asset1] * 1.1
    initial_state.protocol_shares[asset3] = initial_state.protocol_shares[asset1] * 1.1
    initial_state.weight_cap[asset3] = 1
    initial_lp = Agent(
        holdings={
            asset1: initial_state.liquidity[asset2] - initial_state.liquidity[asset1],
            asset2: 0,
            asset3: 0,
            'LRNA': 0
        }
    )
    initial_state, initial_lp = oamm.add_liquidity(
        initial_state, initial_lp,
        quantity=initial_lp.holdings[asset1], tkn_add=asset1
    )
    # scenario 1: immediately remove liquidity
    s1_state, s1_lp = oamm.remove_liquidity(
        initial_state, initial_lp,
        quantity=initial_lp.holdings[(initial_state.unique_id, asset1)],
        tkn_remove=asset1
    )

    q1 = s1_lp.holdings['LRNA']
    r1 = s1_lp.holdings[asset1]

    # scenario 2: migrate assets to subpool, then withdraw an equal percentage of each
    migrate_state = oamm.execute_create_sub_pool(
        state=initial_state.copy(),
        tkns_migrate=[asset1, asset2, asset3],
        sub_pool_id='stableswap',
        amplification=10
    ).update()
    migrate_state, migrate_lp = oamm.execute_migrate_lp(
        state=migrate_state,
        agent=initial_lp.copy(),
        sub_pool_id='stableswap',
        tkn_migrate=asset1
    )
    s2_state = migrate_state.copy()
    s2_lp = migrate_lp.copy()
    s2_sub_pool: StableSwapPoolState = s2_state.sub_pools['stableswap']
    withdraw_fraction = migrate_lp.holdings['stableswap'] / s2_sub_pool.shares
    # withdraw an equal fraction of each asset from the subpool
    for tkn in s2_sub_pool.asset_list:
        delta_tkn = s2_sub_pool.liquidity[tkn] * withdraw_fraction
        s2_sub_pool.liquidity[tkn] -= delta_tkn
        s2_lp.holdings[tkn] += delta_tkn
    s2_sub_pool.shares *= 1 - withdraw_fraction
    s2_lp.holdings['stableswap'] = 0

    q2 = s2_lp.holdings['LRNA']
    r2 = s2_lp.holdings[asset1] + s2_lp.holdings[asset2] + s2_lp.holdings[asset3]

    # scenario 3: sell all stableswap assets withdrawn in scenario 2 except asset1, buy asset 1
    s3_state = s2_state.copy()
    s3_lp = s2_lp.copy()
    s3_sub_pool = s3_state.sub_pools['stableswap']
    for tkn in [asset2, asset3]:
        stableswap.execute_swap(
            state=s3_sub_pool,
            agent=s3_lp,
            tkn_sell=tkn,
            tkn_buy=asset1,
            sell_quantity=s3_lp.holdings[tkn]
        )

    r3 = s3_lp.holdings[asset1]

    # scenario 4: withdraw only asset1
    s4_state, s4_lp = oamm.remove_liquidity(
        migrate_state, migrate_lp,
        quantity=migrate_lp.holdings['stableswap'],
        tkn_remove=asset1
    )

    q4 = s4_lp.holdings['LRNA']
    r4 = s4_lp.holdings[asset1]

    if q1 != pytest.approx(q2) or r1 != pytest.approx(r2) or r4 != pytest.approx(r3) or q4 != pytest.approx(q2):
        raise AssertionError("Equivalent transactions didn't come out the same.")

    # test all the same scenarios again, but with an already-existing pool and 4 assets
    initial_state = migrate_state.copy()
    initial_sub_pool = initial_state.sub_pools['stableswap']
    asset4 = "superstableUSDcoin"

    initial_state.add_token(
        tkn=asset4,
        liquidity=initial_sub_pool.liquidity[asset1],
        lrna=initial_state.lrna['stableswap'] / 3,
        shares=initial_state.lrna['stableswap'] / 3,
        protocol_shares=initial_state.lrna['stableswap'] / 3
    )

    initial_lp = Agent(
        holdings={
            asset1: 0,
            asset2: 0,
            asset3: 0,
            asset4: initial_sub_pool.liquidity[asset1] * 0.1,
            'LRNA': 0
        }
    )

    lp_state, invested_lp = oamm.add_liquidity(
        initial_state, initial_lp,
        quantity=initial_lp.holdings[asset4], tkn_add=asset4
    )
    s1_state, s1_lp = oamm.remove_liquidity(
        lp_state, invested_lp,
        quantity=invested_lp.holdings[(initial_state.unique_id, asset4)],
        tkn_remove=asset4
    )

    q1 = s1_lp.holdings['LRNA']
    r1 = s1_lp.holdings[asset4]

    migrate_state = oamm.execute_migrate_asset(
        state=lp_state.copy(),
        tkn_migrate=asset4,
        sub_pool_id='stableswap'
    ).update()
    migrate_state, migrate_lp = oamm.execute_migrate_lp(
        state=migrate_state,
        agent=invested_lp.copy(),
        sub_pool_id='stableswap',
        tkn_migrate=asset4
    )
    s2_state = migrate_state.copy()
    s2_lp = migrate_lp.copy()
    s2_sub_pool: StableSwapPoolState = s2_state.sub_pools['stableswap']
    withdraw_fraction = migrate_lp.holdings['stableswap'] / s2_sub_pool.shares
    # withdraw an equal fraction of each asset from the subpool
    for tkn in s2_sub_pool.asset_list:
        delta_tkn = s2_sub_pool.liquidity[tkn] * withdraw_fraction
        s2_sub_pool.liquidity[tkn] -= delta_tkn
        s2_lp.holdings[tkn] += delta_tkn
    s2_sub_pool.shares *= 1 - withdraw_fraction
    s2_lp.holdings['stableswap'] = 0

    q2 = s2_lp.holdings['LRNA']
    r2 = sum([s2_lp.holdings[tkn] for tkn in s2_sub_pool.asset_list])

    s3_state = s2_state.copy()
    s3_lp = s2_lp.copy()
    s3_sub_pool = s3_state.sub_pools['stableswap']
    for tkn in [asset1, asset2, asset3]:
        stableswap.execute_swap(
            state=s3_sub_pool,
            agent=s3_lp,
            tkn_sell=tkn,
            tkn_buy=asset4,
            sell_quantity=s3_lp.holdings[tkn]
        )

    r3 = s3_lp.holdings[asset4]

    s3_state, s3_lp = oamm.remove_liquidity(
        migrate_state, migrate_lp,
        quantity=migrate_lp.holdings['stableswap'],
        tkn_remove=asset4
    )

    q4 = s3_lp.holdings['LRNA']
    r4 = s3_lp.holdings[asset4]

    if q1 != pytest.approx(q2) or r1 != pytest.approx(r2) or r4 != pytest.approx(r3) or q4 != pytest.approx(q2):
        raise AssertionError("Equivalent transactions didn't come out the same.")


@given(omnipool_config(token_count=3, lrna_fee=0, asset_fee=0, sub_pools={'stableswap': {}}))
def test_add_stableswap_liquidity(initial_state: oamm.OmnipoolState):
    stable_pool: StableSwapPoolState = initial_state.sub_pools['stableswap']
    agent = Agent(
        holdings={stable_pool.asset_list[0]: 1000}
    )
    new_state, new_agent = oamm.add_liquidity(
        initial_state, agent,
        quantity=1000, tkn_add=stable_pool.asset_list[0]
    )
    if new_state.fail:
        # this could be due to liquidity overload or whatever
        return
    if (initial_state.unique_id, stable_pool.unique_id) not in new_agent.holdings:
        raise ValueError("Agent did not receive shares.")
    if not (new_agent.holdings[(initial_state.unique_id, stable_pool.unique_id)] > 0):
        raise AssertionError("Sanity check failed.")


def test_arbitrage():
    import sys
    sys.path.append('../..')

    from hydradx.model import run
    from hydradx.model.amm.omnipool_amm import OmnipoolState
    from hydradx.model.amm.agents import Agent
    from hydradx.model.amm.trade_strategies import omnipool_arbitrage
    from hydradx.model.amm.global_state import GlobalState, fluctuate_prices

    assets = {
        'HDX': {'usd price': 0.05, 'weight': 0.10},
        'USD': {'usd price': 1, 'weight': 0.20},
        'AUSD': {'usd price': 1, 'weight': 0.10},
        'ETH': {'usd price': 2500, 'weight': 0.40},
        'DOT': {'usd price': 5.37, 'weight': 0.20}
    }

    lrna_price_usd = 0.07
    initial_omnipool_tvl = 10000000
    liquidity = {}
    lrna = {}

    for tkn, info in assets.items():
        liquidity[tkn] = initial_omnipool_tvl * info['weight'] / info['usd price']
        lrna[tkn] = initial_omnipool_tvl * info['weight'] / lrna_price_usd

    initial_state = GlobalState(
        pools={
            'Omnipool': OmnipoolState(
                tokens={
                    tkn: {'liquidity': liquidity[tkn], 'LRNA': lrna[tkn]} for tkn in assets
                },
                lrna_fee=0,
                asset_fee=0,
                preferred_stablecoin='USD'
            )
        },
        agents={
            # 'Attacker': Agent(
            #     holdings={'USD': 0, 'AUSD': 1000000000},
            #     trade_strategy=toxic_asset_attack(
            #         pool_id='omnipool',
            #         asset_name='AUSD',
            #         trade_size=10000
            #     )
            # ),
            'Arbitrageur': Agent(
                holdings={tkn: float('inf') for tkn in list(assets.keys()) + ['LRNA']},
                trade_strategy=omnipool_arbitrage('Omnipool')
            )
        },
        evolve_function=fluctuate_prices(volatility={tkn: 0.1 for tkn in assets}),
        external_market={tkn: assets[tkn]['usd price'] for tkn in assets}
    )
    # print(initial_state)
    time_steps = 1000  # len(price_list) - 1
    events = run.run(initial_state, time_steps=time_steps)


def test_trade_limit():
    initial_state = oamm.OmnipoolState(
        tokens={
            'HDX': {'liquidity': 1000000, 'LRNA': 1000000},
            'USD': {'liquidity': 1000000, 'LRNA': 1000000},
            'R1': {'liquidity': 1000000, 'LRNA': 1000000},
        },
        trade_limit_per_block=0.25
    )
    agent = Agent(
        holdings={'HDX': 1000000, 'USD': 1000000, 'R1': 1000000, 'LRNA': 1000000}
    )
    new_state = initial_state.copy()
    trades_allowed = 0
    while not new_state.fail:
        new_state, new_agent = oamm.swap(
            new_state, agent, 'USD', 'R1', sell_quantity=100000
        )
        if new_state.fail:
            break
        trades_allowed += 1

    assert trades_allowed == 2

    new_state = initial_state.copy()
    for i in range(26):
        if new_state.fail:
            raise AssertionError('Not enough trades allowed')
        new_state, new_agent = oamm.swap(
            new_state, agent, 'R1', 'USD', buy_quantity=1000
        )
        new_state, new_agent = oamm.swap(
            new_state, agent, 'USD', 'R1', sell_quantity=11000
        )

    if not new_state.fail:
        raise AssertionError('Too many trades allowed')


@given(
    st.floats(min_value=1e-5, max_value=1e5),
)
def test_dynamic_fees(hdx_price: float):
    initial_state = oamm.OmnipoolState(
        tokens={
            'HDX': {'liquidity': 100000 / hdx_price, 'LRNA': 100000},
            'USD': {'liquidity': 100000, 'LRNA': 100000},
            'R1': {'liquidity': 100000, 'LRNA': 100000},
        },
        oracles={
            'mid': 100
        },
        asset_fee=oamm.dynamicadd_asset_fee(
            minimum=0.0025,
            amplification=10,
            raise_oracle_name='mid',
            decay=0.0005,
            fee_max=0.40
        ),
        lrna_fee=oamm.dynamicadd_lrna_fee(
            minimum=0.0005,
            amplification=10,
            raise_oracle_name='mid',
            decay=0.0001,
            fee_max=0.10
        ), last_asset_fee={'R1': 0.1}, last_lrna_fee={'R1': 0.1}
    )
    initial_hdx_fee = initial_state.asset_fee['HDX'].compute('HDX', 10000)
    initial_usd_fee = initial_state.asset_fee['USD'].compute('USD', 10000)
    initial_usd_lrna_fee = initial_state.lrna_fee['USD'].compute('USD', 10000)
    initial_hdx_lrna_fee = initial_state.lrna_fee['HDX'].compute('HDX', 10000)
    initial_R1_fee = initial_state.asset_fee['R1'].compute('R1', 10000)
    initial_R1_lrna_fee = initial_state.lrna_fee['R1'].compute('R1', 10000)
    test_agent = Agent(
        holdings={tkn: initial_state.liquidity[tkn] / 100 for tkn in initial_state.asset_list}
    )
    test_state = initial_state.copy()
    oamm.execute_swap(
        state=test_state,
        agent=test_agent,
        tkn_sell='USD',
        tkn_buy='HDX',
        sell_quantity=test_agent.holdings['USD']
    )
    test_state.update()
    if test_state.last_fee['R1'] >= initial_R1_fee:
        raise AssertionError('R1 fee should be decreasing due to decay.')
    if test_state.last_lrna_fee['R1'] >= initial_R1_lrna_fee:
        raise AssertionError('R1 LRNA fee should be decreasing due to decay.')
    intermediate_hdx_fee = test_state.asset_fee['HDX'].compute('HDX', 10000)
    intermediate_usd_fee = test_state.asset_fee['USD'].compute('USD', 10000)
    intermediate_usd_lrna_fee = test_state.lrna_fee['USD'].compute('USD', 10000)
    intermediate_hdx_lrna_fee = test_state.lrna_fee['HDX'].compute('HDX', 10000)
    if not intermediate_hdx_fee > initial_hdx_fee:
        raise AssertionError('Fee should increase when price increases.')
    if not intermediate_usd_lrna_fee > initial_usd_lrna_fee:
        raise AssertionError('LRNA fee should increase when price decreases.')
    if not intermediate_usd_fee == initial_usd_fee:
        raise AssertionError('Asset fee should not change.')
    if not intermediate_hdx_lrna_fee == initial_hdx_lrna_fee:
        raise AssertionError('LRNA fee should not change.')

    oamm.execute_swap(
        state=test_state,
        agent=test_agent,
        tkn_sell='HDX',
        tkn_buy='USD',
        sell_quantity=test_agent.holdings['HDX']
    )
    test_state.update()
    final_hdx_fee = test_state.asset_fee['HDX'].compute('HDX', 10000)
    final_usd_fee = test_state.asset_fee['USD'].compute('USD', 10000)
    final_usd_lrna_fee = test_state.lrna_fee['USD'].compute('USD', 10000)
    final_hdx_lrna_fee = test_state.lrna_fee['HDX'].compute('HDX', 10000)
    if not final_usd_fee > intermediate_usd_fee:
        raise AssertionError('Fee should increase when price increases.')
    if not final_hdx_lrna_fee > intermediate_hdx_lrna_fee:
        raise AssertionError('LRNA fee should increase when price decreases.')
    if not final_hdx_fee < intermediate_hdx_fee:
        raise AssertionError('Asset fee should decrease with time.')
    if not final_usd_lrna_fee < intermediate_usd_lrna_fee:
        raise AssertionError('LRNA fee should decrease with time.')


@given(
    st.lists(asset_quantity_strategy, min_size=3, max_size=3),
    st.lists(asset_quantity_bounded_strategy, min_size=3, max_size=3),
    st.lists(asset_quantity_strategy, min_size=3, max_size=3),
    st.lists(asset_quantity_strategy, min_size=3, max_size=3),
    st.lists(asset_quantity_strategy, min_size=3, max_size=3),
    st.lists(asset_price_strategy, min_size=2, max_size=2),
    st.integers(min_value=10, max_value=1000),
)
def test_oracle_one_empty_block(liquidity: list[float], lrna: list[float], oracle_liquidity: list[float],
                                oracle_volume_in: list[float], oracle_volume_out: list[float],
                                oracle_prices: list[float], n):
    alpha = 2 / (n + 1)

    init_liquidity = {
        'HDX': {'liquidity': liquidity[0], 'LRNA': lrna[0]},
        'USD': {'liquidity': liquidity[1], 'LRNA': lrna[1]},
        'DOT': {'liquidity': liquidity[2], 'LRNA': lrna[2]},
    }

    init_oracle = {
        'liquidity': {'HDX': oracle_liquidity[0], 'USD': oracle_liquidity[1], 'DOT': oracle_liquidity[2]},
        'volume_in': {'HDX': oracle_volume_in[0], 'USD': oracle_volume_in[1], 'DOT': oracle_volume_in[2]},
        'volume_out': {'HDX': oracle_volume_out[0], 'USD': oracle_volume_out[1], 'DOT': oracle_volume_out[2]},
        'price': {'HDX': oracle_prices[0], 'USD': 1, 'DOT': oracle_prices[1]},
    }

    initial_omnipool = oamm.OmnipoolState(
        tokens=copy.deepcopy(init_liquidity),
        oracles={
            'oracle': n
        },
        asset_fee=0.0025,
        lrna_fee=0.0005,
        last_oracle_values={
            'oracle': copy.deepcopy(init_oracle)
        }
    )

    initial_state = GlobalState(
        pools={'omnipool': initial_omnipool},
        agents={}
    )

    events = run.run(initial_state=initial_state, time_steps=1, silent=True)
    omnipool_oracle = events[0].pools['omnipool'].oracles['oracle']
    for tkn in ['HDX', 'USD', 'DOT']:
        expected_liquidity = init_oracle['liquidity'][tkn] * (1 - alpha) + alpha * init_liquidity[tkn]['liquidity']
        if omnipool_oracle.liquidity[tkn] != expected_liquidity:
            raise AssertionError('Liquidity is not correct.')

        expected_vol_in = init_oracle['volume_in'][tkn] * (1 - alpha)
        if omnipool_oracle.volume_in[tkn] != expected_vol_in:
            raise AssertionError('Volume is not correct.')

        expected_vol_out = init_oracle['volume_out'][tkn] * (1 - alpha)
        if omnipool_oracle.volume_out[tkn] != expected_vol_out:
            raise AssertionError('Volume is not correct.')

        init_price = init_liquidity[tkn]['LRNA'] / init_liquidity[tkn]['liquidity']
        expected_price = init_oracle['price'][tkn] * (1 - alpha) + alpha * init_price
        if omnipool_oracle.price[tkn] != expected_price:
            raise AssertionError('Price is not correct.')


@given(
    st.lists(asset_quantity_strategy, min_size=3, max_size=3),
    st.lists(asset_quantity_bounded_strategy, min_size=3, max_size=3),
    st.lists(asset_quantity_strategy, min_size=3, max_size=3),
    st.lists(asset_quantity_strategy, min_size=3, max_size=3),
    st.lists(asset_quantity_strategy, min_size=3, max_size=3),
    st.lists(asset_price_strategy, min_size=2, max_size=2),
    st.lists(st.floats(min_value=10, max_value=1000), min_size=2, max_size=2),
    st.integers(min_value=10, max_value=1000),
)
def test_oracle_one_block_with_swaps(liquidity: list[float], lrna: list[float], oracle_liquidity: list[float],
                                     oracle_volume_in: list[float], oracle_volume_out: list[float],
                                     oracle_prices: list[float], trade_sizes: list[float], n):
    alpha = 2 / (n + 1)

    init_liquidity = {
        'HDX': {'liquidity': liquidity[0], 'LRNA': lrna[0]},
        'USD': {'liquidity': liquidity[1], 'LRNA': lrna[1]},
        'DOT': {'liquidity': liquidity[2], 'LRNA': lrna[2]},
    }

    init_oracle = {
        'liquidity': {'HDX': oracle_liquidity[0], 'USD': oracle_liquidity[1], 'DOT': oracle_liquidity[2]},
        'volume_in': {'HDX': oracle_volume_in[0], 'USD': oracle_volume_in[1], 'DOT': oracle_volume_in[2]},
        'volume_out': {'HDX': oracle_volume_out[0], 'USD': oracle_volume_out[1], 'DOT': oracle_volume_out[2]},
        'price': {'HDX': oracle_prices[0], 'USD': 1, 'DOT': oracle_prices[1]},
    }

    initial_omnipool = oamm.OmnipoolState(
        tokens=copy.deepcopy(init_liquidity),
        oracles={
            'oracle': n
        },
        asset_fee=0.0025,
        lrna_fee=0.0005,
        last_oracle_values={
            'oracle': copy.deepcopy(init_oracle)
        }
    )

    trader1_holdings = {'HDX': 1000000000, 'USD': 1000000000, 'LRNA': 1000000000, 'DOT': 1000000000}
    trader2_holdings = {'HDX': 1000000000, 'USD': 1000000000, 'LRNA': 1000000000, 'DOT': 1000000000}

    initial_state = GlobalState(
        pools={'omnipool': initial_omnipool},
        agents={
            'Trader1': Agent(
                holdings=trader1_holdings,
                trade_strategy=constant_swaps(
                    pool_id='omnipool',
                    sell_quantity=trade_sizes[0],
                    sell_asset='LRNA',
                    buy_asset='DOT'
                )
            ),
            'Trader2': Agent(
                holdings=trader2_holdings,
                trade_strategy=constant_swaps(
                    pool_id='omnipool',
                    sell_quantity=trade_sizes[1],
                    sell_asset='DOT',
                    buy_asset='LRNA'
                )
            ),
        }
    )

    events = run.run(initial_state=initial_state, time_steps=2, silent=True)
    omnipool_oracle_0 = events[0].pools['omnipool'].oracles['oracle']

    vol_in = {
        'HDX': 0,
        'USD': 0,
        'DOT': trader2_holdings['DOT'] - events[0].agents['Trader2'].holdings['DOT'],
    }

    vol_out = {
        'HDX': 0,
        'USD': 0,
        'DOT': events[0].agents['Trader1'].holdings['DOT'] - trader1_holdings['DOT'],
    }

    for tkn in ['HDX', 'USD', 'DOT']:
        expected_liquidity = init_oracle['liquidity'][tkn] * (1 - alpha) + alpha * init_liquidity[tkn]['liquidity']
        if omnipool_oracle_0.liquidity[tkn] != expected_liquidity:
            raise AssertionError('Liquidity is not correct.')

        expected_vol_in = init_oracle['volume_in'][tkn] * (1 - alpha)
        if omnipool_oracle_0.volume_in[tkn] != expected_vol_in:
            raise AssertionError('Volume is not correct.')

        expected_vol_out = init_oracle['volume_out'][tkn] * (1 - alpha)
        if omnipool_oracle_0.volume_out[tkn] != expected_vol_out:
            raise AssertionError('Volume is not correct.')

        init_price = init_liquidity[tkn]['LRNA'] / init_liquidity[tkn]['liquidity']
        expected_price = init_oracle['price'][tkn] * (1 - alpha) + alpha * init_price
        if omnipool_oracle_0.price[tkn] != expected_price:
            raise AssertionError('Price is not correct.')

    omnipool_oracle_1 = events[1].pools['omnipool'].oracles['oracle']
    for tkn in ['HDX', 'USD', 'DOT']:
        expected_liquidity = omnipool_oracle_0.liquidity[tkn] * (1 - alpha) + alpha * init_liquidity[tkn]['liquidity']
        if omnipool_oracle_1.liquidity[tkn] != pytest.approx(expected_liquidity, 1e-10):
            raise AssertionError('Liquidity is not correct.')

        expected_vol_in = omnipool_oracle_0.volume_in[tkn] * (1 - alpha) + alpha * vol_in[tkn]
        if omnipool_oracle_1.volume_in[tkn] != pytest.approx(expected_vol_in, 1e-10):
            raise AssertionError('Volume is not correct.')

        expected_vol_out = omnipool_oracle_0.volume_out[tkn] * (1 - alpha) + alpha * vol_out[tkn]
        if omnipool_oracle_1.volume_out[tkn] != pytest.approx(expected_vol_out, 1e-9):
            raise AssertionError('Volume is not correct.')

        price_1 = price(events[0].pools['omnipool'], tkn)
        expected_price = omnipool_oracle_0.price[tkn] * (1 - alpha) + alpha * price_1
        if omnipool_oracle_1.price[tkn] != pytest.approx(expected_price, 1e-10):
            raise AssertionError('Price is not correct.')


@given(
    st.lists(asset_quantity_strategy, min_size=3, max_size=3),
    st.lists(asset_quantity_bounded_strategy, min_size=3, max_size=3),
    st.lists(asset_quantity_strategy, min_size=3, max_size=3),
    st.lists(asset_quantity_strategy, min_size=3, max_size=3),
    st.lists(asset_quantity_strategy, min_size=3, max_size=3),
    st.lists(asset_price_strategy, min_size=2, max_size=2),
    st.integers(min_value=10, max_value=1000),
)
def test_dynamic_fees_empty_block(liquidity: list[float], lrna: list[float], oracle_liquidity: list[float],
                                     oracle_volume_in: list[float], oracle_volume_out: list[float],
                                     oracle_prices: list[float], n):

    lrna_fees = [0.0005, 0.0010, 0.0050]
    asset_fees = [0.01, 0.0025, 0.0040]

    init_liquidity = {
        'HDX': {'liquidity': liquidity[0], 'LRNA': lrna[0]},
        'USD': {'liquidity': liquidity[1], 'LRNA': lrna[1]},
        'DOT': {'liquidity': liquidity[2], 'LRNA': lrna[2]},
    }

    init_oracle = {
        'liquidity': {'HDX': oracle_liquidity[0], 'USD': oracle_liquidity[1], 'DOT': oracle_liquidity[2]},
        'volume_in': {'HDX': oracle_volume_in[0], 'USD': oracle_volume_in[1], 'DOT': oracle_volume_in[2]},
        'volume_out': {'HDX': oracle_volume_out[0], 'USD': oracle_volume_out[1], 'DOT': oracle_volume_out[2]},
        'price': {'HDX': oracle_prices[0], 'USD': 1, 'DOT': oracle_prices[1]},
    }

    init_lrna_fees = {
        'HDX': lrna_fees[0],
        'USD': lrna_fees[1],
        'DOT': lrna_fees[2],
    }

    init_asset_fees = {
        'HDX': asset_fees[0],
        'USD': asset_fees[1],
        'DOT': asset_fees[2],
    }

    asset_fee_params = {
        'minimum': 0.0025,
        'amplification': 0.2,
        'raise_oracle_name': 'oracle',
        'decay': 0.00005,
        'fee_max': 0.4,
    }

    lrna_fee_params = {
        'minimum': 0.0005,
        'amplification': 0.04,
        'raise_oracle_name': 'oracle',
        'decay': 0.00001,
        'fee_max': 0.1,
    }

    initial_omnipool = oamm.OmnipoolState(
        tokens=copy.deepcopy(init_liquidity),
        oracles={
            'oracle': n
        },
        asset_fee={
            'HDX': dynamicadd_asset_fee(
                minimum=asset_fee_params['minimum'],
                amplification=asset_fee_params['amplification'],
                raise_oracle_name=asset_fee_params['raise_oracle_name'],
                decay=asset_fee_params['decay'],
                fee_max=asset_fee_params['fee_max'],
            ),
            'USD': dynamicadd_asset_fee(
                minimum=asset_fee_params['minimum'],
                amplification=asset_fee_params['amplification'],
                raise_oracle_name=asset_fee_params['raise_oracle_name'],
                decay=asset_fee_params['decay'],
                fee_max=asset_fee_params['fee_max'],
            ),
            'DOT': dynamicadd_asset_fee(
                minimum=asset_fee_params['minimum'],
                amplification=asset_fee_params['amplification'],
                raise_oracle_name=asset_fee_params['raise_oracle_name'],
                decay=asset_fee_params['decay'],
                fee_max=asset_fee_params['fee_max'],
            ),
        },
        lrna_fee={
            'HDX': dynamicadd_lrna_fee(
                minimum=lrna_fee_params['minimum'],
                amplification=lrna_fee_params['amplification'],
                raise_oracle_name=lrna_fee_params['raise_oracle_name'],
                decay=lrna_fee_params['decay'],
                fee_max=lrna_fee_params['fee_max'],
            ),
            'USD': dynamicadd_lrna_fee(
                minimum=lrna_fee_params['minimum'],
                amplification=lrna_fee_params['amplification'],
                raise_oracle_name=lrna_fee_params['raise_oracle_name'],
                decay=lrna_fee_params['decay'],
                fee_max=lrna_fee_params['fee_max'],
            ),
            'DOT': dynamicadd_lrna_fee(
                minimum=lrna_fee_params['minimum'],
                amplification=lrna_fee_params['amplification'],
                raise_oracle_name=lrna_fee_params['raise_oracle_name'],
                decay=lrna_fee_params['decay'],
                fee_max=lrna_fee_params['fee_max'],
            ),
        },
        last_oracle_values={
            'oracle': copy.deepcopy(init_oracle)
        },
        last_lrna_fee=copy.deepcopy(init_lrna_fees),
        last_asset_fee=copy.deepcopy(init_asset_fees),
    )

    initial_state = GlobalState(
        pools={'omnipool': initial_omnipool},
        agents={}
    )

    events = run.run(initial_state=initial_state, time_steps=1, silent=True)
    omnipool = events[0].pools['omnipool']
    omnipool_oracle = omnipool.oracles['oracle']
    for tkn in ['HDX', 'USD', 'DOT']:
        x = (omnipool_oracle.volume_out[tkn] - omnipool_oracle.volume_in[tkn]) / omnipool_oracle.liquidity[tkn]

        df = -lrna_fee_params['amplification'] * x - lrna_fee_params['decay']
        expected_lrna_fee = min(max(init_lrna_fees[tkn] + df, lrna_fee_params['minimum']), lrna_fee_params['fee_max'])
        if omnipool.last_lrna_fee[tkn] != pytest.approx(expected_lrna_fee, rel=1e-15):
            raise AssertionError('LRNA fee is not correct.')

        df = asset_fee_params['amplification'] * x - asset_fee_params['decay']
        expected_asset_fee = min(max(init_asset_fees[tkn] + df, asset_fee_params['minimum']), asset_fee_params['fee_max'])
        if omnipool.last_fee[tkn] != pytest.approx(expected_asset_fee, rel=1e-15):
            raise AssertionError('Asset fee is not correct.')


@given(
    st.lists(asset_quantity_strategy, min_size=3, max_size=3),
    st.lists(asset_quantity_bounded_strategy, min_size=3, max_size=3),
    st.lists(asset_quantity_strategy, min_size=3, max_size=3),
    st.lists(asset_quantity_strategy, min_size=3, max_size=3),
    st.lists(asset_quantity_strategy, min_size=3, max_size=3),
    st.lists(asset_price_strategy, min_size=2, max_size=2),
    st.integers(min_value=10, max_value=1000),
    st.floats(min_value=-1000, max_value=1000),
    st.lists(st.floats(min_value=0.0005, max_value=0.10), min_size=3, max_size=3),
    st.lists(st.floats(min_value=0.0025, max_value=0.40), min_size=3, max_size=3),
    st.lists(st.floats(min_value=0.001, max_value=100), min_size=2, max_size=2),
    st.lists(st.floats(min_value=0.000001, max_value=0.0001), min_size=2, max_size=2),
)
def test_dynamic_fees_with_trade(liquidity: list[float], lrna: list[float], oracle_liquidity: list[float],
                                 oracle_volume_in: list[float], oracle_volume_out: list[float],
                                 oracle_prices: list[float], n, trade_size: float, lrna_fees: list[float],
                                 asset_fees: list[float], amp: list[float], decay: list[float]):

    init_liquidity = {
        'HDX': {'liquidity': liquidity[0], 'LRNA': lrna[0]},
        'USD': {'liquidity': liquidity[1], 'LRNA': lrna[1]},
        'DOT': {'liquidity': liquidity[2], 'LRNA': lrna[2]},
    }

    init_oracle = {
        'liquidity': {'HDX': oracle_liquidity[0], 'USD': oracle_liquidity[1], 'DOT': oracle_liquidity[2]},
        'volume_in': {'HDX': oracle_volume_in[0], 'USD': oracle_volume_in[1], 'DOT': oracle_volume_in[2]},
        'volume_out': {'HDX': oracle_volume_out[0], 'USD': oracle_volume_out[1], 'DOT': oracle_volume_out[2]},
        'price': {'HDX': oracle_prices[0], 'USD': 1, 'DOT': oracle_prices[1]},
    }

    init_lrna_fees = {
        'HDX': lrna_fees[0],
        'USD': lrna_fees[1],
        'DOT': lrna_fees[2],
    }

    init_asset_fees = {
        'HDX': asset_fees[0],
        'USD': asset_fees[1],
        'DOT': asset_fees[2],
    }

    asset_fee_params = {
        'minimum': 0.0025,
        'amplification': amp[0],
        'raise_oracle_name': 'oracle',
        'decay': decay[0],
        'fee_max': 0.4,
    }

    lrna_fee_params = {
        'minimum': 0.0005,
        'amplification': amp[1],
        'raise_oracle_name': 'oracle',
        'decay': decay[1],
        'fee_max': 0.1,
    }

    initial_omnipool = oamm.OmnipoolState(
        tokens=copy.deepcopy(init_liquidity),
        oracles={
            'oracle': n
        },
        asset_fee={
            'HDX': dynamicadd_asset_fee(
                minimum=asset_fee_params['minimum'],
                amplification=asset_fee_params['amplification'],
                raise_oracle_name=asset_fee_params['raise_oracle_name'],
                decay=asset_fee_params['decay'],
                fee_max=asset_fee_params['fee_max'],
            ),
            'USD': dynamicadd_asset_fee(
                minimum=asset_fee_params['minimum'],
                amplification=asset_fee_params['amplification'],
                raise_oracle_name=asset_fee_params['raise_oracle_name'],
                decay=asset_fee_params['decay'],
                fee_max=asset_fee_params['fee_max'],
            ),
            'DOT': dynamicadd_asset_fee(
                minimum=asset_fee_params['minimum'],
                amplification=asset_fee_params['amplification'],
                raise_oracle_name=asset_fee_params['raise_oracle_name'],
                decay=asset_fee_params['decay'],
                fee_max=asset_fee_params['fee_max'],
            ),
        },
        lrna_fee={
            'HDX': dynamicadd_lrna_fee(
                minimum=lrna_fee_params['minimum'],
                amplification=lrna_fee_params['amplification'],
                raise_oracle_name=lrna_fee_params['raise_oracle_name'],
                decay=lrna_fee_params['decay'],
                fee_max=lrna_fee_params['fee_max'],
            ),
            'USD': dynamicadd_lrna_fee(
                minimum=lrna_fee_params['minimum'],
                amplification=lrna_fee_params['amplification'],
                raise_oracle_name=lrna_fee_params['raise_oracle_name'],
                decay=lrna_fee_params['decay'],
                fee_max=lrna_fee_params['fee_max'],
            ),
            'DOT': dynamicadd_lrna_fee(
                minimum=lrna_fee_params['minimum'],
                amplification=lrna_fee_params['amplification'],
                raise_oracle_name=lrna_fee_params['raise_oracle_name'],
                decay=lrna_fee_params['decay'],
                fee_max=lrna_fee_params['fee_max'],
            ),
        },
        last_oracle_values={
            'oracle': copy.deepcopy(init_oracle)
        },
        last_lrna_fee=copy.deepcopy(init_lrna_fees),
        last_asset_fee=copy.deepcopy(init_asset_fees),
    )

    trader_holdings = {'HDX': 1000000000, 'USD': 1000000000, 'LRNA': 1000000000, 'DOT': 1000000000}

    initial_state = GlobalState(
        pools={'omnipool': initial_omnipool},
        agents={
            'trader': Agent(
                holdings=trader_holdings,
                trade_strategy=constant_swaps(
                    pool_id='omnipool',
                    sell_quantity=trade_size,
                    sell_asset='USD',
                    buy_asset='DOT'
                )
            ),
        }
    )

    events = run.run(initial_state=initial_state, time_steps=2, silent=True)

    # test non-empty block fee dynamics

    omnipool = events[1].pools['omnipool']
    prev_lrna_fees = events[0].pools['omnipool'].last_lrna_fee
    prev_asset_fees = events[0].pools['omnipool'].last_fee
    omnipool_oracle = omnipool.oracles['oracle']
    for tkn in ['HDX', 'USD', 'DOT']:
        x = (omnipool_oracle.volume_out[tkn] - omnipool_oracle.volume_in[tkn]) / omnipool_oracle.liquidity[tkn]

        df = -lrna_fee_params['amplification'] * x - lrna_fee_params['decay']
        expected_lrna_fee = min(max(prev_lrna_fees[tkn] + df, lrna_fee_params['minimum']), lrna_fee_params['fee_max'])
        if omnipool.last_lrna_fee[tkn] != pytest.approx(expected_lrna_fee, rel=1e-15):
            raise AssertionError('LRNA fee is not correct.')

        df = asset_fee_params['amplification'] * x - asset_fee_params['decay']
        expected_asset_fee = min(max(prev_asset_fees[tkn] + df, asset_fee_params['minimum']), asset_fee_params['fee_max'])
        if omnipool.last_fee[tkn] != pytest.approx(expected_asset_fee, rel=1e-15):
            raise AssertionError('Asset fee is not correct.')<|MERGE_RESOLUTION|>--- conflicted
+++ resolved
@@ -1,9 +1,5 @@
 import copy
 import random
-<<<<<<< HEAD
-from hypothesis import given, strategies as st, assume
-=======
->>>>>>> 0d20fb76
 
 import pytest
 from hypothesis import given, strategies as st, assume
@@ -18,8 +14,6 @@
 from hydradx.model.amm.trade_strategies import steady_swaps, constant_swaps
 from hydradx.tests.strategies_omnipool import omnipool_reasonable_config
 from hydradx.tests.test_stableswap import stableswap_config, stable_swap_equation, StableSwapPoolState
-from mpmath import mp, mpf
-mp.dps = 50
 
 mp.dps = 50
 
@@ -49,28 +43,6 @@
         ''.join(random.choice('abcdefghijklmnopqrstuvwxyz') for _ in range(3)): {
             'liquidity': draw(asset_quantity_strategy),
             'LRNA': draw(asset_quantity_strategy)
-        } for _ in range(token_count - 2)
-    })
-    return return_dict
-
-@st.composite
-def assets_reasonable_config(draw, token_count: int = 0) -> dict:
-    token_count = token_count or draw(asset_number_strategy)
-    usd_price_lrna = draw(asset_price_bounded_strategy)
-    return_dict = {
-        'HDX': {
-            'liquidity': draw(asset_quantity_bounded_strategy),
-            'LRNA': draw(asset_quantity_bounded_strategy)
-        },
-        'USD': {
-            'liquidity': draw(asset_quantity_bounded_strategy),
-            'LRNA_price': usd_price_lrna
-        }
-    }
-    return_dict.update({
-        ''.join(random.choice('abcdefghijklmnopqrstuvwxyz') for _ in range(3)): {
-            'liquidity': draw(asset_quantity_bounded_strategy),
-            'LRNA': draw(asset_quantity_bounded_strategy)
         } for _ in range(token_count - 2)
     })
     return return_dict
@@ -154,30 +126,6 @@
     return test_state
 
 
-@st.composite
-def omnipool_reasonable_config(
-        draw,
-        asset_dict=None,
-        token_count=0,
-        lrna_fee=None,
-        asset_fee=None,
-        tvl_cap_usd=0,
-        imbalance=None,
-) -> oamm.OmnipoolState:
-    asset_dict: dict = asset_dict or draw(assets_reasonable_config(token_count))
-
-    test_state = oamm.OmnipoolState(
-        tokens=asset_dict,
-        tvl_cap=tvl_cap_usd or float('inf'),
-        asset_fee=draw(st.floats(min_value=0, max_value=0.1)) if asset_fee is None else asset_fee,
-        lrna_fee=draw(st.floats(min_value=0, max_value=0.1)) if lrna_fee is None else lrna_fee,
-    )
-
-    test_state.lrna_imbalance = -draw(asset_quantity_strategy) if imbalance is None else imbalance
-    test_state.update()
-    return test_state
-
-
 @given(omnipool_config(asset_fee=0, lrna_fee=0, token_count=3), asset_quantity_strategy)
 def test_swap_lrna_delta_Qi_respects_invariant(d: oamm.OmnipoolState, delta_ri: float):
     i = d.asset_list[-1]
@@ -357,11 +305,7 @@
     ri_arb = old_state.liquidity[i] * old_state.lrna_total / new_state.lrna_total
 
     if ((old_state.lrna[i] + old_state.lrna_imbalance * (old_state.lrna[i] / old_state.lrna_total)) * ri_arb
-<<<<<<< HEAD
-        ) != pytest.approx(
-=======
     ) != pytest.approx(
->>>>>>> 0d20fb76
         (qi_arb + new_state.lrna_imbalance * (qi_arb / new_state.lrna_total)) * old_state.liquidity[i]
     ):
         raise AssertionError(f'LRNA imbalance is wrong.')
@@ -401,18 +345,11 @@
     # Test with trader selling asset i
     new_state, new_agent = oamm.swap_lrna(old_state, old_agent, 0, delta_qa, i, modify_imbalance=False)
 
-<<<<<<< HEAD
-    expected_delta_qi = -delta_qa / (1-0.0005)
-    expected_fee = -(delta_qa + expected_delta_qi)
-
-    if old_state.lrna_total - new_state.lrna_total != pytest.approx(new_agent.holdings['LRNA'] - old_agent.holdings['LRNA'] + expected_fee):
-=======
     expected_delta_qi = -delta_qa / (1 - 0.0005)
     expected_fee = -(delta_qa + expected_delta_qi)
 
     if old_state.lrna_total - new_state.lrna_total != pytest.approx(
             new_agent.holdings['LRNA'] - old_agent.holdings['LRNA'] + expected_fee):
->>>>>>> 0d20fb76
         raise AssertionError('LRNA total is wrong.')
 
 
@@ -428,29 +365,18 @@
     # Test with trader selling asset i
     new_state, new_agent = oamm.swap_lrna(old_state, old_agent, 0, delta_qa, i, modify_imbalance=False)
 
-<<<<<<< HEAD
-    expected_delta_qi = -delta_qa / (1-0.0005)
-=======
     expected_delta_qi = -delta_qa / (1 - 0.0005)
->>>>>>> 0d20fb76
     expected_fee = -(delta_qa + expected_delta_qi)
 
     if expected_fee != pytest.approx(new_state.lrna['HDX'] - old_state.lrna['HDX']):
         raise AssertionError('Fee to HDX pool is wrong.')
 
-<<<<<<< HEAD
-    if old_state.lrna[i] - new_state.lrna[i] != pytest.approx(new_agent.holdings['LRNA'] - old_agent.holdings['LRNA'] + expected_fee):
-        raise AssertionError('Delta Qi is wrong.')
-
-    if old_state.lrna_total - new_state.lrna_total != pytest.approx(new_agent.holdings['LRNA'] - old_agent.holdings['LRNA']):
-=======
     if old_state.lrna[i] - new_state.lrna[i] != pytest.approx(
             new_agent.holdings['LRNA'] - old_agent.holdings['LRNA'] + expected_fee):
         raise AssertionError('Delta Qi is wrong.')
 
     if old_state.lrna_total - new_state.lrna_total != pytest.approx(
             new_agent.holdings['LRNA'] - old_agent.holdings['LRNA']):
->>>>>>> 0d20fb76
         raise AssertionError('Some LRNA is being incorrectly burned or minted.')
 
 
@@ -821,24 +747,14 @@
 
     delta_qi = new_state.lrna[stable_pool.unique_id] - initial_state.lrna[stable_pool.unique_id]
     qi_arb = (
-<<<<<<< HEAD
-        initial_state.lrna[stable_pool.unique_id] + delta_qi
-        * initial_state.lrna[stable_pool.unique_id] / initial_state.lrna_total
-=======
             initial_state.lrna[stable_pool.unique_id] + delta_qi
             * initial_state.lrna[stable_pool.unique_id] / initial_state.lrna_total
->>>>>>> 0d20fb76
     )
     ri_arb = initial_state.liquidity[stable_pool.unique_id] * initial_state.lrna_total / new_state.lrna_total
 
     if (
-<<<<<<< HEAD
-        (initial_state.lrna[stable_pool.unique_id] + initial_state.lrna_imbalance
-         * (initial_state.lrna[stable_pool.unique_id] / initial_state.lrna_total)) * ri_arb
-=======
             (initial_state.lrna[stable_pool.unique_id] + initial_state.lrna_imbalance
              * (initial_state.lrna[stable_pool.unique_id] / initial_state.lrna_total)) * ri_arb
->>>>>>> 0d20fb76
     ) != pytest.approx(
         (qi_arb + new_state.lrna_imbalance * (qi_arb / new_state.lrna_total))
         * initial_state.liquidity[stable_pool.unique_id]
@@ -1191,11 +1107,7 @@
     sb = migrated_lp.holdings[s]
     d_si = migrated_sub_pool.conversion_metrics[i]['old_shares']
     d_ss = migrated_state.shares[s] - initial_state.shares[s]
-<<<<<<< HEAD
-    if sb / sa != pytest.approx(abs(d_ss / d_si)):
-=======
     if sb / sa != pytest.approx(abs(d_ss / d_si), rel=1e-10):
->>>>>>> 0d20fb76
         raise AssertionError("Share quantities didn't come out right.")
 
 
