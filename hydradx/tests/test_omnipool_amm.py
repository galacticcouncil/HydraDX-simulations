import copy
import random

import pytest
from hypothesis import given, strategies as st, assume

from hydradx.model.amm import omnipool_amm as oamm
from hydradx.model.amm import stableswap_amm as stableswap
from hydradx.model.amm.agents import Agent
from hydradx.tests.test_stableswap import stableswap_config, stable_swap_equation, StableSwapPoolState
from mpmath import mp, mpf
mp.dps = 50

asset_price_strategy = st.floats(min_value=0.0001, max_value=100000)
asset_price_bounded_strategy = st.floats(min_value=0.1, max_value=10)
asset_number_strategy = st.integers(min_value=3, max_value=5)
asset_quantity_strategy = st.floats(min_value=100, max_value=10000000)
asset_quantity_bounded_strategy = st.floats(min_value=1000000, max_value=10000000)
fee_strategy = st.floats(min_value=0.0001, max_value=0.1, allow_nan=False, allow_infinity=False)


@st.composite
def assets_config(draw, token_count: int = 0) -> dict:
    token_count = token_count or draw(asset_number_strategy)
    usd_price_lrna = draw(asset_price_strategy)
    return_dict = {
        'HDX': {
            'liquidity': mpf(draw(asset_quantity_strategy)),
            'LRNA': mpf(draw(asset_quantity_strategy))
        },
        'USD': {
            'liquidity': draw(asset_quantity_strategy),
            'LRNA_price': usd_price_lrna
        }
    }
    return_dict.update({
        ''.join(random.choice('abcdefghijklmnopqrstuvwxyz') for _ in range(3)): {
            'liquidity': draw(asset_quantity_strategy),
            'LRNA': draw(asset_quantity_strategy)
        } for _ in range(token_count - 2)
    })
    return return_dict

@st.composite
def assets_reasonable_config(draw, token_count: int = 0) -> dict:
    token_count = token_count or draw(asset_number_strategy)
    usd_price_lrna = draw(asset_price_bounded_strategy)
    return_dict = {
        'HDX': {
            'liquidity': draw(asset_quantity_bounded_strategy),
            'LRNA': draw(asset_quantity_bounded_strategy)
        },
        'USD': {
            'liquidity': draw(asset_quantity_bounded_strategy),
            'LRNA_price': usd_price_lrna
        }
    }
    return_dict.update({
        ''.join(random.choice('abcdefghijklmnopqrstuvwxyz') for _ in range(3)): {
            'liquidity': draw(asset_quantity_bounded_strategy),
            'LRNA': draw(asset_quantity_bounded_strategy)
        } for _ in range(token_count - 2)
    })
    return return_dict


@st.composite
def assets_reasonable_config(draw, token_count: int = 0) -> dict:
    token_count = token_count or draw(asset_number_strategy)
    usd_price_lrna = draw(asset_price_bounded_strategy)
    return_dict = {
        'HDX': {
            'liquidity': draw(asset_quantity_bounded_strategy),
            'LRNA': draw(asset_quantity_bounded_strategy)
        },
        'USD': {
            'liquidity': draw(asset_quantity_bounded_strategy),
            'LRNA_price': usd_price_lrna
        }
    }
    return_dict.update({
        ''.join(random.choice('abcdefghijklmnopqrstuvwxyz') for _ in range(3)): {
            'liquidity': draw(asset_quantity_bounded_strategy),
            'LRNA': draw(asset_quantity_bounded_strategy)
        } for _ in range(token_count - 2)
    })
    return return_dict


@st.composite
def assets_reasonable_config(draw, token_count: int = 0) -> dict:
    token_count = token_count or draw(asset_number_strategy)
    usd_price_lrna = draw(asset_price_bounded_strategy)
    return_dict = {
        'HDX': {
            'liquidity': draw(asset_quantity_bounded_strategy),
            'LRNA': draw(asset_quantity_bounded_strategy)
        },
        'USD': {
            'liquidity': draw(asset_quantity_bounded_strategy),
            'LRNA_price': usd_price_lrna
        }
    }
    return_dict.update({
        ''.join(random.choice('abcdefghijklmnopqrstuvwxyz') for _ in range(3)): {
            'liquidity': draw(asset_quantity_bounded_strategy),
            'LRNA': draw(asset_quantity_bounded_strategy)
        } for _ in range(token_count - 2)
    })
    return return_dict


@st.composite
def omnipool_config(
        draw,
        asset_dict=None,
        token_count=0,
        lrna_fee=None,
        asset_fee=None,
        tvl_cap_usd=0,
        sub_pools: dict = None
) -> oamm.OmnipoolState:
    asset_dict: dict = asset_dict or draw(assets_config(token_count))

    sub_pool_instances: dict['str', StableSwapPoolState] = {}
    if sub_pools:
        for i, (name, pool) in enumerate(sub_pools.items()):
            base_token = list(asset_dict.keys())[i + 1]
            sub_pool_instance = draw(stableswap_config(
                asset_dict=pool['asset_dict'] if 'asset_dict' in pool else None,
                token_count=pool['token_count'] if 'token_count' in pool else None,
                amplification=pool['amplification'] if 'amplification' in pool else None,
                trade_fee=pool['trade_fee'] if 'trade_fee' in pool else None,
                base_token=base_token
            ))
            asset_dict.update({tkn: {
                'liquidity': sub_pool_instance.liquidity[tkn],
                'LRNA': (
                    asset_dict[base_token]['LRNA'] * sub_pool_instance.liquidity[tkn]
                    / asset_dict[base_token]['liquidity']
                    if 'LRNA' in asset_dict[base_token] else
                    asset_dict[base_token]['LRNA_price'] * sub_pool_instance.liquidity[tkn]
                )
            } for tkn in sub_pool_instance.asset_list})
            sub_pool_instances[name] = sub_pool_instance

    test_state = oamm.OmnipoolState(
        tokens=asset_dict,
        tvl_cap=tvl_cap_usd or float('inf'),
        asset_fee=draw(st.floats(min_value=0, max_value=0.1)) if asset_fee is None else asset_fee,
        lrna_fee=draw(st.floats(min_value=0, max_value=0.1)) if lrna_fee is None else lrna_fee,
    )

    for name, pool in sub_pool_instances.items():
        oamm.execute_create_sub_pool(
            state=test_state,
            tkns_migrate=pool.asset_list,
            sub_pool_id=name,
            amplification=pool.amplification,
            trade_fee=pool.trade_fee
        )

    test_state.lrna_imbalance = -draw(asset_quantity_strategy)
    test_state.update()
    return test_state


@st.composite
def omnipool_reasonable_config(
        draw,
        asset_dict=None,
        token_count=0,
        lrna_fee=None,
        asset_fee=None,
        tvl_cap_usd=0,
        imbalance=None,
) -> oamm.OmnipoolState:
    asset_dict: dict = asset_dict or draw(assets_reasonable_config(token_count))

    test_state = oamm.OmnipoolState(
        tokens=asset_dict,
        tvl_cap=tvl_cap_usd or float('inf'),
        asset_fee=draw(st.floats(min_value=0, max_value=0.1)) if asset_fee is None else asset_fee,
        lrna_fee=draw(st.floats(min_value=0, max_value=0.1)) if lrna_fee is None else lrna_fee,
    )

    test_state.lrna_imbalance = -draw(asset_quantity_strategy) if imbalance is None else imbalance
    test_state.update()
    return test_state


<<<<<<< HEAD
@st.composite
def omnipool_reasonable_config(
        draw,
        asset_dict=None,
        token_count=0,
        lrna_fee=None,
        asset_fee=None,
        tvl_cap_usd=0,
        imbalance=None,
) -> oamm.OmnipoolState:
    asset_dict: dict = asset_dict or draw(assets_reasonable_config(token_count))

    test_state = oamm.OmnipoolState(
        tokens=asset_dict,
        tvl_cap=tvl_cap_usd or float('inf'),
        asset_fee=draw(st.floats(min_value=0, max_value=0.1)) if asset_fee is None else asset_fee,
        lrna_fee=draw(st.floats(min_value=0, max_value=0.1)) if lrna_fee is None else lrna_fee,
    )

    test_state.lrna_imbalance = -draw(asset_quantity_strategy) if imbalance is None else imbalance
    test_state.update()
    return test_state


=======
>>>>>>> 16cc83c2
@given(omnipool_config(asset_fee=0, lrna_fee=0, token_count=3), asset_quantity_strategy)
def test_swap_lrna_delta_Qi_respects_invariant(d: oamm.OmnipoolState, delta_ri: float):
    i = d.asset_list[-1]
    assume(i in d.asset_list)
    assume(d.liquidity[i] > delta_ri > -d.liquidity[i])
    d2 = copy.deepcopy(d)
    delta_Qi = oamm.swap_lrna_delta_Qi(d, delta_ri, i)
    d2.liquidity[i] += delta_ri
    d2.lrna[i] += delta_Qi

    # Test basics
    for j in d2.asset_list:
        assert d2.liquidity[j] > 0
        assert d2.lrna[j] > 0
    assert not (delta_ri > 0 and delta_Qi > 0)
    assert not (delta_ri < 0 and delta_Qi < 0)

    # Test that the pool invariant is respected
    assert oamm.asset_invariant(d2, i) == pytest.approx(oamm.asset_invariant(d, i))


@given(omnipool_config(asset_fee=0, lrna_fee=0, token_count=3), asset_quantity_strategy)
def test_swap_lrna_delta_Ri_respects_invariant(d: oamm.OmnipoolState, delta_qi: float):
    i = d.asset_list[-1]
    assume(i in d.asset_list)
    assume(d.lrna[i] > delta_qi > -d.lrna[i])
    d2 = copy.deepcopy(d)
    delta_Ri = oamm.swap_lrna_delta_Ri(d, delta_qi, i)
    d2.lrna[i] += delta_qi
    d2.liquidity[i] += delta_Ri

    # Test basics
    for j in d.asset_list:
        assert d2.liquidity[j] > 0
        assert d2.lrna[j] > 0
    assert not (delta_Ri > 0 and delta_qi > 0)
    assert not (delta_Ri < 0 and delta_qi < 0)

    # Test that the pool invariant is respected
    assert oamm.asset_invariant(d2, i) == pytest.approx(oamm.asset_invariant(d, i))


@given(omnipool_config(asset_fee=0, lrna_fee=0))
def test_weights(initial_state: oamm.OmnipoolState):
    old_state = initial_state
    for i in old_state.asset_list:
        assert oamm.weight_i(old_state, i) >= 0
    assert sum([oamm.weight_i(old_state, i) for i in old_state.asset_list]) == pytest.approx(1.0)


@given(omnipool_config())
def test_prices(market_state: oamm.OmnipoolState):
    for i in market_state.asset_list:
        assert oamm.lrna_price(market_state, i) > 0


@given(omnipool_config(token_count=3, lrna_fee=0, asset_fee=0))
def test_add_liquidity(initial_state: oamm.OmnipoolState):
    old_state = initial_state
    old_agent = Agent(
        holdings={i: 1000 for i in old_state.asset_list}
    )
    i = old_state.asset_list[-1]
    delta_R = 1000

    new_state, new_agents = oamm.add_liquidity(old_state, old_agent, delta_R, i)
    for j in initial_state.asset_list:
        assert oamm.lrna_price(old_state, j) == pytest.approx(oamm.lrna_price(new_state, j))
    if old_state.liquidity[i] / old_state.shares[i] != pytest.approx(new_state.liquidity[i] / new_state.shares[i]):
        raise AssertionError(f'Price change in {i}'
                             f'({old_state.liquidity[i] / old_state.shares[i]}) -->'
                             f'({pytest.approx(new_state.liquidity[i] / new_state.shares[i])})'
                             )

    if old_state.lrna_imbalance / old_state.lrna_total != \
            pytest.approx(new_state.lrna_imbalance / new_state.lrna_total):
        raise AssertionError(f'LRNA imbalance did not remain constant.')

    # check enforcement of weight caps
    # first assign some weight caps
    for i in initial_state.asset_list:
        initial_state.weight_cap[i] = min(initial_state.lrna[i] / initial_state.lrna_total * 1.1, 1)

    # calculate what should be the maximum allowable liquidity provision
    max_amount = ((old_state.weight_cap[i] / (1 - old_state.weight_cap[i])
                   * old_state.lrna_total - old_state.lrna[i] / (1 - old_state.weight_cap[i]))
                  / oamm.lrna_price(old_state, i))

    if max_amount < 0:
        raise AssertionError('This calculation makes no sense.')  # but actually, it works :)

    # make sure agent has enough funds
    old_agent.holdings[i] = max_amount * 2
    # eliminate general tvl cap, so we can test just the weight cap
    old_state.tvl_cap = float('inf')

    # try one just above and just below the maximum allowable amount
    illegal_state, illegal_agents = oamm.add_liquidity(old_state, old_agent, max_amount * 1.0000001, i)
    if not illegal_state.fail:
        raise AssertionError(f'illegal transaction passed against weight limit in {i}')
    legal_state, legal_agents = oamm.add_liquidity(old_state, old_agent, max_amount * 0.9999999, i)
    if legal_state.fail:
        raise AssertionError(f'legal transaction failed against weight limit in {i} ({new_state.fail})')


@given(omnipool_config(token_count=3))
def test_remove_liquidity(initial_state: oamm.OmnipoolState):
    i = initial_state.asset_list[2]
    initial_agent = Agent(
        holdings={token: 1000 for token in initial_state.asset_list + ['LRNA']},
    )
    # add LP shares to the pool
    old_state, old_agent = oamm.add_liquidity(initial_state, initial_agent, 1000, i)
    p_init = oamm.lrna_price(old_state, i)

    delta_S = -old_agent.holdings[('omnipool', i)]

    new_state, new_agent = oamm.remove_liquidity(old_state, old_agent, delta_S, i)
    for j in new_state.asset_list:
        if oamm.price(old_state, j) != pytest.approx(oamm.price(new_state, j)):
            raise AssertionError(f'Price change in asset {j}')
    if old_state.liquidity[i] / old_state.shares[i] != pytest.approx(new_state.liquidity[i] / new_state.shares[i]):
        raise AssertionError('')
    delta_r = new_agent.holdings[i] - old_agent.holdings[i]
    delta_q = new_agent.holdings['LRNA'] - old_agent.holdings['LRNA']
    if delta_q <= 0 and delta_q != pytest.approx(0):
        raise AssertionError('Delta Q < 0')
    if delta_r <= 0 and delta_r != pytest.approx(0):
        raise AssertionError('Delta R < 0')

    piq = oamm.lrna_price(old_state, i)
    val_withdrawn = piq * delta_r + delta_q
    if (-2 * piq / (piq + p_init) * delta_S / old_state.shares[i] * piq
            * old_state.liquidity[i] != pytest.approx(val_withdrawn)
            and not new_state.fail):
        raise AssertionError('something is wrong')

    if old_state.lrna_imbalance / old_state.lrna_total != \
            pytest.approx(new_state.lrna_imbalance / new_state.lrna_total):
        raise AssertionError(f'LRNA imbalance did not remain constant.')


@given(omnipool_config(token_count=3))
def test_swap_lrna(initial_state: oamm.OmnipoolState):
    old_state = initial_state
    old_agent = Agent(
        holdings={token: 1000 for token in initial_state.asset_list + ['LRNA']}
    )
    delta_ra = 1000
    delta_qa = -1000
    i = old_state.asset_list[2]

    # Test with trader buying asset i
    feeless_state = initial_state.copy()
    feeless_state.lrna_fee = 0
    feeless_state.asset_fee = 0
    for asset in feeless_state.asset_list:
        feeless_state.last_lrna_fee[asset] = 0
        feeless_state.last_fee[asset] = 0
    feeless_swap_state, feeless_swap_agent = oamm.swap_lrna(feeless_state, old_agent, delta_ra, 0, i)
    if oamm.asset_invariant(feeless_swap_state, i) != pytest.approx(oamm.asset_invariant(old_state, i)):
        raise

    # Test with trader selling LRNA
    new_state, new_agent = oamm.swap_lrna(old_state, old_agent, 0, delta_qa, i)
    feeless_swap_state, feeless_swap_agent = oamm.swap_lrna(feeless_state, old_agent, 0, delta_qa, i)
    if oamm.asset_invariant(feeless_swap_state, i) != pytest.approx(oamm.asset_invariant(old_state, i)):
        raise
    for j in old_state.asset_list:
        if min(new_state.liquidity[j] - feeless_swap_state.liquidity[j], 0) != pytest.approx(0):
            raise
    if min(oamm.asset_invariant(new_state, i) / oamm.asset_invariant(old_state, i), 1) != pytest.approx(1):
        raise

    delta_qi = new_state.lrna[i] - old_state.lrna[i]
    qi_arb = old_state.lrna[i] + delta_qi * old_state.lrna[i] / old_state.lrna_total
    ri_arb = old_state.liquidity[i] * old_state.lrna_total / new_state.lrna_total

<<<<<<< HEAD
    if ((old_state.lrna[i] + old_state.lrna_imbalance * (old_state.lrna[i] / old_state.lrna_total)) * ri_arb
        ) != pytest.approx(
        (qi_arb + new_state.lrna_imbalance * (qi_arb / new_state.lrna_total)) * old_state.liquidity[i]
=======
    if ((old_state.lrna[i] + old_state.lrna_imbalance * (
            old_state.lrna[i] / old_state.lrna_total)) * ri_arb) != pytest.approx(
            (qi_arb + new_state.lrna_imbalance * (qi_arb / new_state.lrna_total)) * old_state.liquidity[i]
>>>>>>> 16cc83c2
    ):
        raise AssertionError(f'LRNA imbalance is wrong.')

    if (new_state.liquidity[i] + new_agent.holdings[i] != pytest.approx(old_state.liquidity[i] + old_agent.holdings[i])
            or new_state.lrna[i] + new_agent.holdings['LRNA']
            != pytest.approx(old_state.lrna[i] + old_agent.holdings['LRNA'])):
        raise AssertionError('System-wide asset total is wrong.')

    # try swapping into LRNA and back to see if that's equivalent
    reverse_state, reverse_agent = oamm.swap_lrna(
        old_state=feeless_swap_state,
        old_agent=feeless_swap_agent,
        delta_qa=-delta_qa,
        tkn=i
    )

    # We do not currently expect imbalance to be symmetric
    # if reverse_state.lrna_imbalance != pytest.approx(old_state.lrna_imbalance):
    #     raise AssertionError('LRNA imbalance is wrong.')

    if reverse_agent.holdings[i] != pytest.approx(old_agent.holdings[i]):
        print(reverse_agent.holdings[i])
        print(old_agent.holdings[i])
        raise AssertionError('Agent holdings are wrong.')


@given(omnipool_reasonable_config(token_count=3, lrna_fee=0.0005, asset_fee=0.0025, imbalance=-1000))
def test_lrna_buy_nonzero_fee_nonzero_imbalance(initial_state: oamm.OmnipoolState):
    old_state = initial_state
    old_agent = Agent(
        holdings={token: 1000000 for token in initial_state.asset_list + ['LRNA']}
    )
    delta_qa = 10
    i = old_state.asset_list[2]

    # Test with trader selling asset i
    new_state, new_agent = oamm.swap_lrna(old_state, old_agent, 0, delta_qa, i, modify_imbalance=False)

    expected_delta_qi = -delta_qa / (1 - 0.0005)
    expected_fee = -(delta_qa + expected_delta_qi)

    if old_state.lrna_total - new_state.lrna_total != pytest.approx(
            new_agent.holdings['LRNA'] - old_agent.holdings['LRNA'] + expected_fee):
        raise AssertionError('LRNA total is wrong.')


@given(omnipool_reasonable_config(token_count=3, lrna_fee=0.0005, asset_fee=0.0025, imbalance=0))
def test_lrna_buy_nonzero_fee_zero_imbalance(initial_state: oamm.OmnipoolState):
    old_state = initial_state
    old_agent = Agent(
        holdings={token: 1000000 for token in initial_state.asset_list + ['LRNA']}
    )
    delta_qa = 10
    i = old_state.asset_list[2]

    # Test with trader selling asset i
    new_state, new_agent = oamm.swap_lrna(old_state, old_agent, 0, delta_qa, i, modify_imbalance=False)

    expected_delta_qi = -delta_qa / (1 - 0.0005)
    expected_fee = -(delta_qa + expected_delta_qi)

    if expected_fee != pytest.approx(new_state.lrna['HDX'] - old_state.lrna['HDX']):
        raise AssertionError('Fee to HDX pool is wrong.')

    if old_state.lrna[i] - new_state.lrna[i] != pytest.approx(
            new_agent.holdings['LRNA'] - old_agent.holdings['LRNA'] + expected_fee):
        raise AssertionError('Delta Qi is wrong.')

    if old_state.lrna_total - new_state.lrna_total != pytest.approx(
            new_agent.holdings['LRNA'] - old_agent.holdings['LRNA']):
        raise AssertionError('Some LRNA is being incorrectly burned or minted.')


@given(omnipool_config(token_count=3), st.integers(min_value=1, max_value=2))
def test_swap_assets(initial_state: oamm.OmnipoolState, i):
    i_buy = initial_state.asset_list[i]
    old_state = initial_state

    old_agent = Agent(
        holdings={token: 10000 for token in initial_state.asset_list + ['LRNA']}
    )
    sellable_tokens = len(old_state.asset_list) - 1
    i_sell = old_state.asset_list[i % sellable_tokens + 1]
    delta_R = min(1000, old_state.liquidity[i_sell] / 2, old_state.liquidity[i_buy] / 2)

    # Test with trader selling asset i, no LRNA fee... price should match feeless
    new_state, new_agent = \
        oamm.swap(old_state, old_agent, i_buy, i_sell, sell_quantity=delta_R)

    # create copies of the old state with fees removed
    asset_fee_only_state = old_state.copy()
    asset_fee_only_state.lrna_fee = 0
    feeless_state = asset_fee_only_state.copy()
    feeless_state.asset_fee = 0
    for asset in feeless_state.asset_list:
        feeless_state.last_lrna_fee[asset] = 0
        feeless_state.last_fee[asset] = 0

    asset_fee_only_state, asset_fee_only_agent = \
        oamm.swap(asset_fee_only_state, old_agent, i_buy, i_sell, sell_quantity=delta_R)
    feeless_state, feeless_agent = \
        oamm.swap(feeless_state, old_agent, i_buy, i_sell, sell_quantity=delta_R)

    for j in old_state.asset_list:
        # assets in pools only go up compared to asset_fee_only_state
        if min(asset_fee_only_state.liquidity[j] - feeless_state.liquidity[j], 0) != pytest.approx(0):
            raise AssertionError("asset in pool {j} is lesser when compared with no-fee case")
        # asset in pool goes up from asset_fee_only_state -> new_state (i.e. introduction of LRNA fee)
        if min(new_state.liquidity[j] - asset_fee_only_state.liquidity[j], 0) != pytest.approx(0):
            raise AssertionError("asset in pool {j} is lesser when LRNA fee is added vs only asset fee")
        # invariant does not decrease
        if min(oamm.asset_invariant(new_state, j) / oamm.asset_invariant(old_state, j), 1) != pytest.approx(1):
            raise AssertionError("invariant ratio less than zero")
        # total quantity of R_i remains unchanged
        if (old_state.liquidity[j] + old_agent.holdings[j]
                != pytest.approx(new_state.liquidity[j] + new_agent.holdings[j])):
            raise AssertionError("total quantity of R[{j}] changed")

    # test that no LRNA is lost
    delta_Qi = new_state.lrna[i_sell] - old_state.lrna[i_sell]
    delta_Qj = new_state.lrna[i_buy] - old_state.lrna[i_buy]
    delta_Qh = new_state.lrna['HDX'] - old_state.lrna['HDX']
    delta_L = new_state.lrna_imbalance - old_state.lrna_imbalance
    if delta_L + delta_Qj + delta_Qi + delta_Qh != pytest.approx(0, abs=1e10):
        raise AssertionError('Some LRNA was lost along the way.')

    delta_out_new = feeless_agent.holdings[i_buy] - old_agent.holdings[i_buy]

    # Test with trader buying asset i, no LRNA fee... price should match feeless
    buy_state = old_state.copy()
    buy_state.lrna_fee = 0
    buy_state.asset_fee = 0
    for asset in buy_state.asset_list:
        buy_state.last_lrna_fee[asset] = 0
        buy_state.last_fee[asset] = 0
    buy_state, buy_agent = oamm.swap(
        buy_state, old_agent, i_buy, i_sell, buy_quantity=delta_out_new
    )

    for j in old_state.asset_list:
        if not buy_state.liquidity[j] == pytest.approx(feeless_state.liquidity[j]):
            raise AssertionError(f'Liquidity mismatch in {j}')
        if not buy_state.lrna[j] == pytest.approx(feeless_state.lrna[j]):
            raise AssertionError(f'LRNA mismatch in {j}')
        if not (
                old_state.liquidity[j] + old_agent.holdings[j] ==
                pytest.approx(buy_state.liquidity[j] + buy_agent.holdings[j])
        ):
            raise AssertionError('Change in the total quantity of {j}.')
        # assert buy_agent.holdings[j] == pytest.approx(feeless_agent.holdings[j])
        # assert buy_agent.holdings['LRNA'] == pytest.approx(feeless_agent.holdings['LRNA'])


@given(omnipool_config(token_count=3, sub_pools={'stableswap': {}}))
def test_buy_from_stable_swap(initial_state: oamm.OmnipoolState):
    stable_pool: oamm.StableSwapPoolState = initial_state.sub_pools['stableswap']
    # deposit stable pool shares into omnipool
    stable_shares = stable_pool.unique_id

    # agent holds some of everything
    agent = Agent(holdings={tkn: 10000000000 for tkn in initial_state.asset_list + stable_pool.asset_list})
    # attempt buying an asset from the stableswap pool
    tkn_buy = stable_pool.asset_list[0]
    tkn_sell = initial_state.asset_list[2]
    buy_quantity = 10
    new_state, new_agent = oamm.swap(
        old_state=initial_state,
        old_agent=agent,
        tkn_buy=tkn_buy,
        tkn_sell=tkn_sell,
        buy_quantity=buy_quantity
    )
    new_stable_pool: oamm.StableSwapPoolState = new_state.sub_pools['stableswap']
    if new_state.fail:
        # transaction failed, doesn't mean there is anything wrong with the mechanism
        return
    if not (stable_swap_equation(
            new_stable_pool.calculate_d(),
            new_stable_pool.amplification,
            new_stable_pool.n_coins,
            new_stable_pool.liquidity.values()
    )):
        raise AssertionError("Stableswap equation didn't hold.")
    if not (
            stable_pool.calculate_d() * new_stable_pool.shares <=
            new_stable_pool.calculate_d() * stable_pool.shares
    ):
        raise AssertionError("Shares/invariant ratio changed in the wrong direction.")
    if (
            (new_stable_pool.shares - stable_pool.shares) * stable_pool.calculate_d() * (1 - stable_pool.trade_fee) !=
            pytest.approx(stable_pool.shares * (new_stable_pool.calculate_d() - stable_pool.calculate_d()))
    ):
        raise AssertionError("Delta_shares * D * (1 - fee) did not yield expected result.")
    if (
            new_state.liquidity[stable_shares] + stable_pool.shares !=
            pytest.approx(new_stable_pool.shares + initial_state.liquidity[stable_shares])
    ):
        raise AssertionError("Shares before and after trade don't add up.")
    if new_state.lrna_imbalance > 0:
        raise AssertionError('LRNA imbalance should be negative.')
    execution_price = (
            (agent.holdings[tkn_sell] - new_agent.holdings[tkn_sell]) /
            (new_agent.holdings[tkn_buy] - agent.holdings[tkn_buy])
    )
    _, lesser_trade_agent = oamm.swap(
        old_state=initial_state,
        old_agent=agent,
        tkn_buy=tkn_buy,
        tkn_sell=tkn_sell,
        buy_quantity=buy_quantity - 1
    )
    lesser_execution_price = (
            (agent.holdings[tkn_sell] - lesser_trade_agent.holdings[tkn_sell]) /
            (lesser_trade_agent.holdings[tkn_buy] - agent.holdings[tkn_buy])
    )
    if not lesser_execution_price < execution_price:
        raise AssertionError(f"Execution price did not decrease with smaller trade")
    if new_agent.holdings[tkn_buy] - agent.holdings[tkn_buy] != buy_quantity:
        raise AssertionError('Agent did not get exactly the amount they specified.')


@given(omnipool_config(token_count=3, sub_pools={'stableswap': {}}))
def test_sell_stableswap_for_omnipool(initial_state: oamm.OmnipoolState):
    stable_pool: oamm.StableSwapPoolState = initial_state.sub_pools['stableswap']
    stable_shares = stable_pool.unique_id
    # agent holds some of everything
    agent = Agent(holdings={tkn: 10000000000 for tkn in initial_state.asset_list + stable_pool.asset_list})
    # attempt buying an asset from the stableswap pool
    tkn_buy = initial_state.asset_list[2]
    tkn_sell = stable_pool.asset_list[0]
    sell_quantity = 10
    new_state, new_agent = oamm.swap(
        old_state=initial_state,
        old_agent=agent,
        tkn_buy=tkn_buy,
        tkn_sell=tkn_sell,
        sell_quantity=sell_quantity
    )
    new_stable_pool: oamm.StableSwapPoolState = new_state.sub_pools['stableswap']
    if new_state.fail:
        # transaction failed, doesn't mean there is anything wrong with the mechanism
        return
    if not (stable_swap_equation(
            new_stable_pool.calculate_d(),
            new_stable_pool.amplification,
            new_stable_pool.n_coins,
            new_stable_pool.liquidity.values()
    )):
        raise AssertionError("Stableswap equation didn't hold.")
    if not (
            stable_pool.calculate_d() * new_stable_pool.shares ==
            pytest.approx(new_stable_pool.calculate_d() * stable_pool.shares)
    ):
        raise AssertionError("Shares/invariant ratio incorrect.")
    if (
            (new_stable_pool.shares - stable_pool.shares) * stable_pool.calculate_d() !=
            pytest.approx(stable_pool.shares * (new_stable_pool.calculate_d() - stable_pool.calculate_d()))
    ):
        raise AssertionError("Delta_shares * D * (1 - fee) did not yield expected result.")
    if (
            new_state.liquidity[stable_shares] + stable_pool.shares !=
            pytest.approx(new_stable_pool.shares + initial_state.liquidity[stable_shares])
    ):
        raise AssertionError("Shares before and after trade don't add up.")
    execution_price = (
            (agent.holdings[tkn_sell] - new_agent.holdings[tkn_sell]) /
            (new_agent.holdings[tkn_buy] - agent.holdings[tkn_buy])
    )
    _, lesser_trade_agent = oamm.swap(
        old_state=initial_state,
        old_agent=agent,
        tkn_buy=tkn_buy,
        tkn_sell=tkn_sell,
        sell_quantity=sell_quantity / 2
    )
    lesser_execution_price = (
            (agent.holdings[tkn_sell] - lesser_trade_agent.holdings[tkn_sell]) /
            (lesser_trade_agent.holdings[tkn_buy] - agent.holdings[tkn_buy])
    )
    if not min(execution_price - lesser_execution_price, 0) == pytest.approx(0):
        raise AssertionError(f"Execution price did not decrease with smaller trade")
    if agent.holdings[tkn_sell] - new_agent.holdings[tkn_sell] != sell_quantity:
        raise AssertionError('Agent did not sell exactly the amount they specified.')


@given(omnipool_config(token_count=3, sub_pools={'stableswap': {}}))
def test_buy_omnipool_with_stable_swap(initial_state: oamm.OmnipoolState):
    stable_pool: oamm.StableSwapPoolState = initial_state.sub_pools['stableswap']
    stable_shares = stable_pool.unique_id

    # agent holds some of everything
    agent = Agent(holdings={tkn: 1000000000000000 for tkn in initial_state.asset_list + stable_pool.asset_list})
    # attempt buying an asset from the stableswap pool
    tkn_buy = initial_state.asset_list[2]
    tkn_sell = stable_pool.asset_list[0]
    buy_quantity = 10
    new_state, new_agent = oamm.swap(
        old_state=initial_state,
        old_agent=agent,
        tkn_buy=tkn_buy,
        tkn_sell=tkn_sell,
        buy_quantity=buy_quantity
    )
    new_stable_pool: oamm.StableSwapPoolState = new_state.sub_pools['stableswap']
    if new_state.fail:
        # transaction failed, doesn't mean there is anything wrong with the mechanism
        return
    if not (
            stable_pool.calculate_d() * new_stable_pool.shares ==
            pytest.approx(new_stable_pool.calculate_d() * stable_pool.shares)
    ):
        raise AssertionError("Shares/invariant ratio incorrect.")
    if (
            new_stable_pool.shares * stable_pool.calculate_d() >
            stable_pool.shares * new_stable_pool.calculate_d()
    ):
        raise AssertionError("New_shares * D changed in the wrong direction.")
    if (
            new_state.liquidity[stable_shares] + stable_pool.shares !=
            pytest.approx(new_stable_pool.shares + initial_state.liquidity[stable_shares])
    ):
        raise AssertionError("Shares before and after trade don't add up.")
    execution_price = (
            (agent.holdings[tkn_sell] - new_agent.holdings[tkn_sell]) /
            (new_agent.holdings[tkn_buy] - agent.holdings[tkn_buy])
    )
    _, lesser_trade_agent = oamm.swap(
        old_state=initial_state,
        old_agent=agent,
        tkn_buy=tkn_buy,
        tkn_sell=tkn_sell,
        buy_quantity=buy_quantity - 1
    )
    lesser_execution_price = (
            (agent.holdings[tkn_sell] - lesser_trade_agent.holdings[tkn_sell]) /
            (lesser_trade_agent.holdings[tkn_buy] - agent.holdings[tkn_buy])
    )
    if not lesser_execution_price < execution_price:
        raise AssertionError(f"Execution price did not decrease with smaller trade")
    if new_agent.holdings[tkn_buy] - agent.holdings[tkn_buy] != buy_quantity:
        raise AssertionError('Agent did not get exactly the amount they specified.')


@given(omnipool_config(token_count=3, sub_pools={'stableswap': {}}))
def test_sell_omnipool_for_stable_swap(initial_state: oamm.OmnipoolState):
    stable_pool: oamm.StableSwapPoolState = initial_state.sub_pools['stableswap']
    stable_shares = stable_pool.unique_id

    # agent holds some of everything
    agent = Agent(holdings={tkn: 1000000000000000 for tkn in initial_state.asset_list + stable_pool.asset_list})
    # attempt buying an asset from the stableswap pool
    tkn_buy = stable_pool.asset_list[0]
    tkn_sell = initial_state.asset_list[2]
    sell_quantity = 10
    new_state, new_agent = oamm.swap(
        old_state=initial_state,
        old_agent=agent,
        tkn_buy=tkn_buy,
        tkn_sell=tkn_sell,
        sell_quantity=sell_quantity
    )
    new_stable_pool: oamm.StableSwapPoolState = new_state.sub_pools['stableswap']
    if new_state.fail:
        # transaction failed, doesn't mean there is anything wrong with the mechanism
        return
    if (
            stable_pool.calculate_d() * new_stable_pool.shares >
            new_stable_pool.calculate_d() * stable_pool.shares
    ):
        raise AssertionError("Shares/invariant ratio incorrect.")
    if (
            (new_stable_pool.shares - stable_pool.shares) * stable_pool.calculate_d()
            * (1 - stable_pool.trade_fee) !=
            pytest.approx(stable_pool.shares * (new_stable_pool.calculate_d() - stable_pool.calculate_d()))
    ):
        raise AssertionError("Delta_shares * D * (1 - fee) did not yield expected result.")
    if (
            new_state.liquidity[stable_shares] + stable_pool.shares !=
            pytest.approx(new_stable_pool.shares + initial_state.liquidity[stable_shares])
    ):
        raise AssertionError("Shares before and after trade don't add up.")
    execution_price = (
            (agent.holdings[tkn_sell] - new_agent.holdings[tkn_sell]) /
            (new_agent.holdings[tkn_buy] - agent.holdings[tkn_buy])
    )
    _, lesser_trade_agent = oamm.swap(
        old_state=initial_state,
        old_agent=agent,
        tkn_buy=tkn_buy,
        tkn_sell=tkn_sell,
        sell_quantity=sell_quantity - 1
    )
    lesser_execution_price = (
            (agent.holdings[tkn_sell] - lesser_trade_agent.holdings[tkn_sell]) /
            (lesser_trade_agent.holdings[tkn_buy] - agent.holdings[tkn_buy])
    )
    if not lesser_execution_price < execution_price:
        raise AssertionError(f"Execution price did not decrease with smaller trade")
    if agent.holdings[tkn_sell] - new_agent.holdings[tkn_sell] != sell_quantity:
        raise AssertionError('Agent did not get exactly the amount they specified.')


@given(omnipool_config(token_count=3, sub_pools={'stableswap': {}}))
def test_buy_stableswap_with_LRNA(initial_state: oamm.OmnipoolState):
    stable_pool: oamm.StableSwapPoolState = initial_state.sub_pools['stableswap']
    # stable_shares = stable_pool.unique_id
    agent = Agent(holdings={tkn: 1000000000000000 for tkn in initial_state.asset_list + ['LRNA']})
    # attempt buying an asset from the stableswap pool
    tkn_buy = stable_pool.asset_list[0]
    agent.holdings.update({tkn_buy: 0})
    tkn_sell = 'LRNA'
    buy_quantity = 10
    new_state, new_agent = oamm.swap(
        old_state=initial_state,
        old_agent=agent,
        tkn_buy=tkn_buy,
        tkn_sell=tkn_sell,
        buy_quantity=buy_quantity
    )
    new_stable_pool: oamm.StableSwapPoolState = new_state.sub_pools['stableswap']
    if new_state.fail:
        # transaction failed, doesn't mean there is anything wrong with the mechanism
        return
    if (
            round(stable_pool.calculate_d() * new_stable_pool.shares, 12) >
            round(new_stable_pool.calculate_d() * stable_pool.shares, 12)
    ):
        raise AssertionError("Shares/invariant ratio incorrect.")
    if (
            (new_stable_pool.shares - stable_pool.shares) * stable_pool.calculate_d()
            * (1 - stable_pool.trade_fee) !=
            pytest.approx(stable_pool.shares * (new_stable_pool.calculate_d() - stable_pool.calculate_d()))
    ):
        raise AssertionError("Delta_shares * D * (1 - fee) did not yield expected result.")
    if (new_state.liquidity[stable_pool.unique_id] + stable_pool.shares
            != new_stable_pool.shares + initial_state.liquidity[stable_pool.unique_id]):
        raise AssertionError("Shares before and after trade don't add up.")

    delta_qi = new_state.lrna[stable_pool.unique_id] - initial_state.lrna[stable_pool.unique_id]
    qi_arb = (
            initial_state.lrna[stable_pool.unique_id] + delta_qi
            * initial_state.lrna[stable_pool.unique_id] / initial_state.lrna_total
    )
    ri_arb = initial_state.liquidity[stable_pool.unique_id] * initial_state.lrna_total / new_state.lrna_total

    if (
            (initial_state.lrna[stable_pool.unique_id] + initial_state.lrna_imbalance
             * (initial_state.lrna[stable_pool.unique_id] / initial_state.lrna_total)) * ri_arb
    ) != pytest.approx(
        (qi_arb + new_state.lrna_imbalance * (qi_arb / new_state.lrna_total))
        * initial_state.liquidity[stable_pool.unique_id]
    ):
        raise AssertionError("LRNA imbalance incorrect.")
    execution_price = (
            (agent.holdings[tkn_sell] - new_agent.holdings[tkn_sell]) /
            (new_agent.holdings[tkn_buy] - agent.holdings[tkn_buy])
    )
    _, lesser_trade_agent = oamm.swap(
        old_state=initial_state,
        old_agent=agent,
        tkn_buy=tkn_buy,
        tkn_sell=tkn_sell,
        buy_quantity=buy_quantity - 1
    )
    lesser_execution_price = (
            (agent.holdings[tkn_sell] - lesser_trade_agent.holdings[tkn_sell]) /
            (lesser_trade_agent.holdings[tkn_buy] - agent.holdings[tkn_buy])
    )
    if not lesser_execution_price < execution_price:
        raise AssertionError(f"Execution price did not decrease with smaller trade")
    if new_agent.holdings[tkn_buy] - agent.holdings[tkn_buy] != buy_quantity:
        raise AssertionError('Agent did not get exactly the amount they specified.')


@given(omnipool_config(token_count=3, sub_pools={'stableswap': {}}))
def test_sell_LRNA_for_stableswap(initial_state: oamm.OmnipoolState):
    stable_pool: oamm.StableSwapPoolState = initial_state.sub_pools['stableswap']
    agent = Agent(holdings={tkn: 1000000000000000 for tkn in initial_state.asset_list + ['LRNA']})
    # attempt buying an asset from the stableswap pool
    tkn_buy = stable_pool.asset_list[0]
    tkn_sell = 'LRNA'
    sell_quantity = 10
    new_state, new_agent = oamm.swap(
        old_state=initial_state,
        old_agent=agent,
        tkn_buy=tkn_buy,
        tkn_sell=tkn_sell,
        sell_quantity=sell_quantity
    )
    new_stable_pool: oamm.StableSwapPoolState = new_state.sub_pools['stableswap']
    if new_state.fail:
        # transaction failed, doesn't mean there is anything wrong with the mechanism
        return
    if not (
            stable_pool.calculate_d() * new_stable_pool.shares ==
            pytest.approx(new_stable_pool.calculate_d() * stable_pool.shares)
    ):
        raise AssertionError("Shares/invariant ratio incorrect.")
    if (
            new_stable_pool.shares * stable_pool.calculate_d() !=
            pytest.approx(stable_pool.shares * new_stable_pool.calculate_d())
    ):
        raise AssertionError("New_shares * D did not yield expected result.")
    if (
            (new_stable_pool.shares - stable_pool.shares) * stable_pool.calculate_d()
            * (1 - stable_pool.trade_fee) !=
            pytest.approx(stable_pool.shares * (new_stable_pool.calculate_d() - stable_pool.calculate_d()))
    ):
        raise AssertionError("Delta_shares * D * (1 - fee) did not yield expected result.")
    if (
            new_state.liquidity[stable_pool.unique_id] + stable_pool.shares
            != pytest.approx(new_stable_pool.shares + initial_state.liquidity[stable_pool.unique_id])
    ):
        raise AssertionError("Shares in stable pool and omnipool do not add up.")
    if (
            new_state.liquidity[stable_pool.unique_id] *
            (initial_state.lrna_total + initial_state.lrna_imbalance *
             initial_state.lrna[stable_pool.unique_id] / initial_state.lrna_total)
    ) != pytest.approx(
        new_state.liquidity[stable_pool.unique_id] *
        (initial_state.lrna_total + initial_state.lrna_imbalance *
         initial_state.lrna[stable_pool.unique_id] / initial_state.lrna_total)
    ):
        raise AssertionError("LRNA imbalance incorrect.")


@given(omnipool_config(
    token_count=3,
    sub_pools={'stableswap1': {'trade_fee': 0}, 'stableswap2': {'trade_fee': 0}},
    lrna_fee=0,
    asset_fee=0
))
def test_buy_stableswap_for_stableswap(initial_state: oamm.OmnipoolState):
    pool_buy: oamm.StableSwapPoolState = initial_state.sub_pools['stableswap1']
    pool_sell: oamm.StableSwapPoolState = initial_state.sub_pools['stableswap2']
    # attempt buying an asset from the stableswap pool
    tkn_buy = pool_buy.asset_list[0]
    tkn_sell = pool_sell.asset_list[1]
    initial_agent = Agent(holdings={tkn_sell: 1000000, tkn_buy: 1000000})
    buy_quantity = 1
    new_state, new_agent = oamm.swap(
        old_state=initial_state,
        old_agent=initial_agent,
        tkn_buy=tkn_buy,
        tkn_sell=tkn_sell,
        buy_quantity=buy_quantity
    )
    if new_state.fail:
        # transaction failed, doesn't mean there is anything wrong with the mechanism
        return

    new_pool_buy: StableSwapPoolState = new_state.sub_pools['stableswap1']
    new_pool_sell: StableSwapPoolState = new_state.sub_pools['stableswap2']
    if not new_agent.holdings[tkn_buy] - initial_agent.holdings[tkn_buy] == buy_quantity:
        raise AssertionError('Agent did not get what it paid for, but transaction passed!')
    if (
            round(new_state.lrna[new_pool_buy.unique_id] * new_state.liquidity[new_pool_buy.unique_id], 12)
            < round(initial_state.lrna[pool_buy.unique_id] * initial_state.liquidity[pool_buy.unique_id], 12)
    ):
        raise AssertionError('Pool_buy rice moved in the wrong direction.')
    if (
            round(new_state.lrna[new_pool_sell.unique_id] * new_state.liquidity[new_pool_sell.unique_id], 12)
            < round(initial_state.lrna[pool_sell.unique_id] * initial_state.liquidity[pool_sell.unique_id], 12)
    ):
        raise AssertionError('Pool_sell price moved in the wrong direction.')

    if round(new_pool_buy.shares * pool_buy.d, 12) > round(new_pool_buy.d * pool_buy.shares, 12):
        raise AssertionError('Shares * invariant inconsistent in pool_buy.')
    if round(new_pool_sell.shares * pool_sell.d, 12) > round(new_pool_sell.d * pool_sell.shares, 12):
        raise AssertionError('Shares * invariant inconsistent in pool_sell.')

    if (
            new_state.liquidity[pool_buy.unique_id] + pool_buy.shares
            != pytest.approx(initial_state.liquidity[pool_buy.unique_id] + new_pool_buy.shares)
    ):
        raise AssertionError("Omnipool and subpool shares before and after don't add up in pool_buy.")
    if (
            new_state.liquidity[pool_sell.unique_id] + pool_sell.shares
            != pytest.approx(initial_state.liquidity[pool_sell.unique_id] + new_pool_sell.shares)
    ):
        raise AssertionError("Omnipool and subpool shares before and after don't add up in pool_sell.")
    sell_quantity = initial_agent.holdings[tkn_sell] - new_agent.holdings[tkn_sell]
    before_trade_state, before_trade_agent = oamm.swap(
        old_state=initial_state,
        old_agent=initial_agent,
        tkn_buy=tkn_buy,
        tkn_sell=tkn_sell,
        buy_quantity=buy_quantity / 1000
    )
    # print(f'sell quantity {sell_quantity}')
    after_trade_state, after_trade_agent = oamm.swap(
        old_state=new_state,
        old_agent=new_agent,
        tkn_buy=tkn_sell,
        tkn_sell=tkn_buy,
        buy_quantity=sell_quantity / 1000  # initial_agent.holdings[tkn_buy] - before_trade_agent.holdings[tkn_buy]
    )

    if before_trade_state.fail or after_trade_state.fail:
        return

    spot_price_before = (
            (initial_agent.holdings[tkn_sell] - before_trade_agent.holdings[tkn_sell]) /
            (before_trade_agent.holdings[tkn_buy] - initial_agent.holdings[tkn_buy])
    )
    spot_price_after = (
            (after_trade_agent.holdings[tkn_sell] - new_agent.holdings[tkn_sell]) /
            (new_agent.holdings[tkn_buy] - after_trade_agent.holdings[tkn_buy])
    )
    execution_price = sell_quantity / (new_agent.holdings[tkn_buy] - initial_agent.holdings[tkn_buy])
    if not (spot_price_after > execution_price > spot_price_before):
        raise AssertionError('Execution price out of bounds.')


@given(omnipool_config(
    token_count=3,
    sub_pools={'stableswap1': {'trade_fee': 0}, 'stableswap2': {'trade_fee': 0}},
    lrna_fee=0,
    asset_fee=0
))
def test_sell_stableswap_for_stableswap(initial_state: oamm.OmnipoolState):
    pool_buy: oamm.StableSwapPoolState = initial_state.sub_pools['stableswap1']
    pool_sell: oamm.StableSwapPoolState = initial_state.sub_pools['stableswap2']
    # attempt selling an asset to the stableswap pool
    tkn_buy = pool_buy.asset_list[0]
    tkn_sell = pool_sell.asset_list[1]
    initial_agent = Agent(holdings={tkn_sell: 1000000, tkn_buy: 1000000})
    sell_quantity = 1
    new_state, new_agent = oamm.swap(
        old_state=initial_state,
        old_agent=initial_agent,
        tkn_buy=tkn_buy,
        tkn_sell=tkn_sell,
        sell_quantity=sell_quantity
    )
    if new_state.fail:
        # transaction failed, doesn't mean there is anything wrong with the mechanism
        return

    new_pool_buy: StableSwapPoolState = new_state.sub_pools['stableswap1']
    new_pool_sell: StableSwapPoolState = new_state.sub_pools['stableswap2']
    if not initial_agent.holdings[tkn_sell] - new_agent.holdings[tkn_sell] == sell_quantity:
        raise AssertionError('Agent did not get what it paid for, but transaction passed!')
    if (
            round(new_state.lrna[new_pool_buy.unique_id] * new_state.liquidity[new_pool_buy.unique_id], 12)
            < round(initial_state.lrna[pool_buy.unique_id] * initial_state.liquidity[pool_buy.unique_id], 12)
    ):
        raise AssertionError('Pool_buy rice moved in the wrong direction.')
    if (
            round(new_state.lrna[new_pool_sell.unique_id] * new_state.liquidity[new_pool_sell.unique_id], 12)
            < round(initial_state.lrna[pool_sell.unique_id] * initial_state.liquidity[pool_sell.unique_id], 12)
    ):
        raise AssertionError('Pool_sell price moved in the wrong direction.')
    if new_pool_buy.shares * pool_buy.d != pytest.approx(new_pool_buy.d * pool_buy.shares):
        raise AssertionError('Shares * invariant inconsistent in pool_buy.')
    if new_pool_sell.shares * pool_sell.d != pytest.approx(new_pool_sell.d * pool_sell.shares):
        raise AssertionError('Shares * invariant inconsistent in pool_sell.')

    if (
            new_state.liquidity[pool_buy.unique_id] + pool_buy.shares
            != pytest.approx(initial_state.liquidity[pool_buy.unique_id] + new_pool_buy.shares)
    ):
        raise AssertionError("Omnipool and subpool shares before and after don't add up in pool_buy.")
    if (
            new_state.liquidity[pool_sell.unique_id] + pool_sell.shares
            != pytest.approx(initial_state.liquidity[pool_sell.unique_id] + new_pool_sell.shares)
    ):
        raise AssertionError("Omnipool and subpool shares before and after don't add up in pool_sell.")
    buy_quantity = initial_agent.holdings[tkn_buy] - new_agent.holdings[tkn_buy]
    before_trade_state, before_trade_agent = oamm.swap(
        old_state=initial_state,
        old_agent=initial_agent,
        tkn_buy=tkn_buy,
        tkn_sell=tkn_sell,
        buy_quantity=sell_quantity / 1000
    )
    # print(f'sell quantity {sell_quantity}')
    after_trade_state, after_trade_agent = oamm.swap(
        old_state=new_state,
        old_agent=new_agent,
        tkn_buy=tkn_sell,
        tkn_sell=tkn_buy,
        buy_quantity=buy_quantity / 1000  # initial_agent.holdings[tkn_buy] - before_trade_agent.holdings[tkn_buy]
    )

    if before_trade_state.fail or after_trade_state.fail:
        return

    spot_price_before = (
            (initial_agent.holdings[tkn_sell] - before_trade_agent.holdings[tkn_sell]) /
            (before_trade_agent.holdings[tkn_buy] - initial_agent.holdings[tkn_buy])
    )
    spot_price_after = (
            (after_trade_agent.holdings[tkn_sell] - new_agent.holdings[tkn_sell]) /
            (new_agent.holdings[tkn_buy] - after_trade_agent.holdings[tkn_buy])
    )
    execution_price = sell_quantity / (new_agent.holdings[tkn_buy] - initial_agent.holdings[tkn_buy])
    if not (spot_price_after > execution_price > spot_price_before):
        raise AssertionError('Execution price out of bounds.')


# TODO: reenable this test
# @reproduce_failure('6.39.6', b'AXicY2DAAyQdq1ZKfuN+rybf3azHsE4yaIXmbAaupsVnuibg0wYFAAFJCqI=')
# @given(omnipool_config(token_count=4), st.floats(min_value=0.1, max_value=1), st.floats(min_value=0.1, max_value=1))
# def test_slip_fees(initial_state: oamm.OmnipoolState, lrna_slip_rate: float, asset_slip_rate: float):
#     initial_state.lrna_fee = oamm.slip_fee(lrna_slip_rate, minimum_fee=0.0001)
#     initial_state.asset_fee = oamm.slip_fee(asset_slip_rate, minimum_fee=0.0001)
#     initial_agent = Agent(holdings={tkn: 1000000 for tkn in initial_state.asset_list})
#     tkn_buy = initial_state.asset_list[2]
#     tkn_sell = initial_state.asset_list[3]
#     sell_quantity = 1
#     sell_state, sell_agent = oamm.swap(initial_state, initial_agent, tkn_buy, tkn_sell, sell_quantity=sell_quantity)
#     split_sell_state, split_sell_agent = initial_state.copy(), initial_agent.copy()
#     next_state, next_agent = {}, {}
#     for i in range(2):
#         next_state[i], next_agent[i] = oamm.swap(
#             old_state=split_sell_state,
#             old_agent=split_sell_agent,
#             tkn_sell=tkn_sell,
#             tkn_buy=tkn_buy,
#             sell_quantity=sell_quantity / 2
#         )
#         split_sell_state, split_sell_agent = next_state[i], next_agent[i]
#     if split_sell_agent.holdings[tkn_buy] < sell_agent.holdings[tkn_buy]:
#         raise AssertionError('Agent failed to save money by splitting the sell order.')
#
#     buy_quantity = 1
#     buy_state, buy_agent = oamm.swap(initial_state, initial_agent, tkn_buy, tkn_sell, buy_quantity=buy_quantity)
#     split_buy_state, split_buy_agent = initial_state.copy(), initial_agent.copy()
#     next_state, next_agent = {}, {}
#     for i in range(2):
#         next_state[i], next_agent[i] = oamm.swap(
#             old_state=split_buy_state,
#             old_agent=split_buy_agent,
#             tkn_sell=tkn_sell,
#             tkn_buy=tkn_buy,
#             buy_quantity=buy_quantity / 2
#         )
#         split_buy_state, split_buy_agent = next_state[i], next_agent[i]
#     if split_buy_agent.holdings[tkn_sell] < buy_agent.holdings[tkn_sell]:
#         raise AssertionError('Agent failed to save money by splitting the buy order.')
#
#     if ((initial_agent.holdings[tkn_sell] + initial_agent.holdings[tkn_buy]
#          + initial_state.liquidity[tkn_sell] + initial_state.liquidity[tkn_buy])
#             != pytest.approx(buy_agent.holdings[tkn_sell] + buy_agent.holdings[tkn_buy]
#                              + buy_state.liquidity[tkn_sell] + buy_state.liquidity[tkn_buy])):
#         raise AssertionError('Asset quantity is not constant after trade (one-part)')
#
#     if ((initial_agent.holdings[tkn_sell] + initial_agent.holdings[tkn_buy]
#          + initial_state.liquidity[tkn_sell] + initial_state.liquidity[tkn_buy])
#             != pytest.approx(split_buy_agent.holdings[tkn_sell] + split_buy_agent.holdings[tkn_buy]
#                              + split_buy_state.liquidity[tkn_sell] + split_buy_state.liquidity[tkn_buy])):
#         raise AssertionError('Asset quantity is not constant after trade (two-part)')


# TODO re-enable this test
# @given(omnipool_config(
#     asset_dict={
#         'USD': {'liquidity': 1000, 'LRNA': 1000},
#         'HDX': {'liquidity': 1000, 'LRNA': 1000},
#         'DAI': {'liquidity': 1000, 'LRNA': 1000}
#     },
#     sub_pools={'stableswap': {'token_count': 2}}
# ))
# def test_migrate_asset(initial_state: oamm.OmnipoolState):
#     s = 'stableswap'
#     i = 'DAI'
#     initial_agent = Agent(
#         holdings={'DAI': 100}
#     )
#     new_state = oamm.migrate(initial_state, tkn_migrate='DAI', sub_pool_id='stableswap')
#     if (
#             pytest.approx(new_state.lrna[s] * new_state.protocol_shares[s] / new_state.shares[s])
#             != initial_state.lrna[i] * initial_state.protocol_shares[i] / initial_state.shares[i]
#             + initial_state.lrna[s] * initial_state.protocol_shares[s] / initial_state.shares[s]
#     ):
#         raise AssertionError("Protocol didn't get the right number of shares.")
#     new_sub_pool: StableSwapPoolState = new_state.sub_pools[s]
#     if new_state.shares[s] != new_sub_pool.shares:
#         raise AssertionError("Subpool and Omnipool shares aren't equal.")
#
#     lp_state, lp = oamm.add_liquidity(
#         old_state=initial_state,
#         old_agent=initial_agent,
#         quantity=100, tkn_add='DAI'
#     )
#     temp_state = oamm.execute_migrate_asset(lp_state.copy(), 'DAI', 'stableswap')
#     migrated_state, migrated_lp = oamm.execute_migrate_lp(
#         state=temp_state,
#         agent=lp.copy(),
#         sub_pool_id='stableswap',
#         tkn_migrate='DAI'
#     )
#     migrated_sub_pool: StableSwapPoolState = migrated_state.sub_pools[s]
#     pui = migrated_sub_pool.conversion_metrics['DAI']['price']
#     pa = lp.share_prices[(initial_state.unique_id, 'DAI')]
#     pb = migrated_lp.share_prices['stableswap']
#     if pui * pb != pa:
#         raise AssertionError("Share prices didn't come out right.")
#     sa = lp.holdings[(initial_state.unique_id, 'DAI')]
#     sb = migrated_lp.holdings[s]
#     d_si = migrated_sub_pool.conversion_metrics[i]['old_shares']
#     d_ss = migrated_state.shares[s] - initial_state.shares[s]
#     if sb / sa != abs(d_ss / d_si):
#         raise AssertionError("Share quantities didn't come out right.")


@given(omnipool_config(token_count=3, lrna_fee=0, asset_fee=0))
def test_migration_scenarios(initial_state: oamm.OmnipoolState):
    asset1 = initial_state.asset_list[2]
    asset2 = 'DAI'
    asset3 = 'USDC'
    initial_state.asset_list.append(asset2)
    initial_state.liquidity[asset2] = initial_state.liquidity[asset1] * 1.1
    initial_state.lrna[asset2] = initial_state.lrna[asset1] * 1.1
    initial_state.shares[asset2] = initial_state.shares[asset1] * 1.1
    initial_state.protocol_shares[asset2] = initial_state.protocol_shares[asset1] * 1.1
    initial_state.asset_list.append(asset3)
    initial_state.liquidity[asset3] = initial_state.liquidity[asset1] * 1.1
    initial_state.lrna[asset3] = initial_state.lrna[asset1] * 1.1
    initial_state.shares[asset3] = initial_state.shares[asset1] * 1.1
    initial_state.protocol_shares[asset3] = initial_state.protocol_shares[asset1] * 1.1
    initial_state.weight_cap[asset3] = 1
    initial_lp = Agent(
        holdings={
            asset1: initial_state.liquidity[asset2] - initial_state.liquidity[asset1],
            asset2: 0,
            asset3: 0,
            'LRNA': 0
        }
    )
    initial_state, initial_lp = oamm.add_liquidity(
        initial_state, initial_lp,
        quantity=initial_lp.holdings[asset1], tkn_add=asset1
    )
    # scenario 1: immediately remove liquidity
    s1_state, s1_lp = oamm.remove_liquidity(
        initial_state, initial_lp,
        quantity=initial_lp.holdings[(initial_state.unique_id, asset1)],
        tkn_remove=asset1
    )

    q1 = s1_lp.holdings['LRNA']
    r1 = s1_lp.holdings[asset1]

    # scenario 2: migrate assets to subpool, then withdraw an equal percentage of each
    migrate_state = oamm.execute_create_sub_pool(
        state=initial_state.copy(),
        tkns_migrate=[asset1, asset2, asset3],
        sub_pool_id='stableswap',
        amplification=10
    ).update()
    migrate_state, migrate_lp = oamm.execute_migrate_lp(
        state=migrate_state,
        agent=initial_lp.copy(),
        sub_pool_id='stableswap',
        tkn_migrate=asset1
    )
    s2_state = migrate_state.copy()
    s2_lp = migrate_lp.copy()
    s2_sub_pool: StableSwapPoolState = s2_state.sub_pools['stableswap']
    withdraw_fraction = migrate_lp.holdings['stableswap'] / s2_sub_pool.shares
    # withdraw an equal fraction of each asset from the subpool
    for tkn in s2_sub_pool.asset_list:
        delta_tkn = s2_sub_pool.liquidity[tkn] * withdraw_fraction
        s2_sub_pool.liquidity[tkn] -= delta_tkn
        s2_lp.holdings[tkn] += delta_tkn
    s2_sub_pool.shares *= 1 - withdraw_fraction
    s2_lp.holdings['stableswap'] = 0

    q2 = s2_lp.holdings['LRNA']
    r2 = s2_lp.holdings[asset1] + s2_lp.holdings[asset2] + s2_lp.holdings[asset3]

    # scenario 3: sell all stableswap assets withdrawn in scenario 2 except asset1, buy asset 1
    s3_state = s2_state.copy()
    s3_lp = s2_lp.copy()
    s3_sub_pool = s3_state.sub_pools['stableswap']
    for tkn in [asset2, asset3]:
        stableswap.execute_swap(
            state=s3_sub_pool,
            agent=s3_lp,
            tkn_sell=tkn,
            tkn_buy=asset1,
            sell_quantity=s3_lp.holdings[tkn]
        )

    r3 = s3_lp.holdings[asset1]

    # scenario 4: withdraw only asset1
    s4_state, s4_lp = oamm.remove_liquidity(
        migrate_state, migrate_lp,
        quantity=migrate_lp.holdings['stableswap'],
        tkn_remove=asset1
    )

    q4 = s4_lp.holdings['LRNA']
    r4 = s4_lp.holdings[asset1]

    if q1 != pytest.approx(q2) or r1 != pytest.approx(r2) or r4 != pytest.approx(r3) or q4 != pytest.approx(q2):
        raise AssertionError("Equivalent transactions didn't come out the same.")

    # test all the same scenarios again, but with an already-existing pool and 4 assets
    initial_state = migrate_state.copy()
    initial_sub_pool = initial_state.sub_pools['stableswap']
    asset4 = "superstableUSDcoin"

    initial_state.add_token(
        tkn=asset4,
        liquidity=initial_sub_pool.liquidity[asset1],
        lrna=initial_state.lrna['stableswap'] / 3,
        shares=initial_state.lrna['stableswap'] / 3,
        protocol_shares=initial_state.lrna['stableswap'] / 3
    )

    initial_lp = Agent(
        holdings={
            asset1: 0,
            asset2: 0,
            asset3: 0,
            asset4: initial_sub_pool.liquidity[asset1] * 0.1,
            'LRNA': 0
        }
    )

    lp_state, invested_lp = oamm.add_liquidity(
        initial_state, initial_lp,
        quantity=initial_lp.holdings[asset4], tkn_add=asset4
    )
    s1_state, s1_lp = oamm.remove_liquidity(
        lp_state, invested_lp,
        quantity=invested_lp.holdings[(initial_state.unique_id, asset4)],
        tkn_remove=asset4
    )

    q1 = s1_lp.holdings['LRNA']
    r1 = s1_lp.holdings[asset4]

    migrate_state = oamm.execute_migrate_asset(
        state=lp_state.copy(),
        tkn_migrate=asset4,
        sub_pool_id='stableswap'
    ).update()
    migrate_state, migrate_lp = oamm.execute_migrate_lp(
        state=migrate_state,
        agent=invested_lp.copy(),
        sub_pool_id='stableswap',
        tkn_migrate=asset4
    )
    s2_state = migrate_state.copy()
    s2_lp = migrate_lp.copy()
    s2_sub_pool: StableSwapPoolState = s2_state.sub_pools['stableswap']
    withdraw_fraction = migrate_lp.holdings['stableswap'] / s2_sub_pool.shares
    # withdraw an equal fraction of each asset from the subpool
    for tkn in s2_sub_pool.asset_list:
        delta_tkn = s2_sub_pool.liquidity[tkn] * withdraw_fraction
        s2_sub_pool.liquidity[tkn] -= delta_tkn
        s2_lp.holdings[tkn] += delta_tkn
    s2_sub_pool.shares *= 1 - withdraw_fraction
    s2_lp.holdings['stableswap'] = 0

    q2 = s2_lp.holdings['LRNA']
    r2 = sum([s2_lp.holdings[tkn] for tkn in s2_sub_pool.asset_list])

    s3_state = s2_state.copy()
    s3_lp = s2_lp.copy()
    s3_sub_pool = s3_state.sub_pools['stableswap']
    for tkn in [asset1, asset2, asset3]:
        stableswap.execute_swap(
            state=s3_sub_pool,
            agent=s3_lp,
            tkn_sell=tkn,
            tkn_buy=asset4,
            sell_quantity=s3_lp.holdings[tkn]
        )

    r3 = s3_lp.holdings[asset4]

    s3_state, s3_lp = oamm.remove_liquidity(
        migrate_state, migrate_lp,
        quantity=migrate_lp.holdings['stableswap'],
        tkn_remove=asset4
    )

    q4 = s3_lp.holdings['LRNA']
    r4 = s3_lp.holdings[asset4]

    if q1 != pytest.approx(q2) or r1 != pytest.approx(r2) or r4 != pytest.approx(r3) or q4 != pytest.approx(q2):
        raise AssertionError("Equivalent transactions didn't come out the same.")


@given(omnipool_config(token_count=3, lrna_fee=0, asset_fee=0, sub_pools={'stableswap': {}}))
def test_add_stableswap_liquidity(initial_state: oamm.OmnipoolState):
    stable_pool: StableSwapPoolState = initial_state.sub_pools['stableswap']
    agent = Agent(
        holdings={stable_pool.asset_list[0]: 1000}
    )
    new_state, new_agent = oamm.add_liquidity(
        initial_state, agent,
        quantity=1000, tkn_add=stable_pool.asset_list[0]
    )
    if new_state.fail:
        # this could be due to liquidity overload or whatever
        return
    if (initial_state.unique_id, stable_pool.unique_id) not in new_agent.holdings:
        raise ValueError("Agent did not receive shares.")
    if not (new_agent.holdings[(initial_state.unique_id, stable_pool.unique_id)] > 0):
        raise AssertionError("Sanity check failed.")


def test_arbitrage():
    import sys
    sys.path.append('../..')

    from hydradx.model import run
    from hydradx.model.amm.omnipool_amm import OmnipoolState
    from hydradx.model.amm.agents import Agent
    from hydradx.model.amm.trade_strategies import omnipool_arbitrage
    from hydradx.model.amm.global_state import GlobalState, fluctuate_prices

    assets = {
        'HDX': {'usd price': 0.05, 'weight': 0.10},
        'USD': {'usd price': 1, 'weight': 0.20},
        'AUSD': {'usd price': 1, 'weight': 0.10},
        'ETH': {'usd price': 2500, 'weight': 0.40},
        'DOT': {'usd price': 5.37, 'weight': 0.20}
    }

    lrna_price_usd = 0.07
    initial_omnipool_tvl = 10000000
    liquidity = {}
    lrna = {}

    for tkn, info in assets.items():
        liquidity[tkn] = initial_omnipool_tvl * info['weight'] / info['usd price']
        lrna[tkn] = initial_omnipool_tvl * info['weight'] / lrna_price_usd

    initial_state = GlobalState(
        pools={
            'Omnipool': OmnipoolState(
                tokens={
                    tkn: {'liquidity': liquidity[tkn], 'LRNA': lrna[tkn]} for tkn in assets
                },
                lrna_fee=0,
                asset_fee=0,
                preferred_stablecoin='USD'
            )
        },
        agents={
            # 'Attacker': Agent(
            #     holdings={'USD': 0, 'AUSD': 1000000000},
            #     trade_strategy=toxic_asset_attack(
            #         pool_id='omnipool',
            #         asset_name='AUSD',
            #         trade_size=10000
            #     )
            # ),
            'Arbitrageur': Agent(
                holdings={tkn: float('inf') for tkn in list(assets.keys()) + ['LRNA']},
                trade_strategy=omnipool_arbitrage('Omnipool')
            )
        },
        evolve_function=fluctuate_prices(volatility={tkn: 0.1 for tkn in assets}),
        external_market={tkn: assets[tkn]['usd price'] for tkn in assets}
    )
    # print(initial_state)
    time_steps = 1000  # len(price_list) - 1
    events = run.run(initial_state, time_steps=time_steps)


def test_trade_limit():
    initial_state = oamm.OmnipoolState(
        tokens={
            'HDX': {'liquidity': 1000000, 'LRNA': 1000000},
            'USD': {'liquidity': 1000000, 'LRNA': 1000000},
            'R1': {'liquidity': 1000000, 'LRNA': 1000000},
        },
        trade_limit_per_block=0.25
    )
    agent = Agent(
        holdings={'HDX': 1000000, 'USD': 1000000, 'R1': 1000000, 'LRNA': 1000000}
    )
    new_state = initial_state.copy()
    trades_allowed = 0
    while not new_state.fail:
        new_state, new_agent = oamm.swap(
            new_state, agent, 'USD', 'R1', sell_quantity=100000
        )
        if new_state.fail:
            break
        trades_allowed += 1

    assert trades_allowed == 2

    new_state = initial_state.copy()
    for i in range(26):
        if new_state.fail:
            raise AssertionError('Not enough trades allowed')
        new_state, new_agent = oamm.swap(
            new_state, agent, 'R1', 'USD', buy_quantity=1000
        )
        new_state, new_agent = oamm.swap(
            new_state, agent, 'USD', 'R1', sell_quantity=11000
        )

    if not new_state.fail:
        raise AssertionError('Too many trades allowed')


@given(
    st.floats(min_value=1e-10, max_value=1),
    st.floats(min_value=1e-10, max_value=1e10),
)
def test_dynamic_fees(agent_wealth: float, hdx_price: float):
    initial_state = oamm.OmnipoolState(
        tokens={
            'HDX': {'liquidity': 10000000 / hdx_price, 'LRNA': 10000000},
            'USD': {'liquidity': 10000000, 'LRNA': 10000000},
        },
        oracles={
            'mid': 100
        },
        asset_fee=oamm.dynamic_asset_fee(
            minimum=0.0025,
            amplification=10,
            raise_oracle_name='mid'
        ),
        lrna_fee=oamm.dynamic_lrna_fee(
            minimum=0.0005,
            amplification=10,
            raise_oracle_name='mid'
        )
    )
    initial_fee = initial_state.asset_fee['HDX'].compute('HDX', 1000000)
    initial_lrna_fee = initial_state.lrna_fee['USD'].compute('USD', 1000000)
    test_agent = Agent(
        holdings={tkn: initial_state.liquidity[tkn] * agent_wealth for tkn in initial_state.asset_list}
    )
    test_state = initial_state.copy()
    oamm.execute_swap(
        state=test_state,
        agent=test_agent,
        tkn_sell='USD',
        tkn_buy='HDX',
        sell_quantity=test_agent.holdings['USD']
    )
    test_state.update()
    fee = test_state.asset_fee['HDX'].compute('HDX', 1000000)
    lrna_fee = test_state.lrna_fee['USD'].compute('USD', 1000000)
    if not fee > initial_fee:
        raise AssertionError('Fee should increase when price increases.')
    if not lrna_fee > initial_lrna_fee:
        raise AssertionError('LRNA fee should increase when price decreases.')<|MERGE_RESOLUTION|>--- conflicted
+++ resolved
@@ -1,7 +1,6 @@
 import copy
+import pytest
 import random
-
-import pytest
 from hypothesis import given, strategies as st, assume
 
 from hydradx.model.amm import omnipool_amm as oamm
@@ -41,6 +40,7 @@
     })
     return return_dict
 
+
 @st.composite
 def assets_reasonable_config(draw, token_count: int = 0) -> dict:
     token_count = token_count or draw(asset_number_strategy)
@@ -65,52 +65,6 @@
 
 
 @st.composite
-def assets_reasonable_config(draw, token_count: int = 0) -> dict:
-    token_count = token_count or draw(asset_number_strategy)
-    usd_price_lrna = draw(asset_price_bounded_strategy)
-    return_dict = {
-        'HDX': {
-            'liquidity': draw(asset_quantity_bounded_strategy),
-            'LRNA': draw(asset_quantity_bounded_strategy)
-        },
-        'USD': {
-            'liquidity': draw(asset_quantity_bounded_strategy),
-            'LRNA_price': usd_price_lrna
-        }
-    }
-    return_dict.update({
-        ''.join(random.choice('abcdefghijklmnopqrstuvwxyz') for _ in range(3)): {
-            'liquidity': draw(asset_quantity_bounded_strategy),
-            'LRNA': draw(asset_quantity_bounded_strategy)
-        } for _ in range(token_count - 2)
-    })
-    return return_dict
-
-
-@st.composite
-def assets_reasonable_config(draw, token_count: int = 0) -> dict:
-    token_count = token_count or draw(asset_number_strategy)
-    usd_price_lrna = draw(asset_price_bounded_strategy)
-    return_dict = {
-        'HDX': {
-            'liquidity': draw(asset_quantity_bounded_strategy),
-            'LRNA': draw(asset_quantity_bounded_strategy)
-        },
-        'USD': {
-            'liquidity': draw(asset_quantity_bounded_strategy),
-            'LRNA_price': usd_price_lrna
-        }
-    }
-    return_dict.update({
-        ''.join(random.choice('abcdefghijklmnopqrstuvwxyz') for _ in range(3)): {
-            'liquidity': draw(asset_quantity_bounded_strategy),
-            'LRNA': draw(asset_quantity_bounded_strategy)
-        } for _ in range(token_count - 2)
-    })
-    return return_dict
-
-
-@st.composite
 def omnipool_config(
         draw,
         asset_dict=None,
@@ -165,57 +119,6 @@
     return test_state
 
 
-@st.composite
-def omnipool_reasonable_config(
-        draw,
-        asset_dict=None,
-        token_count=0,
-        lrna_fee=None,
-        asset_fee=None,
-        tvl_cap_usd=0,
-        imbalance=None,
-) -> oamm.OmnipoolState:
-    asset_dict: dict = asset_dict or draw(assets_reasonable_config(token_count))
-
-    test_state = oamm.OmnipoolState(
-        tokens=asset_dict,
-        tvl_cap=tvl_cap_usd or float('inf'),
-        asset_fee=draw(st.floats(min_value=0, max_value=0.1)) if asset_fee is None else asset_fee,
-        lrna_fee=draw(st.floats(min_value=0, max_value=0.1)) if lrna_fee is None else lrna_fee,
-    )
-
-    test_state.lrna_imbalance = -draw(asset_quantity_strategy) if imbalance is None else imbalance
-    test_state.update()
-    return test_state
-
-
-<<<<<<< HEAD
-@st.composite
-def omnipool_reasonable_config(
-        draw,
-        asset_dict=None,
-        token_count=0,
-        lrna_fee=None,
-        asset_fee=None,
-        tvl_cap_usd=0,
-        imbalance=None,
-) -> oamm.OmnipoolState:
-    asset_dict: dict = asset_dict or draw(assets_reasonable_config(token_count))
-
-    test_state = oamm.OmnipoolState(
-        tokens=asset_dict,
-        tvl_cap=tvl_cap_usd or float('inf'),
-        asset_fee=draw(st.floats(min_value=0, max_value=0.1)) if asset_fee is None else asset_fee,
-        lrna_fee=draw(st.floats(min_value=0, max_value=0.1)) if lrna_fee is None else lrna_fee,
-    )
-
-    test_state.lrna_imbalance = -draw(asset_quantity_strategy) if imbalance is None else imbalance
-    test_state.update()
-    return test_state
-
-
-=======
->>>>>>> 16cc83c2
 @given(omnipool_config(asset_fee=0, lrna_fee=0, token_count=3), asset_quantity_strategy)
 def test_swap_lrna_delta_Qi_respects_invariant(d: oamm.OmnipoolState, delta_ri: float):
     i = d.asset_list[-1]
@@ -394,15 +297,9 @@
     qi_arb = old_state.lrna[i] + delta_qi * old_state.lrna[i] / old_state.lrna_total
     ri_arb = old_state.liquidity[i] * old_state.lrna_total / new_state.lrna_total
 
-<<<<<<< HEAD
     if ((old_state.lrna[i] + old_state.lrna_imbalance * (old_state.lrna[i] / old_state.lrna_total)) * ri_arb
         ) != pytest.approx(
         (qi_arb + new_state.lrna_imbalance * (qi_arb / new_state.lrna_total)) * old_state.liquidity[i]
-=======
-    if ((old_state.lrna[i] + old_state.lrna_imbalance * (
-            old_state.lrna[i] / old_state.lrna_total)) * ri_arb) != pytest.approx(
-            (qi_arb + new_state.lrna_imbalance * (qi_arb / new_state.lrna_total)) * old_state.liquidity[i]
->>>>>>> 16cc83c2
     ):
         raise AssertionError(f'LRNA imbalance is wrong.')
 
