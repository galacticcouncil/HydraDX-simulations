import copy
import math
import random

import pytest
from hypothesis import given, strategies as st, assume, settings

from hydradx.model import run
from hydradx.model.amm import omnipool_amm as oamm
from hydradx.model.amm.agents import Agent
from hydradx.model.amm.global_state import GlobalState
from hydradx.model.amm.omnipool_amm import price, dynamicadd_asset_fee, dynamicadd_lrna_fee
from hydradx.model.amm.trade_strategies import constant_swaps, omnipool_arbitrage
from hydradx.tests.strategies_omnipool import omnipool_reasonable_config, omnipool_config, assets_config


asset_price_strategy = st.floats(min_value=0.0001, max_value=100000)
asset_price_bounded_strategy = st.floats(min_value=0.1, max_value=10)
asset_number_strategy = st.integers(min_value=3, max_value=5)
asset_quantity_strategy = st.floats(min_value=100, max_value=10000000)
asset_quantity_bounded_strategy = st.floats(min_value=1000000, max_value=10000000)
fee_strategy = st.floats(min_value=0.0001, max_value=0.1, allow_nan=False, allow_infinity=False)


@given(omnipool_config(asset_fee=0, lrna_fee=0, token_count=3), asset_quantity_strategy)
def test_swap_lrna_delta_Qi_respects_invariant(d: oamm.OmnipoolState, delta_ri: float):
    i = d.asset_list[-1]
    assume(i in d.asset_list)
    assume(d.liquidity[i] > delta_ri > -d.liquidity[i])
    d2 = copy.deepcopy(d)
    delta_Qi = oamm.swap_lrna_delta_Qi(d, delta_ri, i)
    d2.liquidity[i] += delta_ri
    d2.lrna[i] += delta_Qi

    # Test basics
    for j in d2.asset_list:
        assert d2.liquidity[j] > 0
        assert d2.lrna[j] > 0
    assert not (delta_ri > 0 and delta_Qi > 0)
    assert not (delta_ri < 0 and delta_Qi < 0)

    # Test that the pool invariant is respected
    assert oamm.asset_invariant(d2, i) == pytest.approx(oamm.asset_invariant(d, i))


@given(omnipool_config(asset_fee=0, lrna_fee=0, token_count=3), asset_quantity_strategy)
def test_swap_lrna_delta_Ri_respects_invariant(d: oamm.OmnipoolState, delta_qi: float):
    i = d.asset_list[-1]
    assume(i in d.asset_list)
    assume(d.lrna[i] > delta_qi > -d.lrna[i])
    d2 = copy.deepcopy(d)
    delta_Ri = oamm.swap_lrna_delta_Ri(d, delta_qi, i)
    d2.lrna[i] += delta_qi
    d2.liquidity[i] += delta_Ri

    # Test basics
    for j in d.asset_list:
        assert d2.liquidity[j] > 0
        assert d2.lrna[j] > 0
    assert not (delta_Ri > 0 and delta_qi > 0)
    assert not (delta_Ri < 0 and delta_qi < 0)

    # Test that the pool invariant is respected
    assert oamm.asset_invariant(d2, i) == pytest.approx(oamm.asset_invariant(d, i))


@given(omnipool_config(asset_fee=0, lrna_fee=0))
def test_weights(initial_state: oamm.OmnipoolState):
    old_state = initial_state
    for i in old_state.asset_list:
        assert oamm.weight_i(old_state, i) >= 0
    assert sum([oamm.weight_i(old_state, i) for i in old_state.asset_list]) == pytest.approx(1.0)


@given(omnipool_config())
def test_prices(market_state: oamm.OmnipoolState):
    for i in market_state.asset_list:
        assert oamm.lrna_price(market_state, i) > 0


@given(omnipool_config(token_count=3, lrna_fee=0, asset_fee=0))
def test_add_liquidity(initial_state: oamm.OmnipoolState):
    old_state = initial_state
    old_agent = Agent(
        holdings={i: 1000 for i in old_state.asset_list}
    )
    i = old_state.asset_list[-1]
    delta_R = 1000

    new_state, new_agents = oamm.add_liquidity(old_state, old_agent, delta_R, i)
    for j in initial_state.asset_list:
        assert oamm.lrna_price(old_state, j) == pytest.approx(oamm.lrna_price(new_state, j))
    if old_state.liquidity[i] / old_state.shares[i] != pytest.approx(new_state.liquidity[i] / new_state.shares[i]):
        raise AssertionError(f'Price change in {i}'
                             f'({old_state.liquidity[i] / old_state.shares[i]}) -->'
                             f'({pytest.approx(new_state.liquidity[i] / new_state.shares[i])})'
                             )

    if old_state.lrna_imbalance / old_state.lrna_total != \
            pytest.approx(new_state.lrna_imbalance / new_state.lrna_total):
        raise AssertionError(f'LRNA imbalance did not remain constant.')

    # check enforcement of weight caps
    # first assign some weight caps
    for i in initial_state.asset_list:
        initial_state.weight_cap[i] = min(initial_state.lrna[i] / initial_state.lrna_total * 1.1, 1)

    # calculate what should be the maximum allowable liquidity provision
    max_amount = ((old_state.weight_cap[i] / (1 - old_state.weight_cap[i])
                   * old_state.lrna_total - old_state.lrna[i] / (1 - old_state.weight_cap[i]))
                  / oamm.lrna_price(old_state, i))

    if max_amount < 0:
        raise AssertionError('This calculation makes no sense.')  # but actually, it works :)

    # make sure agent has enough funds
    old_agent.holdings[i] = max_amount * 2
    # eliminate general tvl cap, so we can test just the weight cap
    old_state.tvl_cap = float('inf')

    # try one just above and just below the maximum allowable amount
    illegal_state, illegal_agents = oamm.add_liquidity(old_state, old_agent, max_amount * 1.0000001, i)
    if not illegal_state.fail:
        raise AssertionError(f'illegal transaction passed against weight limit in {i}')
    legal_state, legal_agents = oamm.add_liquidity(old_state, old_agent, max_amount * 0.9999999, i)
    if legal_state.fail:
        raise AssertionError(f'legal transaction failed against weight limit in {i} ({new_state.fail})')


@given(omnipool_config(token_count=3, withdrawal_fee=False))
def test_remove_liquidity_no_fee(initial_state: oamm.OmnipoolState):
    i = initial_state.asset_list[2]
    initial_agent = Agent(
        holdings={token: 1000 for token in initial_state.asset_list + ['LRNA']},
    )
    # add LP shares to the pool
    old_state, old_agent = oamm.add_liquidity(initial_state, initial_agent, 1000, i)
    p_init = oamm.lrna_price(old_state, i)

    delta_S = -old_agent.holdings[('omnipool', i)]

    new_state, new_agent = oamm.remove_liquidity(old_state, old_agent, delta_S, i)
    for j in new_state.asset_list:
        if oamm.price(old_state, j) != pytest.approx(oamm.price(new_state, j)):
            raise AssertionError(f'Price change in asset {j}')
    if old_state.liquidity[i] / old_state.shares[i] != pytest.approx(new_state.liquidity[i] / new_state.shares[i]):
        raise AssertionError('Ratio of liquidity to shares changed')
    delta_r = new_agent.holdings[i] - old_agent.holdings[i]
    delta_q = new_agent.holdings['LRNA'] - old_agent.holdings['LRNA']
    if delta_q <= 0 and delta_q != pytest.approx(0):
        raise AssertionError('Delta Q < 0')
    if delta_r <= 0 and delta_r != pytest.approx(0):
        raise AssertionError('Delta R < 0')

    piq = oamm.lrna_price(old_state, i)
    val_withdrawn = piq * delta_r + delta_q
    if (-2 * piq / (piq + p_init) * delta_S / old_state.shares[i] * piq
            * old_state.liquidity[i] != pytest.approx(val_withdrawn)
            and not new_state.fail):
        raise AssertionError('something is wrong')

    if old_state.lrna_imbalance / old_state.lrna_total != \
            pytest.approx(new_state.lrna_imbalance / new_state.lrna_total):
        raise AssertionError(f'LRNA imbalance did not remain constant.')


@given(omnipool_config(token_count=3))
def test_remove_liquidity_min_fee(initial_state: oamm.OmnipoolState):
    min_fee = 0.0001
    i = initial_state.asset_list[2]
    initial_agent = Agent(
        holdings={token: 1000 for token in initial_state.asset_list + ['LRNA']},
    )
    # add LP shares to the pool
    old_state, old_agent = oamm.add_liquidity(initial_state, initial_agent, 1000, i)
    p_init = oamm.lrna_price(old_state, i)

    delta_S = -old_agent.holdings[('omnipool', i)]

    new_state, new_agent = oamm.remove_liquidity(old_state, old_agent, delta_S, i)
    for j in new_state.asset_list:
        if oamm.price(old_state, j) != pytest.approx(oamm.price(new_state, j)):
            raise AssertionError(f'Price change in asset {j}')
    if old_state.liquidity[i] / old_state.shares[i] >= new_state.liquidity[i] / new_state.shares[i]:
        raise AssertionError('Ratio of liquidity to shares decreased')
    delta_r = new_agent.holdings[i] - old_agent.holdings[i]
    delta_q = new_agent.holdings['LRNA'] - old_agent.holdings['LRNA']
    if delta_q <= 0 and delta_q != pytest.approx(0):
        raise AssertionError('Delta Q < 0')
    if delta_r <= 0 and delta_r != pytest.approx(0):
        raise AssertionError('Delta R < 0')

    piq = oamm.lrna_price(old_state, i)
    val_withdrawn = piq * delta_r + delta_q
    if (-2 * piq / (piq + p_init) * delta_S / old_state.shares[i] * piq
            * old_state.liquidity[i] * (1 - min_fee) != pytest.approx(val_withdrawn)
            and not new_state.fail):
        raise AssertionError('something is wrong')

    if old_state.lrna_imbalance / old_state.lrna_total != \
            pytest.approx(new_state.lrna_imbalance / new_state.lrna_total):
        raise AssertionError(f'LRNA imbalance did not remain constant.')


@given(
    st.floats(min_value=0.0002, max_value=0.05),
    assets_config(token_count=3)
)
def test_remove_liquidity_dynamic_fee(price_diff: float, asset_dict: dict):
    i = list(asset_dict.keys())[2]

    test_state = oamm.OmnipoolState(
        tokens=asset_dict,
        asset_fee=0.0025,
        lrna_fee=0.0005,
        withdrawal_fee=True,
    )

    test_state.oracles['price'].price[i] /= (1 + price_diff)

    min_fee = 0.0001

    initial_agent = Agent(
        holdings={token: 1000 for token in test_state.asset_list + ['LRNA']},
    )
    # add LP shares to the pool
    old_state, old_agent = oamm.add_liquidity(test_state, initial_agent, 1000, i)
    p_init = oamm.lrna_price(old_state, i)

    delta_S = -old_agent.holdings[('omnipool', i)]

    new_state, new_agent = oamm.remove_liquidity(old_state, old_agent, delta_S, i)
    for j in new_state.asset_list:
        if oamm.price(old_state, j) != pytest.approx(oamm.price(new_state, j)):
            raise AssertionError(f'Price change in asset {j}')
    if old_state.liquidity[i] / old_state.shares[i] >= new_state.liquidity[i] / new_state.shares[i]:
        raise AssertionError('Ratio of liquidity to shares decreased')
    delta_r = new_agent.holdings[i] - old_agent.holdings[i]
    delta_q = new_agent.holdings['LRNA'] - old_agent.holdings['LRNA']
    if delta_q <= 0 and delta_q != pytest.approx(0):
        raise AssertionError('Delta Q < 0')
    if delta_r <= 0 and delta_r != pytest.approx(0):
        raise AssertionError('Delta R < 0')

    piq = oamm.lrna_price(old_state, i)
    val_withdrawn = piq * delta_r + delta_q

    x = -2 * piq / (piq + p_init)
    share_ratio = delta_S / old_state.shares[i]
    feeless_val = x * share_ratio * piq * old_state.liquidity[i]
    theoretical_val = feeless_val * (1 - price_diff)
    if theoretical_val != pytest.approx(val_withdrawn) and not new_state.fail:
        raise AssertionError('something is wrong')

    if old_state.lrna_imbalance / old_state.lrna_total != \
            pytest.approx(new_state.lrna_imbalance / new_state.lrna_total):
        raise AssertionError(f'LRNA imbalance did not remain constant.')


@given(omnipool_config(token_count=3, withdrawal_fee=False),
       st.floats(min_value=0.001, max_value=0.2))
def test_remove_liquidity_no_fee_different_price(initial_state: oamm.OmnipoolState, trade_size_ratio: float):
    i = initial_state.asset_list[2]
    initial_agent = Agent(
        holdings={token: 1000 for token in initial_state.asset_list + ['LRNA']},
    )
    # add LP shares to the pool
    init_contrib = 1000
    old_state, old_agent = oamm.add_liquidity(initial_state, initial_agent, init_contrib, i)
    p_init = oamm.lrna_price(old_state, i)

    trader_agent = Agent(
        holdings={token: 1000 for token in initial_state.asset_list + ['LRNA']},
    )
    tkn2 = initial_state.asset_list[1]
    trade_state, _ = oamm.swap(old_state, trader_agent, tkn_buy=tkn2, tkn_sell=i,
                               sell_quantity=initial_state.liquidity[i] * trade_size_ratio)

    delta_S = -old_agent.holdings[('omnipool', i)]

    new_state, new_agent = oamm.remove_liquidity(trade_state, old_agent, delta_S, i)
    for j in new_state.asset_list:
        if oamm.price(trade_state, j) != pytest.approx(oamm.price(new_state, j)):
            raise AssertionError(f'Price change in asset {j}')
    if trade_state.liquidity[i] / trade_state.shares[i] != pytest.approx(new_state.liquidity[i] / new_state.shares[i]):
        raise AssertionError('Ratio of liquidity to shares changed')
    delta_r = new_agent.holdings[i] - old_agent.holdings[i]
    delta_q = new_agent.holdings['LRNA'] - old_agent.holdings['LRNA']
    if delta_q <= 0 and delta_q != pytest.approx(0):
        raise AssertionError('Delta Q < 0')
    if delta_r <= 0 and delta_r != pytest.approx(0):
        raise AssertionError('Delta R < 0')

    piq = oamm.lrna_price(trade_state, i)
    val_withdrawn = piq * delta_r + delta_q
    value_percent = 2 * piq / (piq + p_init) * math.sqrt(piq / p_init)
    theoretical_val = value_percent * p_init * init_contrib
    if theoretical_val != pytest.approx(val_withdrawn) and not new_state.fail:
        raise AssertionError('something is wrong')

    if trade_state.lrna_imbalance / trade_state.lrna_total != \
            pytest.approx(new_state.lrna_imbalance / new_state.lrna_total):
        raise AssertionError(f'LRNA imbalance did not remain constant.')


@given(omnipool_config(token_count=3))
def test_swap_lrna(initial_state: oamm.OmnipoolState):
    old_state = initial_state
    old_agent = Agent(
        holdings={token: 1000 for token in initial_state.asset_list + ['LRNA']}
    )
    delta_ra = 1000
    delta_qa = -1000
    i = old_state.asset_list[2]

    # Test with trader buying asset i
    feeless_state = initial_state.copy()
    feeless_state.lrna_fee = 0
    feeless_state.asset_fee = 0
    for asset in feeless_state.asset_list:
        feeless_state.last_lrna_fee[asset] = 0
        feeless_state.last_fee[asset] = 0
    feeless_swap_state, feeless_swap_agent = oamm.swap_lrna(feeless_state, old_agent, delta_ra, 0, i)
    if oamm.asset_invariant(feeless_swap_state, i) != pytest.approx(oamm.asset_invariant(old_state, i)):
        raise

    # Test with trader selling LRNA
    new_state, new_agent = oamm.swap_lrna(old_state, old_agent, 0, delta_qa, i)
    feeless_swap_state, feeless_swap_agent = oamm.swap_lrna(feeless_state, old_agent, 0, delta_qa, i)
    if oamm.asset_invariant(feeless_swap_state, i) != pytest.approx(oamm.asset_invariant(old_state, i)):
        raise
    for j in old_state.asset_list:
        if min(new_state.liquidity[j] - feeless_swap_state.liquidity[j], 0) != pytest.approx(0):
            raise
    if min(oamm.asset_invariant(new_state, i) / oamm.asset_invariant(old_state, i), 1) != pytest.approx(1):
        raise

    delta_qi = new_state.lrna[i] - old_state.lrna[i]
    qi_arb = old_state.lrna[i] + delta_qi * old_state.lrna[i] / old_state.lrna_total
    ri_arb = old_state.liquidity[i] * old_state.lrna_total / new_state.lrna_total

    if ((old_state.lrna[i] + old_state.lrna_imbalance * (old_state.lrna[i] / old_state.lrna_total)) * ri_arb
    ) != pytest.approx(
        (qi_arb + new_state.lrna_imbalance * (qi_arb / new_state.lrna_total)) * old_state.liquidity[i]
    ):
        raise AssertionError(f'LRNA imbalance is wrong.')

    if (new_state.liquidity[i] + new_agent.holdings[i] != pytest.approx(old_state.liquidity[i] + old_agent.holdings[i])
            or new_state.lrna[i] + new_agent.holdings['LRNA']
            != pytest.approx(old_state.lrna[i] + old_agent.holdings['LRNA'])):
        raise AssertionError('System-wide asset total is wrong.')

    # try swapping into LRNA and back to see if that's equivalent
    reverse_state, reverse_agent = oamm.swap_lrna(
        old_state=feeless_swap_state,
        old_agent=feeless_swap_agent,
        delta_qa=-delta_qa,
        tkn=i
    )

    # We do not currently expect imbalance to be symmetric
    # if reverse_state.lrna_imbalance != pytest.approx(old_state.lrna_imbalance):
    #     raise AssertionError('LRNA imbalance is wrong.')

    if reverse_agent.holdings[i] != pytest.approx(old_agent.holdings[i]):
        print(reverse_agent.holdings[i])
        print(old_agent.holdings[i])
        raise AssertionError('Agent holdings are wrong.')


@given(omnipool_reasonable_config(token_count=3, lrna_fee=0.0005, asset_fee=0.0025, imbalance=-1000))
def test_lrna_buy_nonzero_fee_nonzero_imbalance(initial_state: oamm.OmnipoolState):
    old_state = initial_state
    old_agent = Agent(
        holdings={token: 1000000 for token in initial_state.asset_list + ['LRNA']}
    )
    delta_qa = 10
    i = old_state.asset_list[2]

    # Test with trader selling asset i
    new_state, new_agent = oamm.swap_lrna(old_state, old_agent, 0, delta_qa, i, modify_imbalance=False)

    expected_delta_qi = -delta_qa / (1 - 0.0005)
    expected_fee = -(delta_qa + expected_delta_qi)

    if old_state.lrna_total - new_state.lrna_total != pytest.approx(
            new_agent.holdings['LRNA'] - old_agent.holdings['LRNA'] + expected_fee):
        raise AssertionError('LRNA total is wrong.')


@given(omnipool_reasonable_config(token_count=3, lrna_fee=0.0005, asset_fee=0.0025, imbalance=0))
def test_lrna_buy_nonzero_fee_zero_imbalance(initial_state: oamm.OmnipoolState):
    old_state = initial_state
    old_agent = Agent(
        holdings={token: 1000000 for token in initial_state.asset_list + ['LRNA']}
    )
    delta_qa = 10
    i = old_state.asset_list[2]

    # Test with trader selling asset i
    new_state, new_agent = oamm.swap_lrna(old_state, old_agent, 0, delta_qa, i, modify_imbalance=False)

    expected_delta_qi = -delta_qa / (1 - 0.0005)
    expected_fee = -(delta_qa + expected_delta_qi)

    if expected_fee != pytest.approx(new_state.lrna['HDX'] - old_state.lrna['HDX']):
        raise AssertionError('Fee to HDX pool is wrong.')

    if old_state.lrna[i] - new_state.lrna[i] != pytest.approx(
            new_agent.holdings['LRNA'] - old_agent.holdings['LRNA'] + expected_fee):
        raise AssertionError('Delta Qi is wrong.')

    if old_state.lrna_total - new_state.lrna_total != pytest.approx(
            new_agent.holdings['LRNA'] - old_agent.holdings['LRNA']):
        raise AssertionError('Some LRNA is being incorrectly burned or minted.')


@given(omnipool_config(token_count=3), st.integers(min_value=1, max_value=2))
def test_swap_assets(initial_state: oamm.OmnipoolState, i):
    i_buy = initial_state.asset_list[i]
    old_state = initial_state

    old_agent = Agent(
        holdings={token: 10000 for token in initial_state.asset_list + ['LRNA']}
    )
    sellable_tokens = len(old_state.asset_list) - 1
    i_sell = old_state.asset_list[i % sellable_tokens + 1]
    delta_R = min(1000, old_state.liquidity[i_sell] / 2, old_state.liquidity[i_buy] / 2)

    # Test with trader selling asset i, no LRNA fee... price should match feeless
    new_state, new_agent = \
        oamm.swap(old_state, old_agent, i_buy, i_sell, sell_quantity=delta_R)

    # create copies of the old state with fees removed
    asset_fee_only_state = old_state.copy()
    asset_fee_only_state.lrna_fee = 0
    feeless_state = asset_fee_only_state.copy()
    feeless_state.asset_fee = 0
    for asset in feeless_state.asset_list:
        feeless_state.last_lrna_fee[asset] = 0
        feeless_state.last_fee[asset] = 0

    asset_fee_only_state, asset_fee_only_agent = \
        oamm.swap(asset_fee_only_state, old_agent, i_buy, i_sell, sell_quantity=delta_R)
    feeless_state, feeless_agent = \
        oamm.swap(feeless_state, old_agent, i_buy, i_sell, sell_quantity=delta_R)

    for j in old_state.asset_list:
        # assets in pools only go up compared to asset_fee_only_state
        if min(asset_fee_only_state.liquidity[j] - feeless_state.liquidity[j], 0) != pytest.approx(0):
            raise AssertionError("asset in pool {j} is lesser when compared with no-fee case")
        # asset in pool goes up from asset_fee_only_state -> new_state (i.e. introduction of LRNA fee)
        if min(new_state.liquidity[j] - asset_fee_only_state.liquidity[j], 0) != pytest.approx(0):
            raise AssertionError("asset in pool {j} is lesser when LRNA fee is added vs only asset fee")
        # invariant does not decrease
        if min(oamm.asset_invariant(new_state, j) / oamm.asset_invariant(old_state, j), 1) != pytest.approx(1):
            raise AssertionError("invariant ratio less than zero")
        # total quantity of R_i remains unchanged
        if (old_state.liquidity[j] + old_agent.holdings[j]
                != pytest.approx(new_state.liquidity[j] + new_agent.holdings[j])):
            raise AssertionError("total quantity of R[{j}] changed")

    # test that no LRNA is lost
    delta_Qi = new_state.lrna[i_sell] - old_state.lrna[i_sell]
    delta_Qj = new_state.lrna[i_buy] - old_state.lrna[i_buy]
    delta_Qh = new_state.lrna['HDX'] - old_state.lrna['HDX']
    delta_L = new_state.lrna_imbalance - old_state.lrna_imbalance
    if delta_L + delta_Qj + delta_Qi + delta_Qh != pytest.approx(0, abs=1e10):
        raise AssertionError('Some LRNA was lost along the way.')

    delta_out_new = feeless_agent.holdings[i_buy] - old_agent.holdings[i_buy]

    # Test with trader buying asset i, no LRNA fee... price should match feeless
    buy_state = old_state.copy()
    buy_state.lrna_fee = 0
    buy_state.asset_fee = 0
    for asset in buy_state.asset_list:
        buy_state.last_lrna_fee[asset] = 0
        buy_state.last_fee[asset] = 0
    buy_state, buy_agent = oamm.swap(
        buy_state, old_agent, i_buy, i_sell, buy_quantity=delta_out_new
    )

    for j in old_state.asset_list:
        if not buy_state.liquidity[j] == pytest.approx(feeless_state.liquidity[j]):
            raise AssertionError(f'Liquidity mismatch in {j}')
        if not buy_state.lrna[j] == pytest.approx(feeless_state.lrna[j]):
            raise AssertionError(f'LRNA mismatch in {j}')
        if not (
                old_state.liquidity[j] + old_agent.holdings[j] ==
                pytest.approx(buy_state.liquidity[j] + buy_agent.holdings[j])
        ):
            raise AssertionError('Change in the total quantity of {j}.')
        # assert buy_agent.holdings[j] == pytest.approx(feeless_agent.holdings[j])
        # assert buy_agent.holdings['LRNA'] == pytest.approx(feeless_agent.holdings['LRNA'])


# @given(omnipool_config(token_count=4), st.floats(min_value=0.1, max_value=1), st.floats(min_value=0.1, max_value=1))
# def test_slip_fees(initial_state: oamm.OmnipoolState, lrna_slip_rate: float, asset_slip_rate: float):
#     initial_state.lrna_fee = oamm.slip_fee(lrna_slip_rate, minimum_fee=0.0001)
#     initial_state.asset_fee = oamm.slip_fee(asset_slip_rate, minimum_fee=0.0001)
#     initial_state.withdrawal_fee = False
#     initial_agent = Agent(holdings={tkn: 10000000 for tkn in initial_state.asset_list})
#     tkn_buy = initial_state.asset_list[2]
#     tkn_sell = initial_state.asset_list[3]
#     sell_quantity = 1
#     sell_state, sell_agent = oamm.swap(initial_state, initial_agent, tkn_buy, tkn_sell, sell_quantity=sell_quantity)
#     split_sell_state, split_sell_agent = initial_state.copy(), initial_agent.copy()
#     next_state, next_agent = {}, {}
#     for i in range(2):
#         next_state[i], next_agent[i] = oamm.swap(
#             old_state=split_sell_state,
#             old_agent=split_sell_agent,
#             tkn_sell=tkn_sell,
#             tkn_buy=tkn_buy,
#             sell_quantity=sell_quantity / 2
#         )
#         split_sell_state, split_sell_agent = next_state[i], next_agent[i]
#     if split_sell_agent.holdings[tkn_buy] < sell_agent.holdings[tkn_buy]:
#         raise AssertionError('Agent failed to save money by splitting the sell order.')
#
#     buy_quantity = 1
#     buy_state, buy_agent = oamm.swap(initial_state, initial_agent, tkn_buy, tkn_sell, buy_quantity=buy_quantity)
#     split_buy_state, split_buy_agent = initial_state.copy(), initial_agent.copy()
#     next_state, next_agent = {}, {}
#     for i in range(2):
#         next_state[i], next_agent[i] = oamm.swap(
#             old_state=split_buy_state,
#             old_agent=split_buy_agent,
#             tkn_sell=tkn_sell,
#             tkn_buy=tkn_buy,
#             buy_quantity=buy_quantity / 2
#         )
#         split_buy_state, split_buy_agent = next_state[i], next_agent[i]
#     if split_buy_agent.holdings[tkn_sell] < buy_agent.holdings[tkn_sell]:
#         raise AssertionError('Agent failed to save money by splitting the buy order.')
#
#     if ((initial_agent.holdings[tkn_sell] + initial_agent.holdings[tkn_buy]
#          + initial_state.liquidity[tkn_sell] + initial_state.liquidity[tkn_buy])
#             != pytest.approx(buy_agent.holdings[tkn_sell] + buy_agent.holdings[tkn_buy]
#                              + buy_state.liquidity[tkn_sell] + buy_state.liquidity[tkn_buy])):
#         raise AssertionError('Asset quantity is not constant after trade (one-part)')
#
#     if ((initial_agent.holdings[tkn_sell] + initial_agent.holdings[tkn_buy]
#          + initial_state.liquidity[tkn_sell] + initial_state.liquidity[tkn_buy])
#             != pytest.approx(split_buy_agent.holdings[tkn_sell] + split_buy_agent.holdings[tkn_buy]
#                              + split_buy_state.liquidity[tkn_sell] + split_buy_state.liquidity[tkn_buy])):
#         raise AssertionError('Asset quantity is not constant after trade (two-part)')
#

def test_arbitrage():
    import sys
    sys.path.append('../..')

    from hydradx.model import run
    from hydradx.model.amm.omnipool_amm import OmnipoolState
    from hydradx.model.amm.agents import Agent
    from hydradx.model.amm.trade_strategies import omnipool_arbitrage
    from hydradx.model.amm.global_state import GlobalState, fluctuate_prices

    assets = {
        'HDX': {'usd price': 0.05, 'weight': 0.10},
        'USD': {'usd price': 1, 'weight': 0.20},
        'AUSD': {'usd price': 1, 'weight': 0.10},
        'ETH': {'usd price': 2500, 'weight': 0.40},
        'DOT': {'usd price': 5.37, 'weight': 0.20}
    }

    lrna_price_usd = 0.07
    initial_omnipool_tvl = 10000000
    liquidity = {}
    lrna = {}

    for tkn, info in assets.items():
        liquidity[tkn] = initial_omnipool_tvl * info['weight'] / info['usd price']
        lrna[tkn] = initial_omnipool_tvl * info['weight'] / lrna_price_usd

    initial_state = GlobalState(
        pools={
            'Omnipool': OmnipoolState(
                tokens={
                    tkn: {'liquidity': liquidity[tkn], 'LRNA': lrna[tkn]} for tkn in assets
                },
                lrna_fee=0,
                asset_fee=0,
                preferred_stablecoin='USD'
            )
        },
        agents={
            # 'Attacker': Agent(
            #     holdings={'USD': 0, 'AUSD': 1000000000},
            #     trade_strategy=toxic_asset_attack(
            #         pool_id='omnipool',
            #         asset_name='AUSD',
            #         trade_size=10000
            #     )
            # ),
            'Arbitrageur': Agent(
                holdings={tkn: float('inf') for tkn in list(assets.keys()) + ['LRNA']},
                trade_strategy=omnipool_arbitrage('Omnipool')
            )
        },
        evolve_function=fluctuate_prices(volatility={tkn: 0.1 for tkn in assets}),
        external_market={tkn: assets[tkn]['usd price'] for tkn in assets}
    )
    # print(initial_state)
    time_steps = 1000  # len(price_list) - 1
    events = run.run(initial_state, time_steps=time_steps, silent=True)


def test_trade_limit():
    initial_state = oamm.OmnipoolState(
        tokens={
            'HDX': {'liquidity': 1000000, 'LRNA': 1000000},
            'USD': {'liquidity': 1000000, 'LRNA': 1000000},
            'R1': {'liquidity': 1000000, 'LRNA': 1000000},
        },
        trade_limit_per_block=0.25
    )
    agent = Agent(
        holdings={'HDX': 1000000, 'USD': 1000000, 'R1': 1000000, 'LRNA': 1000000}
    )
    new_state = initial_state.copy()
    trades_allowed = 0
    while not new_state.fail:
        new_state, new_agent = oamm.swap(
            new_state, agent, 'USD', 'R1', sell_quantity=100000
        )
        if new_state.fail:
            break
        trades_allowed += 1

    assert trades_allowed == 2

    new_state = initial_state.copy()
    for i in range(26):
        if new_state.fail:
            raise AssertionError('Not enough trades allowed')
        new_state, new_agent = oamm.swap(
            new_state, agent, 'R1', 'USD', buy_quantity=1000
        )
        new_state, new_agent = oamm.swap(
            new_state, agent, 'USD', 'R1', sell_quantity=11000
        )

    if not new_state.fail:
        raise AssertionError('Too many trades allowed')


@given(
    st.floats(min_value=1e-5, max_value=1e5),
)
def test_dynamic_fees(hdx_price: float):
    initial_state = oamm.OmnipoolState(
        tokens={
            'HDX': {'liquidity': 100000 / hdx_price, 'LRNA': 100000},
            'USD': {'liquidity': 100000, 'LRNA': 100000},
            'R1': {'liquidity': 100000, 'LRNA': 100000},
        },
        oracles={
            'mid': 100
        },
        asset_fee=oamm.dynamicadd_asset_fee(
            minimum=0.0025,
            amplification=10,
            raise_oracle_name='mid',
            decay=0.0005,
            fee_max=0.40
        ),
        lrna_fee=oamm.dynamicadd_lrna_fee(
            minimum=0.0005,
            amplification=10,
            raise_oracle_name='mid',
            decay=0.0001,
            fee_max=0.10
        ), last_asset_fee={'R1': 0.1}, last_lrna_fee={'R1': 0.1}
    )
    initial_hdx_fee = initial_state.asset_fee['HDX'].compute('HDX', 10000)
    initial_usd_fee = initial_state.asset_fee['USD'].compute('USD', 10000)
    initial_usd_lrna_fee = initial_state.lrna_fee['USD'].compute('USD', 10000)
    initial_hdx_lrna_fee = initial_state.lrna_fee['HDX'].compute('HDX', 10000)
    initial_R1_fee = initial_state.asset_fee['R1'].compute('R1', 10000)
    initial_R1_lrna_fee = initial_state.lrna_fee['R1'].compute('R1', 10000)
    test_agent = Agent(
        holdings={tkn: initial_state.liquidity[tkn] / 100 for tkn in initial_state.asset_list}
    )
    test_state = initial_state.copy()
    oamm.execute_swap(
        state=test_state,
        agent=test_agent,
        tkn_sell='USD',
        tkn_buy='HDX',
        sell_quantity=test_agent.holdings['USD']
    )
    test_state.update()
    if test_state.last_fee['R1'] >= initial_R1_fee:
        raise AssertionError('R1 fee should be decreasing due to decay.')
    if test_state.last_lrna_fee['R1'] >= initial_R1_lrna_fee:
        raise AssertionError('R1 LRNA fee should be decreasing due to decay.')
    intermediate_hdx_fee = test_state.asset_fee['HDX'].compute('HDX', 10000)
    intermediate_usd_fee = test_state.asset_fee['USD'].compute('USD', 10000)
    intermediate_usd_lrna_fee = test_state.lrna_fee['USD'].compute('USD', 10000)
    intermediate_hdx_lrna_fee = test_state.lrna_fee['HDX'].compute('HDX', 10000)
    if not intermediate_hdx_fee > initial_hdx_fee:
        raise AssertionError('Fee should increase when price increases.')
    if not intermediate_usd_lrna_fee > initial_usd_lrna_fee:
        raise AssertionError('LRNA fee should increase when price decreases.')
    if not intermediate_usd_fee == initial_usd_fee:
        raise AssertionError('Asset fee should not change.')
    if not intermediate_hdx_lrna_fee == initial_hdx_lrna_fee:
        raise AssertionError('LRNA fee should not change.')

    oamm.execute_swap(
        state=test_state,
        agent=test_agent,
        tkn_sell='HDX',
        tkn_buy='USD',
        sell_quantity=test_agent.holdings['HDX']
    )
    test_state.update()
    final_hdx_fee = test_state.asset_fee['HDX'].compute('HDX', 10000)
    final_usd_fee = test_state.asset_fee['USD'].compute('USD', 10000)
    final_usd_lrna_fee = test_state.lrna_fee['USD'].compute('USD', 10000)
    final_hdx_lrna_fee = test_state.lrna_fee['HDX'].compute('HDX', 10000)
    if not final_usd_fee > intermediate_usd_fee:
        raise AssertionError('Fee should increase when price increases.')
    if not final_hdx_lrna_fee > intermediate_hdx_lrna_fee:
        raise AssertionError('LRNA fee should increase when price decreases.')
    if not final_hdx_fee < intermediate_hdx_fee:
        raise AssertionError('Asset fee should decrease with time.')
    if not final_usd_lrna_fee < intermediate_usd_lrna_fee:
        raise AssertionError('LRNA fee should decrease with time.')


@given(
    st.lists(asset_quantity_strategy, min_size=3, max_size=3),
    st.lists(asset_quantity_bounded_strategy, min_size=3, max_size=3),
    st.lists(asset_quantity_strategy, min_size=3, max_size=3),
    st.lists(asset_quantity_strategy, min_size=3, max_size=3),
    st.lists(asset_quantity_strategy, min_size=3, max_size=3),
    st.lists(asset_price_strategy, min_size=2, max_size=2),
    st.integers(min_value=10, max_value=1000),
)
def test_oracle_one_empty_block(liquidity: list[float], lrna: list[float], oracle_liquidity: list[float],
                                oracle_volume_in: list[float], oracle_volume_out: list[float],
                                oracle_prices: list[float], n):
    alpha = 2 / (n + 1)

    init_liquidity = {
        'HDX': {'liquidity': liquidity[0], 'LRNA': lrna[0]},
        'USD': {'liquidity': liquidity[1], 'LRNA': lrna[1]},
        'DOT': {'liquidity': liquidity[2], 'LRNA': lrna[2]},
    }

    init_oracle = {
        'liquidity': {'HDX': oracle_liquidity[0], 'USD': oracle_liquidity[1], 'DOT': oracle_liquidity[2]},
        'volume_in': {'HDX': oracle_volume_in[0], 'USD': oracle_volume_in[1], 'DOT': oracle_volume_in[2]},
        'volume_out': {'HDX': oracle_volume_out[0], 'USD': oracle_volume_out[1], 'DOT': oracle_volume_out[2]},
        'price': {'HDX': oracle_prices[0], 'USD': 1, 'DOT': oracle_prices[1]},
    }

    initial_omnipool = oamm.OmnipoolState(
        tokens=copy.deepcopy(init_liquidity),
        oracles={
            'oracle': n
        },
        asset_fee=0.0025,
        lrna_fee=0.0005,
        last_oracle_values={
            'oracle': copy.deepcopy(init_oracle)
        }
    )

    initial_state = GlobalState(
        pools={'omnipool': initial_omnipool},
        agents={}
    )

    events = run.run(initial_state=initial_state, time_steps=1, silent=True)
    omnipool_oracle = events[0].pools['omnipool'].oracles['oracle']
    for tkn in ['HDX', 'USD', 'DOT']:
        expected_liquidity = init_oracle['liquidity'][tkn] * (1 - alpha) + alpha * init_liquidity[tkn]['liquidity']
        if omnipool_oracle.liquidity[tkn] != expected_liquidity:
            raise AssertionError('Liquidity is not correct.')

        expected_vol_in = init_oracle['volume_in'][tkn] * (1 - alpha)
        if omnipool_oracle.volume_in[tkn] != expected_vol_in:
            raise AssertionError('Volume is not correct.')

        expected_vol_out = init_oracle['volume_out'][tkn] * (1 - alpha)
        if omnipool_oracle.volume_out[tkn] != expected_vol_out:
            raise AssertionError('Volume is not correct.')

        init_price = init_liquidity[tkn]['LRNA'] / init_liquidity[tkn]['liquidity']
        expected_price = init_oracle['price'][tkn] * (1 - alpha) + alpha * init_price
        if omnipool_oracle.price[tkn] != expected_price:
            raise AssertionError('Price is not correct.')


@given(
    st.lists(asset_quantity_strategy, min_size=3, max_size=3),
    st.lists(asset_quantity_bounded_strategy, min_size=3, max_size=3),
    st.lists(asset_quantity_strategy, min_size=3, max_size=3),
    st.lists(asset_quantity_strategy, min_size=3, max_size=3),
    st.lists(asset_quantity_strategy, min_size=3, max_size=3),
    st.lists(asset_price_strategy, min_size=2, max_size=2),
    st.lists(st.floats(min_value=10, max_value=1000), min_size=2, max_size=2),
    st.integers(min_value=10, max_value=1000),
)
def test_oracle_one_block_with_swaps(liquidity: list[float], lrna: list[float], oracle_liquidity: list[float],
                                     oracle_volume_in: list[float], oracle_volume_out: list[float],
                                     oracle_prices: list[float], trade_sizes: list[float], n):
    alpha = 2 / (n + 1)

    init_liquidity = {
        'HDX': {'liquidity': liquidity[0], 'LRNA': lrna[0]},
        'USD': {'liquidity': liquidity[1], 'LRNA': lrna[1]},
        'DOT': {'liquidity': liquidity[2], 'LRNA': lrna[2]},
    }

    init_oracle = {
        'liquidity': {'HDX': oracle_liquidity[0], 'USD': oracle_liquidity[1], 'DOT': oracle_liquidity[2]},
        'volume_in': {'HDX': oracle_volume_in[0], 'USD': oracle_volume_in[1], 'DOT': oracle_volume_in[2]},
        'volume_out': {'HDX': oracle_volume_out[0], 'USD': oracle_volume_out[1], 'DOT': oracle_volume_out[2]},
        'price': {'HDX': oracle_prices[0], 'USD': 1, 'DOT': oracle_prices[1]},
    }

    initial_omnipool = oamm.OmnipoolState(
        tokens=copy.deepcopy(init_liquidity),
        oracles={
            'oracle': n
        },
        asset_fee=0.0025,
        lrna_fee=0.0005,
        last_oracle_values={
            'oracle': copy.deepcopy(init_oracle)
        }
    )

    trader1_holdings = {'HDX': 1000000000, 'USD': 1000000000, 'LRNA': 1000000000, 'DOT': 1000000000}
    trader2_holdings = {'HDX': 1000000000, 'USD': 1000000000, 'LRNA': 1000000000, 'DOT': 1000000000}

    initial_state = GlobalState(
        pools={'omnipool': initial_omnipool},
        agents={
            'Trader1': Agent(
                holdings=trader1_holdings,
                trade_strategy=constant_swaps(
                    pool_id='omnipool',
                    sell_quantity=trade_sizes[0],
                    sell_asset='LRNA',
                    buy_asset='DOT'
                )
            ),
            'Trader2': Agent(
                holdings=trader2_holdings,
                trade_strategy=constant_swaps(
                    pool_id='omnipool',
                    sell_quantity=trade_sizes[1],
                    sell_asset='DOT',
                    buy_asset='LRNA'
                )
            ),
        }
    )

    events = run.run(initial_state=initial_state, time_steps=2, silent=True)
    omnipool_oracle_0 = events[0].pools['omnipool'].oracles['oracle']

    vol_in = {
        'HDX': 0,
        'USD': 0,
        'DOT': trader2_holdings['DOT'] - events[0].agents['Trader2'].holdings['DOT'],
    }

    vol_out = {
        'HDX': 0,
        'USD': 0,
        'DOT': events[0].agents['Trader1'].holdings['DOT'] - trader1_holdings['DOT'],
    }

    for tkn in ['HDX', 'USD', 'DOT']:
        expected_liquidity = init_oracle['liquidity'][tkn] * (1 - alpha) + alpha * init_liquidity[tkn]['liquidity']
        if omnipool_oracle_0.liquidity[tkn] != expected_liquidity:
            raise AssertionError('Liquidity is not correct.')

        expected_vol_in = init_oracle['volume_in'][tkn] * (1 - alpha)
        if omnipool_oracle_0.volume_in[tkn] != expected_vol_in:
            raise AssertionError('Volume is not correct.')

        expected_vol_out = init_oracle['volume_out'][tkn] * (1 - alpha)
        if omnipool_oracle_0.volume_out[tkn] != expected_vol_out:
            raise AssertionError('Volume is not correct.')

        init_price = init_liquidity[tkn]['LRNA'] / init_liquidity[tkn]['liquidity']
        expected_price = init_oracle['price'][tkn] * (1 - alpha) + alpha * init_price
        if omnipool_oracle_0.price[tkn] != expected_price:
            raise AssertionError('Price is not correct.')

    omnipool_oracle_1 = events[1].pools['omnipool'].oracles['oracle']
    for tkn in ['HDX', 'USD', 'DOT']:
        expected_liquidity = omnipool_oracle_0.liquidity[tkn] * (1 - alpha) + alpha * init_liquidity[tkn]['liquidity']
        if omnipool_oracle_1.liquidity[tkn] != pytest.approx(expected_liquidity, 1e-10):
            raise AssertionError('Liquidity is not correct.')

        expected_vol_in = omnipool_oracle_0.volume_in[tkn] * (1 - alpha) + alpha * vol_in[tkn]
        if omnipool_oracle_1.volume_in[tkn] != pytest.approx(expected_vol_in, 1e-10):
            raise AssertionError('Volume is not correct.')

        expected_vol_out = omnipool_oracle_0.volume_out[tkn] * (1 - alpha) + alpha * vol_out[tkn]
        if omnipool_oracle_1.volume_out[tkn] != pytest.approx(expected_vol_out, 1e-9):
            raise AssertionError('Volume is not correct.')

        price_1 = price(events[0].pools['omnipool'], tkn)
        expected_price = omnipool_oracle_0.price[tkn] * (1 - alpha) + alpha * price_1
        if omnipool_oracle_1.price[tkn] != pytest.approx(expected_price, 1e-10):
            raise AssertionError('Price is not correct.')


@given(
    st.lists(asset_quantity_strategy, min_size=3, max_size=3),
    st.lists(asset_quantity_bounded_strategy, min_size=3, max_size=3),
    st.lists(asset_quantity_strategy, min_size=3, max_size=3),
    st.lists(asset_quantity_strategy, min_size=3, max_size=3),
    st.lists(asset_quantity_strategy, min_size=3, max_size=3),
    st.lists(asset_price_strategy, min_size=2, max_size=2),
    st.integers(min_value=10, max_value=1000),
)
def test_dynamic_fees_empty_block(liquidity: list[float], lrna: list[float], oracle_liquidity: list[float],
                                  oracle_volume_in: list[float], oracle_volume_out: list[float],
                                  oracle_prices: list[float], n):
    lrna_fees = [0.0005, 0.0010, 0.0050]
    asset_fees = [0.01, 0.0025, 0.0040]

    init_liquidity = {
        'HDX': {'liquidity': liquidity[0], 'LRNA': lrna[0]},
        'USD': {'liquidity': liquidity[1], 'LRNA': lrna[1]},
        'DOT': {'liquidity': liquidity[2], 'LRNA': lrna[2]},
    }

    init_oracle = {
        'liquidity': {'HDX': oracle_liquidity[0], 'USD': oracle_liquidity[1], 'DOT': oracle_liquidity[2]},
        'volume_in': {'HDX': oracle_volume_in[0], 'USD': oracle_volume_in[1], 'DOT': oracle_volume_in[2]},
        'volume_out': {'HDX': oracle_volume_out[0], 'USD': oracle_volume_out[1], 'DOT': oracle_volume_out[2]},
        'price': {'HDX': oracle_prices[0], 'USD': 1, 'DOT': oracle_prices[1]},
    }

    init_lrna_fees = {
        'HDX': lrna_fees[0],
        'USD': lrna_fees[1],
        'DOT': lrna_fees[2],
    }

    init_asset_fees = {
        'HDX': asset_fees[0],
        'USD': asset_fees[1],
        'DOT': asset_fees[2],
    }

    asset_fee_params = {
        'minimum': 0.0025,
        'amplification': 0.2,
        'raise_oracle_name': 'oracle',
        'decay': 0.00005,
        'fee_max': 0.4,
    }

    lrna_fee_params = {
        'minimum': 0.0005,
        'amplification': 0.04,
        'raise_oracle_name': 'oracle',
        'decay': 0.00001,
        'fee_max': 0.1,
    }

    initial_omnipool = oamm.OmnipoolState(
        tokens=copy.deepcopy(init_liquidity),
        oracles={
            'oracle': n
        },
        asset_fee={
            'HDX': dynamicadd_asset_fee(
                minimum=asset_fee_params['minimum'],
                amplification=asset_fee_params['amplification'],
                raise_oracle_name=asset_fee_params['raise_oracle_name'],
                decay=asset_fee_params['decay'],
                fee_max=asset_fee_params['fee_max'],
            ),
            'USD': dynamicadd_asset_fee(
                minimum=asset_fee_params['minimum'],
                amplification=asset_fee_params['amplification'],
                raise_oracle_name=asset_fee_params['raise_oracle_name'],
                decay=asset_fee_params['decay'],
                fee_max=asset_fee_params['fee_max'],
            ),
            'DOT': dynamicadd_asset_fee(
                minimum=asset_fee_params['minimum'],
                amplification=asset_fee_params['amplification'],
                raise_oracle_name=asset_fee_params['raise_oracle_name'],
                decay=asset_fee_params['decay'],
                fee_max=asset_fee_params['fee_max'],
            ),
        },
        lrna_fee={
            'HDX': dynamicadd_lrna_fee(
                minimum=lrna_fee_params['minimum'],
                amplification=lrna_fee_params['amplification'],
                raise_oracle_name=lrna_fee_params['raise_oracle_name'],
                decay=lrna_fee_params['decay'],
                fee_max=lrna_fee_params['fee_max'],
            ),
            'USD': dynamicadd_lrna_fee(
                minimum=lrna_fee_params['minimum'],
                amplification=lrna_fee_params['amplification'],
                raise_oracle_name=lrna_fee_params['raise_oracle_name'],
                decay=lrna_fee_params['decay'],
                fee_max=lrna_fee_params['fee_max'],
            ),
            'DOT': dynamicadd_lrna_fee(
                minimum=lrna_fee_params['minimum'],
                amplification=lrna_fee_params['amplification'],
                raise_oracle_name=lrna_fee_params['raise_oracle_name'],
                decay=lrna_fee_params['decay'],
                fee_max=lrna_fee_params['fee_max'],
            ),
        },
        last_oracle_values={
            'oracle': copy.deepcopy(init_oracle)
        },
        last_lrna_fee=copy.deepcopy(init_lrna_fees),
        last_asset_fee=copy.deepcopy(init_asset_fees),
    )

    initial_state = GlobalState(
        pools={'omnipool': initial_omnipool},
        agents={}
    )

    events = run.run(initial_state=initial_state, time_steps=1, silent=True)
    omnipool = events[0].pools['omnipool']
    omnipool_oracle = omnipool.oracles['oracle']
    for tkn in ['HDX', 'USD', 'DOT']:
        x = (omnipool_oracle.volume_out[tkn] - omnipool_oracle.volume_in[tkn]) / omnipool_oracle.liquidity[tkn]

        df = -lrna_fee_params['amplification'] * x - lrna_fee_params['decay']
        expected_lrna_fee = min(max(init_lrna_fees[tkn] + df, lrna_fee_params['minimum']), lrna_fee_params['fee_max'])
        if omnipool.last_lrna_fee[tkn] != pytest.approx(expected_lrna_fee, rel=1e-15):
            raise AssertionError('LRNA fee is not correct.')

        df = asset_fee_params['amplification'] * x - asset_fee_params['decay']
        expected_asset_fee = min(max(init_asset_fees[tkn] + df, asset_fee_params['minimum']),
                                 asset_fee_params['fee_max'])
        if omnipool.last_fee[tkn] != pytest.approx(expected_asset_fee, rel=1e-15):
            raise AssertionError('Asset fee is not correct.')


@given(
    st.lists(asset_quantity_strategy, min_size=3, max_size=3),
    st.lists(asset_quantity_bounded_strategy, min_size=3, max_size=3),
    st.lists(asset_quantity_strategy, min_size=3, max_size=3),
    st.lists(asset_quantity_strategy, min_size=3, max_size=3),
    st.lists(asset_quantity_strategy, min_size=3, max_size=3),
    st.lists(asset_price_strategy, min_size=2, max_size=2),
    st.integers(min_value=10, max_value=1000),
    st.floats(min_value=-1000, max_value=1000),
    st.lists(st.floats(min_value=0.0005, max_value=0.10), min_size=3, max_size=3),
    st.lists(st.floats(min_value=0.0025, max_value=0.40), min_size=3, max_size=3),
    st.lists(st.floats(min_value=0.001, max_value=100), min_size=2, max_size=2),
    st.lists(st.floats(min_value=0.000001, max_value=0.0001), min_size=2, max_size=2),
)
def test_dynamic_fees_with_trade(liquidity: list[float], lrna: list[float], oracle_liquidity: list[float],
                                 oracle_volume_in: list[float], oracle_volume_out: list[float],
                                 oracle_prices: list[float], n, trade_size: float, lrna_fees: list[float],
                                 asset_fees: list[float], amp: list[float], decay: list[float]):
    init_liquidity = {
        'HDX': {'liquidity': liquidity[0], 'LRNA': lrna[0]},
        'USD': {'liquidity': liquidity[1], 'LRNA': lrna[1]},
        'DOT': {'liquidity': liquidity[2], 'LRNA': lrna[2]},
    }

    init_oracle = {
        'liquidity': {'HDX': oracle_liquidity[0], 'USD': oracle_liquidity[1], 'DOT': oracle_liquidity[2]},
        'volume_in': {'HDX': oracle_volume_in[0], 'USD': oracle_volume_in[1], 'DOT': oracle_volume_in[2]},
        'volume_out': {'HDX': oracle_volume_out[0], 'USD': oracle_volume_out[1], 'DOT': oracle_volume_out[2]},
        'price': {'HDX': oracle_prices[0], 'USD': 1, 'DOT': oracle_prices[1]},
    }

    init_lrna_fees = {
        'HDX': lrna_fees[0],
        'USD': lrna_fees[1],
        'DOT': lrna_fees[2],
    }

    init_asset_fees = {
        'HDX': asset_fees[0],
        'USD': asset_fees[1],
        'DOT': asset_fees[2],
    }

    asset_fee_params = {
        'minimum': 0.0025,
        'amplification': amp[0],
        'raise_oracle_name': 'oracle',
        'decay': decay[0],
        'fee_max': 0.4,
    }

    lrna_fee_params = {
        'minimum': 0.0005,
        'amplification': amp[1],
        'raise_oracle_name': 'oracle',
        'decay': decay[1],
        'fee_max': 0.1,
    }

    initial_omnipool = oamm.OmnipoolState(
        tokens=copy.deepcopy(init_liquidity),
        oracles={
            'oracle': n
        },
        asset_fee={
            'HDX': dynamicadd_asset_fee(
                minimum=asset_fee_params['minimum'],
                amplification=asset_fee_params['amplification'],
                raise_oracle_name=asset_fee_params['raise_oracle_name'],
                decay=asset_fee_params['decay'],
                fee_max=asset_fee_params['fee_max'],
            ),
            'USD': dynamicadd_asset_fee(
                minimum=asset_fee_params['minimum'],
                amplification=asset_fee_params['amplification'],
                raise_oracle_name=asset_fee_params['raise_oracle_name'],
                decay=asset_fee_params['decay'],
                fee_max=asset_fee_params['fee_max'],
            ),
            'DOT': dynamicadd_asset_fee(
                minimum=asset_fee_params['minimum'],
                amplification=asset_fee_params['amplification'],
                raise_oracle_name=asset_fee_params['raise_oracle_name'],
                decay=asset_fee_params['decay'],
                fee_max=asset_fee_params['fee_max'],
            ),
        },
        lrna_fee={
            'HDX': dynamicadd_lrna_fee(
                minimum=lrna_fee_params['minimum'],
                amplification=lrna_fee_params['amplification'],
                raise_oracle_name=lrna_fee_params['raise_oracle_name'],
                decay=lrna_fee_params['decay'],
                fee_max=lrna_fee_params['fee_max'],
            ),
            'USD': dynamicadd_lrna_fee(
                minimum=lrna_fee_params['minimum'],
                amplification=lrna_fee_params['amplification'],
                raise_oracle_name=lrna_fee_params['raise_oracle_name'],
                decay=lrna_fee_params['decay'],
                fee_max=lrna_fee_params['fee_max'],
            ),
            'DOT': dynamicadd_lrna_fee(
                minimum=lrna_fee_params['minimum'],
                amplification=lrna_fee_params['amplification'],
                raise_oracle_name=lrna_fee_params['raise_oracle_name'],
                decay=lrna_fee_params['decay'],
                fee_max=lrna_fee_params['fee_max'],
            ),
        },
        last_oracle_values={
            'oracle': copy.deepcopy(init_oracle)
        },
        last_lrna_fee=copy.deepcopy(init_lrna_fees),
        last_asset_fee=copy.deepcopy(init_asset_fees),
    )

    trader_holdings = {'HDX': 1000000000, 'USD': 1000000000, 'LRNA': 1000000000, 'DOT': 1000000000}

    initial_state = GlobalState(
        pools={'omnipool': initial_omnipool},
        agents={
            'trader': Agent(
                holdings=trader_holdings,
                trade_strategy=constant_swaps(
                    pool_id='omnipool',
                    sell_quantity=trade_size,
                    sell_asset='USD',
                    buy_asset='DOT'
                )
            ),
        }
    )

    events = run.run(initial_state=initial_state, time_steps=2, silent=True)

    # test non-empty block fee dynamics

    omnipool = events[1].pools['omnipool']
    prev_lrna_fees = events[0].pools['omnipool'].last_lrna_fee
    prev_asset_fees = events[0].pools['omnipool'].last_fee
    omnipool_oracle = omnipool.oracles['oracle']
    for tkn in ['HDX', 'USD', 'DOT']:
        x = (omnipool_oracle.volume_out[tkn] - omnipool_oracle.volume_in[tkn]) / omnipool_oracle.liquidity[tkn]

        df = -lrna_fee_params['amplification'] * x - lrna_fee_params['decay']
        expected_lrna_fee = min(max(prev_lrna_fees[tkn] + df, lrna_fee_params['minimum']), lrna_fee_params['fee_max'])
        if omnipool.last_lrna_fee[tkn] != pytest.approx(expected_lrna_fee, rel=1e-15):
            raise AssertionError('LRNA fee is not correct.')

        df = asset_fee_params['amplification'] * x - asset_fee_params['decay']
        expected_asset_fee = min(max(prev_asset_fees[tkn] + df, asset_fee_params['minimum']),
                                 asset_fee_params['fee_max'])
        if omnipool.last_fee[tkn] != pytest.approx(expected_asset_fee, rel=1e-15):
            raise AssertionError('Asset fee is not correct.')


@given(asset_quantity_strategy, omnipool_config())
def test_LP_delta_r(lp_amount, omnipool: oamm.OmnipoolState):
    agent = Agent(
        holdings={
            tkn: 100000000 for tkn in omnipool.asset_list
        }
    )
    initial_asset_holdings = copy.deepcopy(agent.holdings)
    oamm.execute_add_liquidity(
        state=omnipool,
        agent=agent,
        quantity=lp_amount,
        tkn_add='HDX'
    )
    if agent.holdings['HDX'] != initial_asset_holdings['HDX'] - agent.delta_r[('omnipool', 'HDX')]:
        raise AssertionError('Delta_r is not correct.')


@given(omnipool_reasonable_config(remove_liquidity_volatility_threshold=0.01))
def test_volatility_limit(omnipool: oamm.OmnipoolState):
    agent = Agent(holdings={'HDX': 1000000000})
    oamm.execute_add_liquidity(omnipool, agent, quantity=1000, tkn_add='HDX')
    oamm.execute_swap(omnipool, agent, tkn_sell='HDX', tkn_buy='LRNA', sell_quantity=omnipool.liquidity['HDX'] / 200)
    oamm.execute_remove_liquidity(omnipool, agent, quantity=1000, tkn_remove='HDX')

    if not omnipool.fail:
        raise ValueError("Volatility limit should be exceeded")

    # go forward one block, which should be enough for the volatility to decay
    updated_pool = omnipool.copy().update()

    oamm.execute_remove_liquidity(updated_pool, agent, agent.holdings[('omnipool', 'HDX')], tkn_remove='HDX')
    if updated_pool.fail:
        raise ValueError("Volatility limit should not be exceeded")


@given(omnipool_reasonable_config(), st.floats(min_value=0.01, max_value=0.1), st.floats(min_value=0.01, max_value=0.1))
def test_LP_limits(omnipool: oamm.OmnipoolState, max_withdrawal_per_block, max_lp_per_block):
    omnipool.max_withdrawal_per_block = max_withdrawal_per_block
    omnipool.max_lp_per_block = max_lp_per_block
    agent = Agent(holdings={'HDX': 10000000000})
    oamm.execute_add_liquidity(
        state=omnipool,
        agent=agent,
        tkn_add='HDX',
        quantity=omnipool.liquidity['HDX'] * max_lp_per_block
    )
    if omnipool.fail:
        raise AssertionError('Valid LP operation failed.')
    omnipool.update()
    oamm.execute_add_liquidity(
        state=omnipool,
        agent=agent,
        tkn_add='HDX',
        quantity=omnipool.liquidity['HDX'] * max_lp_per_block + 1
    )
    if not omnipool.fail:
        raise AssertionError('Invalid LP operation succeeded.')
    omnipool.update()
    # add liquidity again to test remove liquidity
    oamm.execute_add_liquidity(
        state=omnipool,
        agent=agent,
        tkn_add='HDX',
        quantity=omnipool.liquidity['HDX'] * max_lp_per_block
    )
    if omnipool.fail:
        raise AssertionError('Second LP operation failed.')
    withdraw_quantity = agent.holdings[('omnipool', 'HDX')]
    total_shares = omnipool.shares['HDX']
    oamm.execute_remove_liquidity(
        state=omnipool,
        agent=agent,
        tkn_remove='HDX',
        quantity=withdraw_quantity  # agent.holdings[('omnipool', 'HDX')]
    )
    if withdraw_quantity / total_shares > max_withdrawal_per_block and not omnipool.fail:
        raise AssertionError('Agent was able to remove too much liquidity.')
    omnipool.update()
    oamm.execute_remove_liquidity(
        state=omnipool,
        agent=agent,
        tkn_remove='HDX',
        quantity=omnipool.shares['HDX'] * max_withdrawal_per_block
    )
    if omnipool.fail:
        raise AssertionError('Agent was not able to remove liquidity.')


@given(
    st.floats(min_value=0.50, max_value=1.5)
)
def test_liquidity_operations_and_spot_prices(oracle_mult):
    tokens = {
        'HDX': {'liquidity': 44000000, 'LRNA': 275143},
        'WETH': {'liquidity': 1400, 'LRNA': 2276599},
        'DAI': {'liquidity': 2268262, 'LRNA': 2268262},
        'DOT': {'liquidity': 88000, 'LRNA': 546461},
        'WBTC': {'liquidity': 47, 'LRNA': 1145210},
    }

    prices = {tkn: tokens[tkn]['LRNA'] / tokens[tkn]['liquidity'] for tkn in tokens}

    init_oracle = {
        'liquidity': {tkn: tokens[tkn]['liquidity'] for tkn in tokens},
        'volume_in': {tkn: 0 for tkn in tokens},
        'volume_out': {tkn: 0 for tkn in tokens},
        'price': {tkn: oracle_mult * prices[tkn] for tkn in tokens},
    }

    omnipool: oamm.OmnipoolState = oamm.OmnipoolState(
        tokens={
            'HDX': {'liquidity': 44000000, 'LRNA': 275143},
            'WETH': {'liquidity': 1400, 'LRNA': 2276599},
            'DAI': {'liquidity': 2268262, 'LRNA': 2268262},
            'DOT': {'liquidity': 88000, 'LRNA': 546461},
            'WBTC': {'liquidity': 47, 'LRNA': 1145210},
        },
        preferred_stablecoin='DAI',
        oracles={'price': 19, 'volatility': 19},
        last_oracle_values={
            'price': copy.deepcopy(init_oracle),
            'volatility': copy.deepcopy(init_oracle),
        },
    )

    agent = Agent(holdings={'DOT': 10000})
    add_state, add_agent = oamm.execute_add_liquidity(
        state=omnipool.copy(),
        agent=agent.copy(),
        tkn_add='DOT',
        quantity=agent.holdings['DOT']
    )

    remove_state, remove_agent = oamm.execute_remove_liquidity(
        state=add_state.copy(),
        agent=add_agent.copy(),
        tkn_remove='DOT',
        quantity=add_agent.holdings[('omnipool', 'DOT')]
    )

    if add_agent.holdings[('omnipool', 'DOT')] == 0:
        raise

    for tkn in omnipool.asset_list:
        initial_price = price(omnipool, tkn)
        add_price = price(add_state, tkn)
        remove_price = price(remove_state, tkn)
        if initial_price != pytest.approx(add_price, rel=1e-15):
            raise AssertionError('Price is not correct after add liquidity.')

        if initial_price != pytest.approx(remove_price, rel=1e-15):
            raise AssertionError('Price is not correct after remove liquidity.')


# @settings(max_examples=10000)
@given(
    st.floats(min_value=0, max_value=0.1, exclude_min=True),
    st.floats(min_value=-0.02, max_value=0, exclude_max=True),
    st.floats(min_value=0.50, max_value=1.5)
)
def test_lowering_price(lp_multiplier, price_movement, oracle_mult):
    # def test_lowering_price(lp_multiplier, price_movement):
    # lp_multiplier = 0.1
    # price_movement = -0.1
    # mult = 0.99

    tokens = {
        'HDX': {'liquidity': 44000000, 'LRNA': 275143},
        'WETH': {'liquidity': 1400, 'LRNA': 2276599},
        'DAI': {'liquidity': 2268262, 'LRNA': 2268262},
        'DOT': {'liquidity': 88000, 'LRNA': 546461},
        'WBTC': {'liquidity': 47, 'LRNA': 1145210},
    }

    trade_size = tokens['DOT']['liquidity'] * 1 / math.sqrt(1 + price_movement) - tokens['DOT']['liquidity']

    prices = {tkn: tokens[tkn]['LRNA'] / tokens[tkn]['liquidity'] for tkn in tokens}

    init_oracle = {
        'liquidity': {tkn: tokens[tkn]['liquidity'] for tkn in tokens},
        'volume_in': {tkn: 0 for tkn in tokens},
        'volume_out': {tkn: 0 for tkn in tokens},
        'price': {tkn: oracle_mult * prices[tkn] for tkn in tokens},
    }

    omnipool: oamm.OmnipoolState = oamm.OmnipoolState(
        tokens=tokens,
        preferred_stablecoin='DAI',
        oracles={'price': 19, 'volatility': 19},
        last_oracle_values={
            'price': copy.deepcopy(init_oracle),
            'volatility': copy.deepcopy(init_oracle),
        },
        withdrawal_fee=True,
        min_withdrawal_fee=0.0001,
    )

    market_prices = {tkn: oamm.usd_price(omnipool, tkn) for tkn in omnipool.asset_list}

    holdings = {tkn: 1000000000 for tkn in omnipool.asset_list}
    agent = Agent(holdings=holdings)

    swap_state, swap_agent = oamm.execute_swap(
        state=omnipool.copy(),
        agent=agent.copy(),
        tkn_sell='DOT',
        tkn_buy='DAI',
        sell_quantity=trade_size
    )

    add_state, add_agent = oamm.execute_add_liquidity(
        state=swap_state.copy(),
        agent=swap_agent.copy(),
        tkn_add='DOT',
        quantity=swap_state.liquidity['DOT'] * lp_multiplier
    )

    global_state = GlobalState(
        pools={'omnipool': add_state},
        agents={'attacker': add_agent},
        external_market=market_prices
    )

    arb_state = omnipool_arbitrage('omnipool', 20).execute(
        state=global_state.copy(),
        agent_id='attacker'
    )

    arbed_pool = arb_state.pools['omnipool']
    arbed_agent = arb_state.agents['attacker']

    remove_state, remove_agent = oamm.execute_remove_liquidity(
        state=arbed_pool.copy(),
        agent=arbed_agent.copy(),
        tkn_remove='DOT',
        quantity=arbed_agent.holdings[('omnipool', 'DOT')]
    )

    initial_value = oamm.cash_out_omnipool(omnipool, agent, market_prices)
    final_value = oamm.cash_out_omnipool(remove_state, remove_agent, market_prices)
    profit = final_value - initial_value
    if profit > 0:
        raise


def test_add_and_remove_liquidity():
    lp_multiplier = 0.1
    oracle_mult = 0.99

    tokens = {
        'HDX': {'liquidity': 44000000, 'LRNA': 275143},
        'WETH': {'liquidity': 1400, 'LRNA': 2276599},
        'DAI': {'liquidity': 2268262, 'LRNA': 2268262},
        'DOT': {'liquidity': 88000, 'LRNA': 546461},
        'WBTC': {'liquidity': 47, 'LRNA': 1145210},
    }

    prices = {tkn: tokens[tkn]['LRNA'] / tokens[tkn]['liquidity'] for tkn in tokens}

    init_oracle = {
        'liquidity': {tkn: tokens[tkn]['liquidity'] for tkn in tokens},
        'volume_in': {tkn: 0 for tkn in tokens},
        'volume_out': {tkn: 0 for tkn in tokens},
        'price': {tkn: oracle_mult * prices[tkn] for tkn in tokens},
    }

    omnipool: oamm.OmnipoolState = oamm.OmnipoolState(
        tokens=tokens,
        preferred_stablecoin='DAI',
        oracles={'price': 19, 'volatility': 19},
        last_oracle_values={
            'price': copy.deepcopy(init_oracle),
            'volatility': copy.deepcopy(init_oracle),
        },
    )

    market_prices = {tkn: oamm.usd_price(omnipool, tkn) for tkn in omnipool.asset_list}

    holdings = {tkn: 1000000000 for tkn in omnipool.asset_list}
    agent = Agent(holdings=holdings)

    add_state, add_agent = oamm.execute_add_liquidity(
        state=omnipool.copy(),
        agent=agent.copy(),
        tkn_add='DOT',
        quantity=omnipool.liquidity['DOT'] * lp_multiplier
    )

    remove_state, remove_agent = oamm.execute_remove_liquidity(
        state=add_state.copy(),
        agent=add_agent.copy(),
        tkn_remove='DOT',
        quantity=add_agent.holdings[('omnipool', 'DOT')]
    )

    initial_value = oamm.cash_out_omnipool(omnipool, agent, market_prices)
    final_value = oamm.cash_out_omnipool(remove_state, remove_agent, market_prices)
    profit = final_value - initial_value
    if profit > 0:
        raise


# @settings(max_examples=1)
@given(
    st.floats(min_value=0, max_value=0.10, exclude_min=True),
    st.floats(min_value=0, max_value=0.01, exclude_min=True),
    # st.floats(min_value=0.90, max_value=1.1)
)
def test_add_liquidity_exploit(lp_multiplier, trade_mult):
    oracle_mult = 1.0
    # lp_multiplier = 0.5
    # trade_mult = 0.5

    tokens = {
        'HDX': {'liquidity': 44000000, 'LRNA': 275143},
        'WETH': {'liquidity': 1400, 'LRNA': 2276599},
        'DAI': {'liquidity': 2268262, 'LRNA': 2268262},
        'DOT': {'liquidity': 88000, 'LRNA': 546461},
        'WBTC': {'liquidity': 47, 'LRNA': 1145210},
    }

    prices = {tkn: tokens[tkn]['LRNA'] / tokens[tkn]['liquidity'] for tkn in tokens}
    trade_size = tokens['DOT']['liquidity'] * trade_mult

    init_oracle = {
        'liquidity': {tkn: tokens[tkn]['liquidity'] for tkn in tokens},
        'volume_in': {tkn: 0 for tkn in tokens},
        'volume_out': {tkn: 0 for tkn in tokens},
        'price': {tkn: oracle_mult * prices[tkn] for tkn in tokens},
    }

    omnipool: oamm.OmnipoolState = oamm.OmnipoolState(
        tokens=tokens,
        preferred_stablecoin='DAI',
        oracles={'price': 19, 'volatility': 19},
        last_oracle_values={
            'price': copy.deepcopy(init_oracle),
            'volatility': copy.deepcopy(init_oracle),
        },
        withdrawal_fee=True,
        min_withdrawal_fee=0.0001,
    )

    market_prices = {tkn: oamm.usd_price(omnipool, tkn) for tkn in omnipool.asset_list}

    holdings = {tkn: 1000000000 for tkn in omnipool.asset_list}
    agent = Agent(holdings=holdings)

    swap_state, swap_agent = oamm.execute_swap(
        state=omnipool.copy(),
        agent=agent.copy(),
        tkn_sell='DAI',
        tkn_buy='DOT',
        buy_quantity=trade_size
    )

    add_state, add_agent = oamm.execute_add_liquidity(
        state=swap_state.copy(),
        agent=swap_agent.copy(),
        tkn_add='DOT',
        quantity=swap_state.liquidity['DOT'] * lp_multiplier
    )

    global_state = GlobalState(
        pools={'omnipool': add_state},
        agents={'attacker': add_agent},
        external_market=market_prices
    )

    arb_state = omnipool_arbitrage('omnipool', 20).execute(
        state=global_state.copy(),
        agent_id='attacker'
    )

    arbed_pool = arb_state.pools['omnipool']
    arbed_agent = arb_state.agents['attacker']

    remove_state, remove_agent = oamm.execute_remove_liquidity(
        state=arbed_pool.copy(),
        agent=arbed_agent.copy(),
        tkn_remove='DOT',
        quantity=arbed_agent.holdings[('omnipool', 'DOT')]
    )

    initial_value = oamm.cash_out_omnipool(omnipool, agent, market_prices)
    final_value = oamm.cash_out_omnipool(remove_state, remove_agent, market_prices)
    profit = final_value - initial_value
    if profit > 0:
        raise


@given(
    st.floats(min_value=0, max_value=0.10, exclude_min=True),
    st.floats(min_value=0, max_value=0.01, exclude_min=True),
    # st.floats(min_value=0.90, max_value=1.1)
)
def test_add_liquidity_exploit_sell(lp_multiplier, trade_mult):
    oracle_mult = 1.0
    # lp_multiplier = 0.5
    # trade_mult = 0.5

    tokens = {
        'HDX': {'liquidity': 44000000, 'LRNA': 275143},
        'WETH': {'liquidity': 1400, 'LRNA': 2276599},
        'DAI': {'liquidity': 2268262, 'LRNA': 2268262},
        'DOT': {'liquidity': 88000, 'LRNA': 546461},
        'WBTC': {'liquidity': 47, 'LRNA': 1145210},
    }

    prices = {tkn: tokens[tkn]['LRNA'] / tokens[tkn]['liquidity'] for tkn in tokens}
    trade_size = tokens['DOT']['liquidity'] * trade_mult

    init_oracle = {
        'liquidity': {tkn: tokens[tkn]['liquidity'] for tkn in tokens},
        'volume_in': {tkn: 0 for tkn in tokens},
        'volume_out': {tkn: 0 for tkn in tokens},
        'price': {tkn: oracle_mult * prices[tkn] for tkn in tokens},
    }

    omnipool: oamm.OmnipoolState = oamm.OmnipoolState(
        tokens=tokens,
        preferred_stablecoin='DAI',
        oracles={'price': 19, 'volatility': 19},
        last_oracle_values={
            'price': copy.deepcopy(init_oracle),
            'volatility': copy.deepcopy(init_oracle),
        },
        withdrawal_fee=True,
        min_withdrawal_fee=0.0001,
    )

    market_prices = {tkn: oamm.usd_price(omnipool, tkn) for tkn in omnipool.asset_list}

    holdings = {tkn: 1000000000 for tkn in omnipool.asset_list}
    agent = Agent(holdings=holdings)

    swap_state, swap_agent = oamm.execute_swap(
        state=omnipool.copy(),
        agent=agent.copy(),
        tkn_sell='DOT',
        tkn_buy='DAI',
        sell_quantity=trade_size
    )

    add_state, add_agent = oamm.execute_add_liquidity(
        state=swap_state.copy(),
        agent=swap_agent.copy(),
        tkn_add='DOT',
        quantity=swap_state.liquidity['DOT'] * lp_multiplier
    )

    global_state = GlobalState(
        pools={'omnipool': add_state},
        agents={'attacker': add_agent},
        external_market=market_prices
    )

    arb_state = omnipool_arbitrage('omnipool', 20).execute(
        state=global_state.copy(),
        agent_id='attacker'
    )

    arbed_pool = arb_state.pools['omnipool']
    arbed_agent = arb_state.agents['attacker']

    remove_state, remove_agent = oamm.execute_remove_liquidity(
        state=arbed_pool.copy(),
        agent=arbed_agent.copy(),
        tkn_remove='DOT',
        quantity=arbed_agent.holdings[('omnipool', 'DOT')]
    )

    initial_value = oamm.cash_out_omnipool(omnipool, agent, market_prices)
    final_value = oamm.cash_out_omnipool(remove_state, remove_agent, market_prices)
    profit = final_value - initial_value
    if profit > 0:
        raise


def test_withdraw_exploit():
    oracle_mult = 1.0
    lp_multiplier = 0.1
    trade_mult = 0.01

    tokens = {
        'HDX': {'liquidity': 44000000, 'LRNA': 275143},
        'WETH': {'liquidity': 1400, 'LRNA': 2276599},
        'DAI': {'liquidity': 2268262, 'LRNA': 2268262},
        'DOT': {'liquidity': 88000, 'LRNA': 546461},
        'WBTC': {'liquidity': 47, 'LRNA': 1145210},
    }

    prices = {tkn: tokens[tkn]['LRNA'] / tokens[tkn]['liquidity'] for tkn in tokens}
    trade_size = tokens['DOT']['liquidity'] * trade_mult

    init_oracle = {
        'liquidity': {tkn: tokens[tkn]['liquidity'] for tkn in tokens},
        'volume_in': {tkn: 0 for tkn in tokens},
        'volume_out': {tkn: 0 for tkn in tokens},
        'price': {tkn: oracle_mult * prices[tkn] for tkn in tokens},
    }

    omnipool: oamm.OmnipoolState = oamm.OmnipoolState(
        tokens=tokens,
        preferred_stablecoin='DAI',
        oracles={'price': 19, 'volatility': 19},
        last_oracle_values={
            'price': copy.deepcopy(init_oracle),
            'volatility': copy.deepcopy(init_oracle),
        },
        withdrawal_fee=True,
        min_withdrawal_fee=0.0001,
    )

    market_prices = {tkn: oamm.usd_price(omnipool, tkn) for tkn in omnipool.asset_list}

    holdings = {tkn: 1000000000 for tkn in omnipool.asset_list}
    agent = Agent(holdings=holdings)

    add_state, add_agent = oamm.execute_add_liquidity(
        state=omnipool.copy(),
        agent=agent.copy(),
        tkn_add='DOT',
        quantity=omnipool.liquidity['DOT'] * lp_multiplier
    )

    swap_state, swap_agent = oamm.execute_swap(
        state=add_state.copy(),
        agent=add_agent.copy(),
        tkn_sell='DAI',
        tkn_buy='DOT',
        buy_quantity=trade_size
    )

    remove_state, remove_agent = oamm.execute_remove_liquidity(
        state=swap_state.copy(),
        agent=swap_agent.copy(),
        tkn_remove='DOT',
        quantity=swap_agent.holdings[('omnipool', 'DOT')]
    )

    global_state = GlobalState(
        pools={'omnipool': remove_state},
        agents={'attacker': remove_agent},
        external_market=market_prices
    )

    arb_state = omnipool_arbitrage('omnipool', 20).execute(
        state=global_state.copy(),
        agent_id='attacker'
    )

    arbed_pool = arb_state.pools['omnipool']
    arbed_agent = arb_state.agents['attacker']

    initial_value = oamm.cash_out_omnipool(omnipool, agent, market_prices)
    final_value = oamm.cash_out_omnipool(arbed_pool, arbed_agent, market_prices)
    profit = final_value - initial_value
    if profit > 0:
        raise


@settings(max_examples=1)
@given(
    st.floats(min_value=0, max_value=0.05, exclude_min=True),
    st.floats(min_value=0, max_value=0.1, exclude_min=True),
    st.floats(min_value=0.50, max_value=1.5)
)
def test_swap_exploit(lp_multiplier, trade_mult, oracle_mult):
    lp_multiplier = 0.2
    trade_mult = 0.01
    oracle_mult = 0.99

    tokens = {
        'HDX': {'liquidity': 44000000, 'LRNA': 275143},
        'WETH': {'liquidity': 1400, 'LRNA': 2276599},
        'DAI': {'liquidity': 2268262, 'LRNA': 2268262},
        'DOT': {'liquidity': 88000, 'LRNA': 546461},
        'WBTC': {'liquidity': 47, 'LRNA': 1145210},
    }

    trade_size = tokens['DOT']['liquidity'] * trade_mult

    prices = {tkn: tokens[tkn]['LRNA'] / tokens[tkn]['liquidity'] for tkn in tokens}

    init_oracle = {
        'liquidity': {tkn: tokens[tkn]['liquidity'] for tkn in tokens},
        'volume_in': {tkn: 0 for tkn in tokens},
        'volume_out': {tkn: 0 for tkn in tokens},
        'price': {tkn: oracle_mult * prices[tkn] for tkn in tokens},
    }

    omnipool: oamm.OmnipoolState = oamm.OmnipoolState(
        tokens=tokens,
        preferred_stablecoin='DAI',
        oracles={'price': 19, 'volatility': 19},
        last_oracle_values={
            'price': copy.deepcopy(init_oracle),
            'volatility': copy.deepcopy(init_oracle),
        },
        withdrawal_fee=True,
        min_withdrawal_fee=0.0001,
    )

    market_prices = {tkn: oamm.usd_price(omnipool, tkn) for tkn in omnipool.asset_list}

    holdings = {tkn: 1000000000 for tkn in omnipool.asset_list}
    agent = Agent(holdings=holdings)

    add_state, add_agent = oamm.execute_add_liquidity(
        state=omnipool.copy(),
        agent=agent.copy(),
        tkn_add='DOT',
        quantity=omnipool.liquidity['DOT'] * lp_multiplier
    )

    swap_state, swap_agent = oamm.execute_swap(
        state=add_state.copy(),
        agent=add_agent.copy(),
        tkn_sell='DOT',
        tkn_buy='DAI',
        sell_quantity=trade_size
    )

    remove_state, remove_agent = oamm.execute_remove_liquidity(
        state=swap_state.copy(),
        agent=swap_agent.copy(),
        tkn_remove='DOT',
        quantity=swap_agent.holdings[('omnipool', 'DOT')]
    )

    swap_alone_state, swap_alone_agent = oamm.execute_swap(
        state=omnipool.copy(),
        agent=agent.copy(),
        tkn_sell='DOT',
        tkn_buy='DAI',
        sell_quantity=trade_size
    )

    swap_alone_dai = oamm.cash_out_omnipool(swap_alone_state, swap_alone_agent, market_prices)
    manipulated_dai = oamm.cash_out_omnipool(remove_state, remove_agent, market_prices)
    profit = manipulated_dai - swap_alone_dai
    if profit > 0:
        raise


@given(
    omnipool_reasonable_config(),
    st.floats(min_value=1e-8, max_value=0.02),
    st.booleans(),
    st.floats(min_value=1e-8, max_value=0.1),
    st.floats(min_value=0.1, max_value=10.0),
)
def test_withdraw_manipulation(
        initial_state: oamm.OmnipoolState,
        price_move: float,
        price_move_is_up: bool,
        lp_percent: float,
        price_ratio: float
):
    # uncommenting this will cause the test to fail, demonstrating that oracle length > 1 helps solve the problem
    # initial_state.oracles = {'price': Oracle(
    #     first_block=initial_state.current_block,
    #     sma_equivalent_length=1
    # )}

    agent_holdings = {
        tkn: 10000000 / oamm.usd_price(initial_state, tkn) for tkn in initial_state.asset_list
    }

    initial_agent = Agent(
        holdings=agent_holdings
    )

    asset_index = 1
    options = copy.copy(initial_state.asset_list)
    lp_token = options[asset_index % len(options)]
    options.remove(lp_token)
    trade_token = options[asset_index % len(options)]
    lp_quantity = int(initial_state.liquidity[lp_token] * lp_percent)

    initial_agent.holdings[('omnipool', lp_token)] = lp_quantity
    initial_agent.share_prices[('omnipool', lp_token)] = price_ratio

    market_prices = {tkn: oamm.usd_price(initial_state, tkn) for tkn in initial_state.asset_list}

    # trade to manipulate the price
    signed_price_move = price_move if price_move_is_up else -price_move
    first_trade = initial_state.liquidity[lp_token] * (1 - 1 / math.sqrt(1 + signed_price_move))
    trade_state, trade_agent = oamm.execute_swap(
        state=initial_state.copy(),
        agent=initial_agent.copy(),
        tkn_sell=trade_token,
        tkn_buy=lp_token,
        buy_quantity=first_trade
    )

    withdraw_state, withdraw_agent = oamm.execute_remove_liquidity(
        state=trade_state.copy(),
        agent=trade_agent.copy(),
        quantity=trade_agent.holdings[('omnipool', lp_token)],
        tkn_remove=lp_token
    )

    glob = omnipool_arbitrage(pool_id='omnipool').execute(
        state=GlobalState(
            pools={
                'omnipool': withdraw_state.copy()
            },
            agents={
                'agent': withdraw_agent.copy()
            },
            external_market=market_prices
        ),
        agent_id='agent'
    )

    final_state, final_agent = glob.pools['omnipool'], glob.agents['agent']

    profit = (
            oamm.cash_out_omnipool(final_state, final_agent, market_prices)
            - oamm.cash_out_omnipool(initial_state, initial_agent, market_prices)
    )

    if profit > 0:
        raise AssertionError(f'profit with manipulation {profit} > 0')


@given(
    omnipool_config(imbalance=0, asset_fee=0, lrna_fee=0),
    st.floats(min_value=0, max_value=0.02),
    st.floats(min_value=0.001, max_value=0.10)
)
def test_add_manipulation(
        initial_state: oamm.OmnipoolState,
        price_move: float,
        lp_percent: float
):
    initial_state.remove_liquidity_volatility_threshold = 0.01
    initial_state.trade_limit_per_block = 0.05
    initial_state.max_withdrawal_per_block = 0.05
    initial_state.max_lp_per_block = 0.05
    # uncommenting this will cause the test to fail, demonstrating that oracle length > 1 helps solve the problem
    # initial_state.oracles = {'price': Oracle(
    #     first_block=initial_state.current_block,
    #     sma_equivalent_length=1
    # )}

    agent_holdings = {
        tkn: 1000000 / oamm.usd_price(initial_state, tkn) for tkn in initial_state.asset_list
    }

    initial_agent = Agent(
        holdings=agent_holdings
    )

    asset_index = 1
    options = copy.copy(initial_state.asset_list)
    asset1 = options[asset_index % len(options)]
    options.remove(asset1)
    asset2 = options[asset_index % len(options)]
    market_prices = {tkn: oamm.usd_price(initial_state, tkn) for tkn in initial_state.asset_list}

    # trade to manipulate the price
    first_trade = initial_state.liquidity[asset1] * (1 - 1 / math.sqrt(1 + price_move))
    trade_state, trade_agent = oamm.execute_swap(
        state=initial_state.copy(),
        agent=initial_agent.copy(),
        tkn_sell=asset2,
        tkn_buy=asset1,
        buy_quantity=first_trade
    )

    # add liquidity
    lp_quantity = lp_percent * initial_agent.holdings[asset1]
    add_state, add_agent = oamm.execute_add_liquidity(
        state=trade_state.copy(),
        agent=trade_agent.copy(),
        tkn_add=asset1,
        quantity=min(lp_quantity, trade_state.liquidity[asset1] * trade_state.max_lp_per_block)
    )

    lp_quantity = lp_percent * initial_agent.holdings[asset2]
    add_state, add_agent = oamm.execute_add_liquidity(
        state=add_state,
        agent=add_agent,
        tkn_add=asset2,
        quantity=lp_quantity
    )

    glob = omnipool_arbitrage(pool_id='omnipool').execute(
        state=GlobalState(
            pools={
                'omnipool': add_state.copy()
            },
            agents={
                'agent': add_agent.copy()
            },
            external_market=market_prices
        ),
        agent_id='agent'
    )

    sell_state, sell_agent = glob.pools['omnipool'], glob.agents['agent']

    profit = (
            oamm.cash_out_omnipool(sell_state, sell_agent, market_prices)
            - oamm.cash_out_omnipool(initial_state, initial_agent, market_prices)
    )

    if profit > 0:
        raise AssertionError(f'profit with manipulation {profit} > 0')


@given(
    omnipool_config(imbalance=0),
    st.integers(min_value=1, max_value=7),
    st.floats(min_value=0.1, max_value=1.0),
    st.floats(min_value=1000, max_value=1000000),
)
def test_trade_manipulation(
        initial_state: oamm.OmnipoolState,
        asset_index: int,
        lp_percent: float,
        sell_quantity: float,
):
    initial_state.remove_liquidity_volatility_threshold = 0.01
    initial_state.trade_limit_per_block = 0.05
    initial_state.max_withdrawal_per_block = 0.05
    initial_state.max_lp_per_block = 0.05

    initial_agent = Agent(
        holdings=copy.copy(initial_state.liquidity)
    )

    options = copy.copy(initial_state.asset_list)
    asset1 = options[asset_index % len(options)]
    options.remove(asset1)
    asset2 = options[asset_index % len(options)]
    market_prices = {tkn: oamm.usd_price(initial_state, tkn) for tkn in initial_state.asset_list}

    lp1_state, lp1_agent = oamm.execute_add_liquidity(
        state=initial_state.copy(),
        agent=initial_agent.copy(),
        tkn_add=asset1,
        quantity=min(
            lp_percent * initial_state.liquidity[asset1],
            initial_state.liquidity[asset1] * initial_state.max_lp_per_block
        )
    )

    lp2_state, lp2_agent = oamm.execute_add_liquidity(
        state=initial_state.copy(),
        agent=initial_agent.copy(),
        tkn_add=asset2,
        quantity=min(
            lp_percent * initial_state.liquidity[asset2],
            initial_state.liquidity[asset2] * initial_state.max_lp_per_block
        )
    )

    trade_state_1, trade_agent_1 = oamm.execute_remove_liquidity(
        *oamm.execute_swap(
            state=lp1_state.copy(),
            agent=lp1_agent.copy(),
            tkn_sell=asset1,
            tkn_buy=asset2,
            sell_quantity=sell_quantity
        ),
        tkn_remove=asset1,
        quantity=lp1_agent.holdings[('omnipool', asset1)]
    )

    trade_state_2, trade_agent_2 = oamm.execute_remove_liquidity(
        *oamm.execute_swap(
            state=lp2_state.copy(),
            agent=lp2_agent.copy(),
            tkn_sell=asset1,
            tkn_buy=asset2,
            sell_quantity=sell_quantity
        ),
        tkn_remove=asset2,
        quantity=lp2_agent.holdings[('omnipool', asset2)]
    )

    trade_state_3, trade_agent_3 = oamm.execute_swap(
        state=initial_state.copy(),
        agent=initial_agent.copy(),
        tkn_sell=asset1,
        tkn_buy=asset2,
        sell_quantity=sell_quantity
    )

    lp1_profit = (
            oamm.cash_out_omnipool(trade_state_1, trade_agent_1, market_prices)
            - oamm.cash_out_omnipool(initial_state, initial_agent, market_prices)
    )

    lp2_profit = (
            oamm.cash_out_omnipool(trade_state_2, trade_agent_2, market_prices)
            - oamm.cash_out_omnipool(initial_state, initial_agent, market_prices)
    )

    no_lp_profit = (
            oamm.cash_out_omnipool(trade_state_3, trade_agent_3, market_prices)
            - oamm.cash_out_omnipool(initial_state, initial_agent, market_prices)
    )

    if lp1_profit > no_lp_profit and trade_state_1.fail == '' and trade_state_3.fail == '':
        raise AssertionError(f'profit with LP asset1 ({asset1}) = {lp1_profit} > without {no_lp_profit}')

<<<<<<< HEAD
    if lp2_profit > no_lp_profit:
        raise AssertionError(f'profit with LP asset2 ({asset2}) = {lp2_profit} > without {no_lp_profit}')


def test_curve_style_withdraw_fees():
    initial_state = stableswap.StableSwapPoolState(
        tokens={
            'USDA': 1000000,
            'USDB': 1000000,
            'USDC': 1000000,
            'USDD': 1000000,
        }, amplification=100, trade_fee=0.003,
        unique_id='test_pool'
    )
    initial_agent = Agent(
        holdings={'USDA': 100000}
    )
    test_state, test_agent = stableswap.execute_add_liquidity(
        state=initial_state.copy(),
        agent=initial_agent.copy(),
        quantity=initial_agent.holdings['USDA'],
        tkn_add='USDA',
    )
    curve_state, curve_agent = stableswap.execute_remove_shares_curve_style(
        state=test_state.copy(),
        agent=test_agent.copy(),
        shares_removed=test_agent.holdings['test_pool'],
        tkn_remove='USDB'
    )
    effective_fee_curve = 1 - curve_agent.holdings['USDB'] / initial_agent.holdings['USDA']

    stable_state, stable_agent = stableswap.execute_remove_liquidity(
        state=test_state.copy(),
        agent=test_agent.copy(),
        shares_removed=test_agent.holdings['test_pool'],
        tkn_remove='USDB'
    )
    effective_fee_stable = 1 - stable_agent.holdings['USDB'] / initial_agent.holdings['USDA']

    swap_state, swap_agent = stableswap.execute_swap(
        initial_state.copy(),
        initial_agent.copy(),
        tkn_sell='USDA',
        tkn_buy='USDB',
        sell_quantity=initial_agent.holdings['USDA']
    )
    effective_fee_swap = 1 - swap_agent.holdings['USDB'] / initial_agent.holdings['USDA']

    # insert breakpoint here to see the effective fees
    er = 1
=======
    if lp2_profit > no_lp_profit and trade_state_2.fail == '' and trade_state_3.fail == '':
        raise AssertionError(f'profit with LP asset2 ({asset2}) = {lp2_profit} > without {no_lp_profit}')
>>>>>>> 615247fa
<|MERGE_RESOLUTION|>--- conflicted
+++ resolved
@@ -2123,8 +2123,7 @@
     if lp1_profit > no_lp_profit and trade_state_1.fail == '' and trade_state_3.fail == '':
         raise AssertionError(f'profit with LP asset1 ({asset1}) = {lp1_profit} > without {no_lp_profit}')
 
-<<<<<<< HEAD
-    if lp2_profit > no_lp_profit:
+    if lp2_profit > no_lp_profit and trade_state_2.fail == '' and trade_state_3.fail == '':
         raise AssertionError(f'profit with LP asset2 ({asset2}) = {lp2_profit} > without {no_lp_profit}')
 
 
@@ -2173,8 +2172,4 @@
     effective_fee_swap = 1 - swap_agent.holdings['USDB'] / initial_agent.holdings['USDA']
 
     # insert breakpoint here to see the effective fees
-    er = 1
-=======
-    if lp2_profit > no_lp_profit and trade_state_2.fail == '' and trade_state_3.fail == '':
-        raise AssertionError(f'profit with LP asset2 ({asset2}) = {lp2_profit} > without {no_lp_profit}')
->>>>>>> 615247fa
+    er = 1