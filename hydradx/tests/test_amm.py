import copy
import random

import pytest
from hypothesis import given, strategies as st, settings
from hydradx.tests.test_omnipool_amm import omnipool_config
from hydradx.tests.test_basilisk_amm import constant_product_pool_config
from hydradx.model.amm.basilisk_amm import ConstantProductPoolState
from hydradx.model.amm.global_state import GlobalState, oscillate_prices, fluctuate_prices
from hydradx.model.amm.agents import Agent

from hydradx.model import run
from hydradx.model import plot_utils as pu
from hydradx.model import processing
from hydradx.model.processing import cash_out
from hydradx.model.amm.trade_strategies import random_swaps, steady_swaps, invest_all, constant_product_arbitrage
from hydradx.model.amm.amm import AMM

import sys
import random

sys.path.append('../..')

asset_price_strategy = st.floats(min_value=0.01, max_value=1000)
asset_number_strategy = st.integers(min_value=3, max_value=5)
asset_quantity_strategy = st.floats(min_value=1000, max_value=1000)
fee_strategy = st.floats(min_value=0.0001, max_value=0.1, allow_nan=False, allow_infinity=False)


@st.composite
def assets_config(draw, token_count: int = 0) -> dict:
    token_count = token_count or draw(asset_number_strategy)
    return_dict = {
        'HDX': draw(asset_price_strategy),
        'USD': 1
    }
    return_dict.update({
        f"{'abcdefghijklmnopqrstuvwxyz'[i % 26]}{i // 26}": draw(asset_price_strategy)
        for i in range(token_count - 2)
    })
    return return_dict


@st.composite
def agent_config(
    draw,
    holdings: dict = None,
    asset_list: list = None,
    trade_strategy: any = None
):
    return Agent(
        holdings=holdings or {
            tkn: draw(asset_quantity_strategy)
            for tkn in asset_list
        },
        trade_strategy=trade_strategy
    )


@st.composite
def global_state_config(
        draw,
        asset_dict: dict[str: float] = None,
        pools=None,
        agents=None,
        evolve_function=None
) -> GlobalState:
    market_prices = asset_dict or draw(assets_config())
    asset_list = list(market_prices.keys())
    if not pools:
        pools = {}
        # a Basilisk pool for every asset pair
        for x in range(len(asset_list) - 1):
            for y in range(x + 1, len(asset_list)):
                x_quantity = draw(asset_quantity_strategy)
                pools.update({
                    f'{asset_list[x]}/{asset_list[y]}':
                    draw(constant_product_pool_config(
                        asset_dict={
                            asset_list[x]: x_quantity,
                            asset_list[y]: x_quantity * market_prices[asset_list[x]] / market_prices[asset_list[y]]
                        },
                        trade_fee=draw(fee_strategy)
                    ))
                })
        # and an Omnipool
        usd_price_lrna = 1  # draw(asset_price_strategy)
        market_prices.update({'LRNA': usd_price_lrna})
        liquidity = {tkn: 1000 for tkn in asset_list}
        pools.update({
            'omnipool': draw(omnipool_config(
                asset_dict={
                    tkn: {
                        'liquidity': liquidity[tkn],
                        'LRNA': liquidity[tkn] * market_prices[tkn] / usd_price_lrna
                    }
                    for tkn in asset_list
                },
                lrna_fee=draw(fee_strategy),
                asset_fee=draw(fee_strategy)
            ))
        })

    if not agents:
        agents = {
            f'Agent{_}': draw(agent_config(
                asset_list=asset_list
            ))
            for _ in range(5)
        }

    config = GlobalState(
        pools=pools,
        agents=agents,
        external_market=market_prices,
        evolve_function=evolve_function
    )
    return config


@given(global_state_config())
def test_simulation(initial_state: GlobalState):

    for a, agent in enumerate(initial_state.agents.values()):
        pool: AMM = initial_state.pools[list(initial_state.pools.keys())[a % len(initial_state.pools)]]
        agent.trade_strategy = [
            steady_swaps(pool_id=pool.unique_id, usd_amount=100),
            invest_all(pool_id=pool.unique_id)
        ][a % 2]

    # VVV -this would break the property test- VVV
    # initial_state.evolve_function = fluctuate_prices()

    initial_wealth = initial_state.total_wealth()
    events = run.run(initial_state, time_steps=5, silent=True)
    events = processing.postprocessing(events, optional_params=[
        'pool_val', 'holdings_val', 'impermanent_loss', 'trade_volume'
    ])

    # pu.plot(events, asset='all')
    # pu.plot(events, agent='Agent1', prop=['holdings', 'holdings_val'])

    # property test: is there still the same total wealth held by all pools + agents?
    final_state = events[-1]['state']
    if final_state.total_wealth() != pytest.approx(initial_wealth):
        raise AssertionError('total wealth quantity changed!')


@settings(deadline=500)
@given(global_state_config(
    asset_dict={
        'HDX': 0.08,
        'USD': 1
    },
    agents={
        'LP': Agent(
            holdings={
                'HDX': 0,
                'USD': 0
            },
            trade_strategy=invest_all('HDX/USD')
        ),
        'Trader1': Agent(
            holdings={
                'HDX': 80000,
                'USD': 1000
            },
            trade_strategy=steady_swaps('HDX/USD', 100, asset_list=['USD', 'HDX'])
        ),
        'Trader2': Agent(
            holdings={
                'HDX': 80000,
                'USD': 1000
            },
            trade_strategy=steady_swaps('HDX/USD', 100, asset_list=['HDX', 'USD'])
        )
    }
))
def test_LP(initial_state: GlobalState):
    initial_state.agents['LP'].holdings = {
        tkn: quantity for tkn, quantity in initial_state.pools['HDX/USD'].liquidity.items()
    }

    old_state = initial_state.copy()
    events = run.run(old_state, time_steps=100, silent=True)
    final_state: GlobalState = events[-1]['state']

    # post-process
    events = processing.postprocessing(events, optional_params=['withdraw_val', 'deposit_val'])

    if sum(final_state.agents['LP'].holdings.values()) > 0:
        print('failed, not invested')
        raise AssertionError('Why does this LP not have all its assets in the pool???')
    if final_state.agents['LP'].withdraw_val < cash_out(initial_state, initial_state.agents['LP']):
        print('failed, lost money.')
        raise AssertionError('The LP lost money!')
    # print('test passed.')


def test_arbitrage():

    market_prices = {
        'HDX': 1,
        'BSX': 2
    }
    initial_state = GlobalState(
        pools={
            'USD/BSX': ConstantProductPoolState(
                {
                    'USD': 2000000,
                    'BSX': 1000000
                },
                trade_fee=0.1
            )
        },
        agents={
            'trader': Agent(
                holdings={'USD': 1000, 'BSX': 1000},
                trade_strategy=random_swaps(pool_id='USD/BSX', amount={'USD': 100, 'BSX': 50})
            ),
            'arbitrageur': Agent(
                holdings={'USD': 100000, 'BSX': 100000},
                trade_strategy=constant_product_arbitrage('USD/BSX')
            )
        },
        external_market=market_prices,
<<<<<<< HEAD
        evolve_function=fluctuate_prices(volatility={'BSX': 1})
=======
        evolve_function=fluctuate_prices(volatility={'BSX': 5})
>>>>>>> 9ce5a502
    )
    events = run.run(initial_state, time_steps=100)
    final_state = events[-1]['state']
    final_pool_state = final_state.pools['USD/BSX']
    if (pytest.approx(final_pool_state.liquidity['USD'] / final_pool_state.liquidity['BSX'])
            != final_state.price('BSX') / final_state.price('USD')):
        raise AssertionError('Price ratio does not match ratio in the pool!')


@given(global_state_config())
def test_construction(initial_state: GlobalState):
    # see whether we can just construct a valid global state
    # print(initial_state)
    pass


if __name__ == "__main__":
    pass<|MERGE_RESOLUTION|>--- conflicted
+++ resolved
@@ -224,11 +224,8 @@
             )
         },
         external_market=market_prices,
-<<<<<<< HEAD
         evolve_function=fluctuate_prices(volatility={'BSX': 1})
-=======
-        evolve_function=fluctuate_prices(volatility={'BSX': 5})
->>>>>>> 9ce5a502
+
     )
     events = run.run(initial_state, time_steps=100)
     final_state = events[-1]['state']
