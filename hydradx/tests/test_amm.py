import random
import copy
import pytest
from hypothesis import given, strategies as st, settings
from hydradx.tests.test_omnipool_amm import omnipool_config
from hydradx.tests.test_basilisk_amm import constant_product_pool_config
from hydradx.model.amm.basilisk_amm import ConstantProductPoolState
from hydradx.model.amm.global_state import GlobalState, fluctuate_prices
from hydradx.model.amm.agents import Agent

from hydradx.model import run
from hydradx.model import processing
from hydradx.model.amm.trade_strategies import steady_swaps, invest_all, constant_product_arbitrage, invest_and_withdraw
from hydradx.model.amm.exchange import Exchange

asset_price_strategy = st.floats(min_value=0.01, max_value=1000)
asset_number_strategy = st.integers(min_value=3, max_value=5)
asset_quantity_strategy = st.floats(min_value=1000, max_value=1000)
fee_strategy = st.floats(min_value=0.0001, max_value=0.1, allow_nan=False, allow_infinity=False)


@st.composite
def assets_config(draw, token_count: int = 0) -> dict:
    token_count = token_count or draw(asset_number_strategy)
    return_dict = {
        'HDX': draw(asset_price_strategy),
        'USD': 1
    }
    return_dict.update({
        f"{'abcdefghijklmnopqrstuvwxyz'[i % 26]}{i // 26}": draw(asset_price_strategy)
        for i in range(token_count - 2)
    })
    return return_dict


@st.composite
def agent_config(
    draw,
    holdings: dict = None,
    asset_list: list = None,
    trade_strategy: any = None
):
    return Agent(
        holdings=holdings or {
            tkn: draw(asset_quantity_strategy)
            for tkn in asset_list
        },
        trade_strategy=trade_strategy
    )


@st.composite
def global_state_config(
        draw,
        external_market: dict[str: float] = None,
        pools=None,
        agents=None,
        evolve_function=None,
        skip_omnipool=False
) -> GlobalState:
    # if asset_dict was not provided, generate one
    market_prices = external_market or draw(assets_config())
    # if prices were left blank, fill them in
    market_prices = {asset: (market_prices[asset] or draw(asset_price_strategy)) for asset in market_prices}
    # make sure USD is in there
    if 'USD' not in market_prices:
        market_prices['USD'] = 1

    asset_list = list(market_prices.keys())
    if not pools:
        pools = {}
        # a Basilisk pool for every asset pair
        for x in range(len(asset_list) - 1):
            for y in range(x + 1, len(asset_list)):
                x_quantity = draw(asset_quantity_strategy)
                pools.update({
                    f'{asset_list[x]}/{asset_list[y]}':
                    draw(constant_product_pool_config(
                        asset_dict={
                            asset_list[x]: x_quantity,
                            asset_list[y]: x_quantity * market_prices[asset_list[x]] / market_prices[asset_list[y]]
                        },
                        trade_fee=draw(fee_strategy)
                    ))
                })

        if not skip_omnipool:
            # add an Omnipool
            usd_price_lrna = 1  # draw(asset_price_strategy)
            market_prices.update({'LRNA': usd_price_lrna})
            liquidity = {tkn: 1000 for tkn in asset_list}
            pools.update({
                'omnipool': draw(omnipool_config(
                    asset_dict={
                        tkn: {
                            'liquidity': liquidity[tkn],
                            'LRNA': liquidity[tkn] * market_prices[tkn] / usd_price_lrna
                        }
                        for tkn in asset_list
                    },
                    lrna_fee=draw(fee_strategy),
                    asset_fee=draw(fee_strategy)
                ))
            })
    else:
        # if not otherwise specified, pool liquidity of each asset is inversely proportional to the value of the asset
        for pool in pools.values():
            for asset in pool.asset_list:
                pool.liquidity[asset] = pool.liquidity[asset] or 1000000 / market_prices[asset]
            if hasattr(pool, 'trade_fee') and pool.trade_fee('', 0) < 0:
                pool.trade_fee = draw(fee_strategy)

    if not agents:
        agents = {
            f'Agent{_}': draw(agent_config(
                asset_list=asset_list
            ))
            for _ in range(5)
        }

    config = GlobalState(
        pools=pools,
        agents=agents,
        external_market=market_prices,
        evolve_function=evolve_function
    )
    return config


@given(global_state_config())
def test_simulation(initial_state: GlobalState):
    for a, agent in enumerate(initial_state.agents.values()):
        pool: Exchange = initial_state.pools[list(initial_state.pools.keys())[a % len(initial_state.pools)]]
        agent.trade_strategy = [
            steady_swaps(pool_id=pool.unique_id, usd_amount=100),
            invest_all(pool_id=pool.unique_id)
        ][a % 2]

    # VVV -this would break the property test- VVV
    # initial_state.evolve_function = fluctuate_prices()

    initial_wealth = initial_state.total_wealth()
    events = run.run(initial_state, time_steps=5, silent=True)

    # property test: is there still the same total wealth held by all pools + agents?
    final_state = events[-1]
    if final_state.total_wealth() != pytest.approx(initial_wealth):
        raise AssertionError('total wealth quantity changed!')


@settings(deadline=500)
@given(global_state_config(
    external_market={
        'HDX': 0.08,
        'USD': 1
    },
    agents={
        'LP': Agent(
            holdings={
                'HDX': 0,
                'USD': 0
            },
            trade_strategy=invest_all('HDX/USD')
        ),
        'Trader1': Agent(
            holdings={
                'HDX': 80000,
                'USD': 1000
            },
            trade_strategy=steady_swaps('HDX/USD', 100, asset_list=['USD', 'HDX'])
        ),
        'Trader2': Agent(
            holdings={
                'HDX': 80000,
                'USD': 1000
            },
            trade_strategy=steady_swaps('HDX/USD', 100, asset_list=['HDX', 'USD'])
        )
    }
))
def test_LP(initial_state: GlobalState):
    initial_state.agents['LP'].holdings = {
        tkn: quantity for tkn, quantity in initial_state.pools['HDX/USD'].liquidity.items()
    }

    old_state = initial_state.copy()
    events = run.run(old_state, time_steps=10, silent=True)
    final_state: GlobalState = events[-1]

    if sum([final_state.agents['LP'].holdings[i] for i in initial_state.asset_list]) > 0:
        print('failed, not invested')
        raise AssertionError('Why does this LP not have all its assets in the pool???')
    if final_state.cash_out('LP') < initial_state.cash_out('LP'):
        print('failed, lost money.')
        raise AssertionError('The LP lost money!')
    # print('test passed.')


@given(global_state_config(
    pools={
        'HDX/BSX': ConstantProductPoolState(
            {
                'HDX': 2000000,
                'BSX': 1000000
            },
            trade_fee=0
        )
    },
    agents={
        'arbitrageur': Agent(
            holdings={'USD': float('inf')},
            trade_strategy=constant_product_arbitrage('HDX/BSX')
        )
    },
    external_market={'HDX': 0, 'BSX': 0},  # config function will fill these in with random values
    evolve_function=fluctuate_prices(volatility={'HDX': 1, 'BSX': 1}),
    skip_omnipool=True
))
def test_arbitrage_pool_balance(initial_state):
    # there are actually two things we would like to test:
    # one: with no fees, does the agent succeed in keeping the pool ratio balanced to the market prices?
    # two: with fees added, does the agent succeed in making money on every trade?
    # this test will focus on the first question

    events = run.run(initial_state, time_steps=50, silent=True)
    final_state = events[-1]
    final_pool_state = final_state.pools['HDX/BSX']
    if (pytest.approx(final_pool_state.liquidity['HDX'] / final_pool_state.liquidity['BSX'])
            != final_state.price('BSX') / final_state.price('HDX')):
        raise AssertionError('Price ratio does not match ratio in the pool!')


@settings(deadline=500)
@given(
    bsx_balance=st.floats(min_value=1000, max_value=100000),
    hdx_balance=st.floats(min_value=1000, max_value=100000),
    hdx_price=st.floats(min_value=0.01, max_value=1000),
    bsx_price=st.floats(min_value=0.01, max_value=1000)
)
def test_arbitrage_profitability(hdx_balance, bsx_balance, hdx_price, bsx_price):
    initial_state = GlobalState(
        pools={
            'HDX/BSX': ConstantProductPoolState(
                {
                    'HDX': hdx_balance,
                    'BSX': bsx_balance
                },
                trade_fee=0.1
            )
        },
        agents={
            'arbitrageur': Agent(
                holdings={'USD': 10000000000},  # lots
                trade_strategy=constant_product_arbitrage('HDX/BSX')
            )
        },
        external_market={'HDX': hdx_price, 'BSX': bsx_price}
    )
    arb = initial_state.agents['arbitrageur']
    state = initial_state
    for i in range(50):
        prev_holdings = arb.holdings['USD']
        arb.trade_strategy.execute(state, 'arbitrageur')
        if arb.holdings['USD'] < prev_holdings:
            raise AssertionError('Arbitrageur lost money :(')


@given(global_state_config(
    external_market={'X': 0, 'Y': 0},  # config function will fill these in with random values
    pools={
        'X/Y': ConstantProductPoolState(
            {
                'X': 0,  # random via draw(asset_quantity_strategy)
                'Y': 0
            },
            trade_fee=-1  # i.e. choose one randomly via draw(fee_strategy)
        )
    },
    agents={
        'arbitrager': Agent()
    }
), asset_price_strategy)
def test_arbitrage_accuracy(initial_state: GlobalState, target_price: float):
    initial_state.external_market['Y'] = initial_state.price('X') * target_price
    algebraic_function = constant_product_arbitrage('X/Y', minimum_profit=0, direct_calc=True)
    recursive_function = constant_product_arbitrage('X/Y', minimum_profit=0, direct_calc=False)

    def sell_spot(state: GlobalState):
        return (
                state.pools['X/Y'].liquidity['X']
                / state.pools['X/Y'].liquidity['Y']
                * (1 - state.pools['X/Y'].trade_fee())
        )

    def buy_spot(state: GlobalState):
        return (
                state.pools['X/Y'].liquidity['X']
                / state.pools['X/Y'].liquidity['Y']
                / (1 - state.pools['X/Y'].trade_fee())
        )

    algebraic_state: GlobalState = algebraic_function.execute(initial_state.copy(), 'arbitrager')
    recursive_state: GlobalState = recursive_function.execute(initial_state.copy(), 'arbitrager')
    algebraic_result = (algebraic_state.pools['X/Y'].liquidity['X']
                        / algebraic_state.pools['X/Y'].liquidity['Y'])
    recursive_result = (recursive_state.pools['X/Y'].liquidity['X']
                        / recursive_state.pools['X/Y'].liquidity['Y'])

    if algebraic_result != pytest.approx(recursive_result):
        raise AssertionError("Arbitrage calculation methods don't match.")

    if target_price < sell_spot(initial_state):
        if sell_spot(algebraic_state) != pytest.approx(target_price):
            raise AssertionError("Arbitrage calculation doesn't match expected result.")

    elif target_price > buy_spot(initial_state):
        if buy_spot(algebraic_state) != pytest.approx(target_price):
            raise AssertionError("Arbitrage calculation doesn't match expected result.")


@given(global_state_config(
    external_market={'R1': 2, 'R2': 3, 'R3': 4},
    agents={'trader': Agent(holdings={'USD': 1000, 'R1': 1000, 'R2': 1000, 'R3': 1000})},
    skip_omnipool=True
))
def test_buy_fee_derivation(initial_state: GlobalState):
    # hypothesis: fee_total = 1 - 1 / ((1 + fee_x) * (1 + fee_y) * (1 + fee_z) ...)
    # conclusion: this formula works only if there is infinite liquidity
    for pool in initial_state.pools.values():
        for tkn in pool.asset_list:
            pool.liquidity[tkn] = float('inf')
    feeless_state = initial_state.copy()
    for pool in feeless_state.pools.values():
        pool.trade_fee = 0
    asset_path = copy.copy(initial_state.asset_list)
    pool_path = []
    random.shuffle(asset_path)
    buy_amount = 1
    feeless_buy_amount = 1
    next_feeless_state = [feeless_state.copy()]
    next_state = [initial_state.copy()]
    for i in range(len(asset_path)-1):
        tkn_buy = asset_path[i]
        tkn_sell = asset_path[i+1]
        pool_id = f'{tkn_buy}/{tkn_sell}' if f'{tkn_buy}/{tkn_sell}' in initial_state.pools else f'{tkn_sell}/{tkn_buy}'
        pool_path.append(pool_id)
        next_feeless_state.append(next_feeless_state[-1].copy())
        next_feeless_state[-1].pools[pool_id].swap(
            agent=next_feeless_state[-1].agents['trader'],
            tkn_buy=tkn_buy,
            tkn_sell=tkn_sell,
            buy_quantity=feeless_buy_amount
        )
        feeless_buy_amount = (
            next_feeless_state[-2].agents['trader'].holdings[tkn_sell]
            - next_feeless_state[-1].agents['trader'].holdings[tkn_sell]
        )
        next_state.append(next_state[-1].copy())
        next_state[-1].pools[pool_id].swap(
            agent=next_state[-1].agents['trader'],
            tkn_buy=tkn_buy,
            tkn_sell=tkn_sell,
            buy_quantity=buy_amount
        )
        buy_amount = (
            next_state[-2].agents['trader'].holdings[tkn_sell]
            - next_state[-1].agents['trader'].holdings[tkn_sell]
        )
        if buy_amount == 0:
            return
    fee_amount = buy_amount / feeless_buy_amount - 1
    expected_fee_amount = 1
    for pool_id in pool_path:
        expected_fee_amount /= (1 - initial_state.pools[pool_id].trade_fee(initial_state.pools[pool_id].asset_list[0], 0))
    expected_fee_amount -= 1
    if fee_amount != pytest.approx(expected_fee_amount):
        raise ValueError(f'off by {abs(1-expected_fee_amount/fee_amount)}')
    # if fee_amount < expected_fee_amount:
    #     raise ValueError(f'fee is lower than expected')


@given(global_state_config(
    external_market={'R1': 1, 'R2': 1},
    agents={'trader': Agent(holdings={'USD': 1000, 'R1': 1000, 'R2': 1000})},
    skip_omnipool=True
))
def test_sell_fee_derivation(initial_state: GlobalState):
    for pool in initial_state.pools.values():
        for tkn in pool.asset_list:
            pool.liquidity[tkn] = float('inf')
    feeless_state = initial_state.copy()
    for pool in feeless_state.pools.values():
        pool.trade_fee = 0
    asset_path = copy.copy(initial_state.asset_list)
    pool_path = []
    random.shuffle(asset_path)
    sell_amount = 1
    feeless_sell_amount = 1
    next_feeless_state = [feeless_state.copy()]
    next_state = [initial_state.copy()]
    for i in range(len(asset_path)-1):
        tkn_buy = asset_path[i]
        tkn_sell = asset_path[i+1]
        pool_id = f'{tkn_buy}/{tkn_sell}' if f'{tkn_buy}/{tkn_sell}' in initial_state.pools else f'{tkn_sell}/{tkn_buy}'
        pool_path.append(pool_id)
        next_feeless_state.append(next_feeless_state[-1].copy())
        next_feeless_state[-1].pools[pool_id].swap(
            agent=next_feeless_state[-1].agents['trader'],
            tkn_buy=tkn_buy,
            tkn_sell=tkn_sell,
            sell_quantity=feeless_sell_amount
        )
        feeless_sell_amount = (
            next_feeless_state[-1].agents['trader'].holdings[tkn_buy]
            - next_feeless_state[-2].agents['trader'].holdings[tkn_buy]
        )
        next_state.append(next_state[-1].copy())
        next_state[-1].pools[pool_id].swap(
            agent=next_state[-1].agents['trader'],
            tkn_buy=tkn_buy,
            tkn_sell=tkn_sell,
            sell_quantity=sell_amount
        )
        sell_amount = (
            next_state[-1].agents['trader'].holdings[tkn_buy]
            - next_state[-2].agents['trader'].holdings[tkn_buy]
        )
        if sell_amount == 0:
            return
    fee_amount = 1 - sell_amount / feeless_sell_amount
    # what do we think it should be, if the derived formula is right?
    expected_fee_amount = 1
    for pool_id in pool_path:
        expected_fee_amount *= (1 - initial_state.pools[pool_id].trade_fee(initial_state.pools[pool_id].asset_list[0], 0))
    expected_fee_amount = 1 - expected_fee_amount
    if fee_amount != pytest.approx(expected_fee_amount):
        raise ValueError(f'off by {abs(1-expected_fee_amount/fee_amount)}')
    # if fee_amount > expected_fee_amount:
<<<<<<< HEAD
    #     raise ValueError('fee is higher than expected')


# @given(st.integers(min_value=1, max_value=100000))
def test_omnipool_arbitrage():
    import random

    from hydradx.model import run
    from hydradx.model.amm.omnipool_amm import OmnipoolState, DynamicFee
    from hydradx.model.amm.agents import Agent
    from hydradx.model.amm.trade_strategies import omnipool_arbitrage, random_swaps
    from hydradx.model.amm.global_state import GlobalState, value_assets

    # same seed, same parameters = same simulation result
    random.seed(42)

    assets = {
        'HDX': {'usd price': 0.05, 'weight': 0.10},
        'USD': {'usd price': 1, 'weight': 0.20},
        'AUSD': {'usd price': 1, 'weight': 0.10},
        'ETH': {'usd price': 2500, 'weight': 0.40},
        'DOT': {'usd price': 5.37, 'weight': 0.20}
    }

    lrna_price_usd = 0.07
    initial_omnipool_tvl = 10000000
    liquidity = {}
    lrna = {}

    for tkn, info in assets.items():
        liquidity[tkn] = initial_omnipool_tvl * info['weight'] / info['usd price']
        lrna[tkn] = initial_omnipool_tvl * info['weight'] / lrna_price_usd

    initial_state = GlobalState(
        pools={
            'Omnipool': OmnipoolState(
                tokens={
                    tkn: {'liquidity': liquidity[tkn], 'LRNA': lrna[tkn]} for tkn in assets
                },
                oracles={
                    'price': 40
                },
                lrna_fee=DynamicFee(
                    minimum=0.0025,
                    amplification=10,
                    decay=0.00001,
                    maximum=0.1,
                ),
                asset_fee=0,
                preferred_stablecoin='USD'
            )
        },
        agents={
            'Arbitrageur': Agent(
                holdings={tkn: 100000000 for tkn in list(assets.keys()) + ['LRNA']},
                trade_strategy=omnipool_arbitrage('Omnipool')
            ),
            'Trader': Agent(
                holdings={tkn: 100000000 for tkn in list(assets.keys()) + ['LRNA']},
                trade_strategy=random_swaps(
                    pool_id='Omnipool',
                    amount={'USD': 1000, 'HDX': 1000, 'AUSD': 1000, 'ETH': 1000, 'DOT': 1000}
                )
            ),
            'LP': Agent(
                holdings={tkn: 100000000 for tkn in list(assets.keys()) + ['LRNA']},
                trade_strategy=invest_and_withdraw(pool_id='Omnipool')
            )
        },
        # evolve_function=fluctuate_prices(volatility={'DOT': 1, 'HDX': 1}),
        external_market={tkn: assets[tkn]['usd price'] for tkn in assets},
    )

    # print(initial_state)
    time_steps = 1000  # len(price_list) - 1
    events = run.run(initial_state, time_steps=time_steps)
    # asset_prices = pu.get_datastream(events, asset='all')
    # dot_prices = pu.get_datastream(events, asset='DOT')
    hdx_price = [event.pools['Omnipool'].usd_price('HDX') for event in events]
    # pool_val = pu.get_datastream(events, pool='Omnipool', prop='pool_val')
    # oracles_hdx_liquidity = pu.get_datastream(events, pool='Omnipool', oracle='all', prop='liquidity', key='HDX')
    # oracles_hdx_price = pu.get_datastream(events, pool='Omnipool', oracle='all', prop='price', key='HDX')
    # short_oracle_usd = pu.get_datastream(events, pool='Omnipool', oracle='short', prop='all', key='USD')
    arb_holdings = {tkn: [event.agents['Arbitrageur'].holdings[tkn] for event in events] for tkn in initial_state.asset_list}
    arb_holdings = [
        {tkn: arb_holdings[tkn][i] for tkn in arb_holdings} for i in range(len(arb_holdings['LRNA']))
    ]
    profit = (
        value_assets(arb_holdings[-1], initial_state.external_market)
        - value_assets(arb_holdings[0], initial_state.external_market)
    )
    if profit < 0:
        raise ValueError(f'Arbitrageur lost {profit} USD')
    # pu.plot(events, pool='Omnipool', prop='liquidity')
    # er = 1
=======
    #     raise ValueError('fee is higher than expected')
>>>>>>> f0928782
<|MERGE_RESOLUTION|>--- conflicted
+++ resolved
@@ -436,102 +436,4 @@
     if fee_amount != pytest.approx(expected_fee_amount):
         raise ValueError(f'off by {abs(1-expected_fee_amount/fee_amount)}')
     # if fee_amount > expected_fee_amount:
-<<<<<<< HEAD
-    #     raise ValueError('fee is higher than expected')
-
-
-# @given(st.integers(min_value=1, max_value=100000))
-def test_omnipool_arbitrage():
-    import random
-
-    from hydradx.model import run
-    from hydradx.model.amm.omnipool_amm import OmnipoolState, DynamicFee
-    from hydradx.model.amm.agents import Agent
-    from hydradx.model.amm.trade_strategies import omnipool_arbitrage, random_swaps
-    from hydradx.model.amm.global_state import GlobalState, value_assets
-
-    # same seed, same parameters = same simulation result
-    random.seed(42)
-
-    assets = {
-        'HDX': {'usd price': 0.05, 'weight': 0.10},
-        'USD': {'usd price': 1, 'weight': 0.20},
-        'AUSD': {'usd price': 1, 'weight': 0.10},
-        'ETH': {'usd price': 2500, 'weight': 0.40},
-        'DOT': {'usd price': 5.37, 'weight': 0.20}
-    }
-
-    lrna_price_usd = 0.07
-    initial_omnipool_tvl = 10000000
-    liquidity = {}
-    lrna = {}
-
-    for tkn, info in assets.items():
-        liquidity[tkn] = initial_omnipool_tvl * info['weight'] / info['usd price']
-        lrna[tkn] = initial_omnipool_tvl * info['weight'] / lrna_price_usd
-
-    initial_state = GlobalState(
-        pools={
-            'Omnipool': OmnipoolState(
-                tokens={
-                    tkn: {'liquidity': liquidity[tkn], 'LRNA': lrna[tkn]} for tkn in assets
-                },
-                oracles={
-                    'price': 40
-                },
-                lrna_fee=DynamicFee(
-                    minimum=0.0025,
-                    amplification=10,
-                    decay=0.00001,
-                    maximum=0.1,
-                ),
-                asset_fee=0,
-                preferred_stablecoin='USD'
-            )
-        },
-        agents={
-            'Arbitrageur': Agent(
-                holdings={tkn: 100000000 for tkn in list(assets.keys()) + ['LRNA']},
-                trade_strategy=omnipool_arbitrage('Omnipool')
-            ),
-            'Trader': Agent(
-                holdings={tkn: 100000000 for tkn in list(assets.keys()) + ['LRNA']},
-                trade_strategy=random_swaps(
-                    pool_id='Omnipool',
-                    amount={'USD': 1000, 'HDX': 1000, 'AUSD': 1000, 'ETH': 1000, 'DOT': 1000}
-                )
-            ),
-            'LP': Agent(
-                holdings={tkn: 100000000 for tkn in list(assets.keys()) + ['LRNA']},
-                trade_strategy=invest_and_withdraw(pool_id='Omnipool')
-            )
-        },
-        # evolve_function=fluctuate_prices(volatility={'DOT': 1, 'HDX': 1}),
-        external_market={tkn: assets[tkn]['usd price'] for tkn in assets},
-    )
-
-    # print(initial_state)
-    time_steps = 1000  # len(price_list) - 1
-    events = run.run(initial_state, time_steps=time_steps)
-    # asset_prices = pu.get_datastream(events, asset='all')
-    # dot_prices = pu.get_datastream(events, asset='DOT')
-    hdx_price = [event.pools['Omnipool'].usd_price('HDX') for event in events]
-    # pool_val = pu.get_datastream(events, pool='Omnipool', prop='pool_val')
-    # oracles_hdx_liquidity = pu.get_datastream(events, pool='Omnipool', oracle='all', prop='liquidity', key='HDX')
-    # oracles_hdx_price = pu.get_datastream(events, pool='Omnipool', oracle='all', prop='price', key='HDX')
-    # short_oracle_usd = pu.get_datastream(events, pool='Omnipool', oracle='short', prop='all', key='USD')
-    arb_holdings = {tkn: [event.agents['Arbitrageur'].holdings[tkn] for event in events] for tkn in initial_state.asset_list}
-    arb_holdings = [
-        {tkn: arb_holdings[tkn][i] for tkn in arb_holdings} for i in range(len(arb_holdings['LRNA']))
-    ]
-    profit = (
-        value_assets(arb_holdings[-1], initial_state.external_market)
-        - value_assets(arb_holdings[0], initial_state.external_market)
-    )
-    if profit < 0:
-        raise ValueError(f'Arbitrageur lost {profit} USD')
-    # pu.plot(events, pool='Omnipool', prop='liquidity')
-    # er = 1
-=======
-    #     raise ValueError('fee is higher than expected')
->>>>>>> f0928782
+    #     raise ValueError('fee is higher than expected')